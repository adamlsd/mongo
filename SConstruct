# -*- mode: python; -*-
import atexit
import copy
import datetime
import errno
import json
import os
import re
import shlex
import shutil
import stat
import subprocess
import sys
import textwrap
import uuid

import SCons

# This must be first, even before EnsureSConsVersion, if
# we are to avoid bulk loading all tools in the DefaultEnvironment.
DefaultEnvironment(tools=[])

# These come from site_scons/mongo. Import these things
# after calling DefaultEnvironment, for the sake of paranoia.
import mongo
import mongo.platform as mongo_platform
import mongo.toolchain as mongo_toolchain
import mongo.generators as mongo_generators

EnsurePythonVersion(2, 7)
EnsureSConsVersion(2, 5)

from buildscripts import utils
from buildscripts import moduleconfig

import libdeps

atexit.register(mongo.print_build_failures)

def add_option(name, **kwargs):

    if 'dest' not in kwargs:
        kwargs['dest'] = name

    if 'metavar' not in kwargs and kwargs.get('type', None) == 'choice':
        kwargs['metavar'] = '[' + '|'.join(kwargs['choices']) + ']'

    AddOption('--' + name, **kwargs)

def get_option(name):
    return GetOption(name)

def has_option(name):
    optval = GetOption(name)
    # Options with nargs=0 are true when their value is the empty tuple. Otherwise,
    # if the value is falsish (empty string, None, etc.), coerce to False.
    return True if optval == () else bool(optval)

def use_system_version_of_library(name):
    return has_option('use-system-all') or has_option('use-system-' + name)

# Returns true if we have been configured to use a system version of any C++ library. If you
# add a new C++ library dependency that may be shimmed out to the system, add it to the below
# list.
def using_system_version_of_cxx_libraries():
    cxx_library_names = ["tcmalloc", "boost"]
    return True in [use_system_version_of_library(x) for x in cxx_library_names]

def make_variant_dir_generator():
    memoized_variant_dir = [False]
    def generate_variant_dir(target, source, env, for_signature):
        if not memoized_variant_dir[0]:
            memoized_variant_dir[0] = env.subst('$BUILD_ROOT/$VARIANT_DIR')
        return memoized_variant_dir[0]
    return generate_variant_dir


# Always randomize the build order to shake out missing edges, and to help the cache:
# http://scons.org/doc/production/HTML/scons-user/ch24s06.html
SetOption('random', 1)

# Options TODOs:
#
# - We should either alphabetize the entire list of options, or split them into logical groups
#   with clear boundaries, and then alphabetize the groups. There is no way in SCons though to
#   inform it of options groups.
#
# - Many of these options are currently only either present or absent. This is not good for
#   scripting the build invocation because it means you need to interpolate in the presence of
#   the whole option. It is better to make all options take an optional on/off or true/false
#   using the nargs='const' mechanism.
#

add_option('prefix',
    default='$BUILD_ROOT/install',
    help='installation prefix',
)

add_option('install-mode',
    choices=['legacy', 'hygienic'],
    default='legacy',
    help='select type of installation',
    nargs=1,
    type='choice',
)

add_option('nostrip',
    help='do not strip installed binaries',
    nargs=0,
)

add_option('build-dir',
    default='#build',
    help='build output directory',
)

add_option('release',
    help='release build',
    nargs=0,
)

add_option('lto',
    help='enable link time optimizations (experimental, except with MSVC)',
    nargs=0,
)

add_option('dynamic-windows',
    help='dynamically link on Windows',
    nargs=0,
)

add_option('endian',
    choices=['big', 'little', 'auto'],
    default='auto',
    help='endianness of target platform',
    nargs=1,
    type='choice',
)

add_option('disable-minimum-compiler-version-enforcement',
    help='allow use of unsupported older compilers (NEVER for production builds)',
    nargs=0,
)

add_option('ssl',
    help='Enable SSL',
    nargs=0
)

add_option('ssl-provider',
    choices=['auto', 'openssl', 'native'],
    default='auto',
    help='Select the SSL engine to use',
    nargs=1,
    type='choice',
)

add_option('mmapv1',
    choices=['auto', 'on', 'off'],
    const='on',
    default='auto',
    help='Enable MMapV1',
    nargs='?',
    type='choice',
)

add_option('wiredtiger',
    choices=['on', 'off'],
    const='on',
    default='on',
    help='Enable wiredtiger',
    nargs='?',
    type='choice',
)

add_option('mobile-se',
    choices=['on', 'off'],
    const='on',
    default='off',
    help='Enable Mobile Storage Engine',
    nargs='?',
    type='choice',
)

js_engine_choices = ['mozjs', 'none']
add_option('js-engine',
    choices=js_engine_choices,
    default=js_engine_choices[0],
    help='JavaScript scripting engine implementation',
    type='choice',
)

add_option('server-js',
    choices=['on', 'off'],
    default='on',
    help='Build mongod without JavaScript support',
    type='choice',
)

add_option('libc++',
    help='use libc++ (experimental, requires clang)',
    nargs=0,
)

add_option('use-glibcxx-debug',
    help='Enable the glibc++ debug implementations of the C++ standard libary',
    nargs=0,
)

add_option('noshell',
    help="don't build shell",
    nargs=0,
)

add_option('safeshell',
    help="don't let shell scripts run programs (still, don't run untrusted scripts)",
    nargs=0,
)

add_option('dbg',
    choices=['on', 'off'],
    const='on',
    default='off',
    help='Enable runtime debugging checks',
    nargs='?',
    type='choice',
)

add_option('spider-monkey-dbg',
    choices=['on', 'off'],
    const='on',
    default='off',
    help='Enable SpiderMonkey debug mode',
    nargs='?',
    type='choice',
)

add_option('opt',
    choices=['on', 'off'],
    const='on',
    help='Enable compile-time optimization',
    nargs='?',
    type='choice',
)

add_option('sanitize',
    help='enable selected sanitizers',
    metavar='san1,san2,...sanN',
)

add_option('llvm-symbolizer',
    default='llvm-symbolizer',
    help='name of (or path to) the LLVM symbolizer',
)

add_option('durableDefaultOn',
    help='have durable default to on',
    nargs=0,
)

add_option('allocator',
    choices=["auto", "system", "tcmalloc"],
    default="auto",
    help='allocator to use (use "auto" for best choice for current platform)',
    type='choice',
)

add_option('gdbserver',
    help='build in gdb server support',
    nargs=0,
)

add_option('gcov',
    help='compile with flags for gcov',
    nargs=0,
)

add_option('use-sasl-client',
    help='Support SASL authentication in the client library',
    nargs=0,
)

add_option('use-system-tcmalloc',
    help='use system version of tcmalloc library',
    nargs=0,
)

add_option('use-system-pcre',
    help='use system version of pcre library',
    nargs=0,
)

add_option('use-system-wiredtiger',
    help='use system version of wiredtiger library',
    nargs=0,
)

add_option('system-boost-lib-search-suffixes',
    help='Comma delimited sequence of boost library suffixes to search',
)

add_option('use-system-boost',
    help='use system version of boost libraries',
    nargs=0,
)

add_option('use-system-snappy',
    help='use system version of snappy library',
    nargs=0,
)

add_option('use-system-valgrind',
    help='use system version of valgrind library',
    nargs=0,
)

add_option('use-system-google-benchmark',
    help='use system version of Google benchmark library',
    nargs=0,
)

add_option('use-system-zlib',
    help='use system version of zlib library',
    nargs=0,
)

add_option('use-system-sqlite',
    help='use system version of sqlite library',
    nargs=0,
)

add_option('use-system-stemmer',
    help='use system version of stemmer',
    nargs=0)

add_option('use-system-yaml',
    help='use system version of yaml',
    nargs=0,
)

add_option('use-system-asio',
    help="use system version of ASIO",
    nargs=0,
)

add_option('use-system-icu',
    help="use system version of ICU",
    nargs=0,
)

add_option('use-system-intel_decimal128',
    help='use system version of intel decimal128',
    nargs=0,
)

add_option('use-system-all',
    help='use all system libraries',
    nargs=0,
)

add_option('use-new-tools',
    help='put new tools in the tarball',
    nargs=0,
)

add_option('build-mongoreplay',
    help='when building with --use-new-tools, build mongoreplay ( requires pcap dev )',
    nargs=1,
)

add_option('use-cpu-profiler',
    help='Link against the google-perftools profiler library',
    nargs=0,
)

add_option('build-fast-and-loose',
    choices=['on', 'off', 'auto'],
    const='on',
    default='auto',
    help='looser dependency checking',
    nargs='?',
    type='choice',
)

add_option('disable-warnings-as-errors',
    help="Don't add -Werror to compiler command line",
    nargs=0,
)

add_option('detect-odr-violations',
    help="Have the linker try to detect ODR violations, if supported",
    nargs=0,
)

add_option('variables-help',
    help='Print the help text for SCons variables',
    nargs=0,
)

add_option('osx-version-min',
    help='minimum OS X version to support',
)

win_version_min_choices = {
    'win7'    : ('0601', '0000'),
    'ws08r2'  : ('0601', '0000'),
    'win8'    : ('0602', '0000'),
    'win81'   : ('0603', '0000'),
}

add_option('win-version-min',
    choices=win_version_min_choices.keys(),
    default=None,
    help='minimum Windows version to support',
    type='choice',
)

add_option('cache',
    choices=["all", "nolinked"],
    const='all',
    help='Use an object cache rather than a per-build variant directory (experimental)',
    nargs='?',
)

add_option('cache-dir',
    default='$BUILD_ROOT/scons/cache',
    help='Specify the directory to use for caching objects if --cache is in use',
)

add_option("cxx-std",
    choices=["14"],
    default="14",
    help="Select the C++ langauge standard to build with",
)

def find_mongo_custom_variables():
    files = []
    for path in sys.path:
        probe = os.path.join(path, 'mongo_custom_variables.py')
        if os.path.isfile(probe):
            files.append(probe)
    return files

add_option('variables-files',
    default=find_mongo_custom_variables(),
    help="Specify variables files to load",
)

link_model_choices = ['auto', 'object', 'static', 'dynamic', 'dynamic-strict']
add_option('link-model',
    choices=link_model_choices,
    default='auto',
    help='Select the linking model for the project',
    type='choice'
)

variable_parse_mode_choices=['auto', 'posix', 'other']
add_option('variable-parse-mode',
    choices=variable_parse_mode_choices,
    default=variable_parse_mode_choices[0],
    help='Select which parsing mode is used to interpret command line variables',
    type='choice',
)

add_option('modules',
    help="Comma-separated list of modules to build. Empty means none. Default is all.",
)

add_option('runtime-hardening',
    choices=["on", "off"],
    default="on",
    help="Enable runtime hardening features (e.g. stack smash protection)",
    type='choice',
)

add_option('use-s390x-crc32',
    choices=["on", "off"],
    default="on",
    help="Enable CRC32 hardware accelaration on s390x",
    type='choice',
)

add_option('git-decider',
    choices=["on", "off"],
    const='on',
    default="off",
    help="Use git metadata for out-of-date detection for source files",
    nargs='?',
    type="choice",
)

add_option('android-toolchain-path',
    default=None,
    help="Android NDK standalone toolchain path. Required when using --variables-files=etc/scons/android_ndk.vars",
)

add_option('msvc-debugging-format',
    choices=["codeview", "pdb"],
    default="codeview",
    help='Debugging format in debug builds using msvc. Codeview (/Z7) or Program database (/Zi). Default is codeview.',
    type='choice',
)

try:
    with open("version.json", "r") as version_fp:
        version_data = json.load(version_fp)

    if 'version' not in version_data:
        print("version.json does not contain a version string")
        Exit(1)
    if 'githash' not in version_data:
        version_data['githash'] = utils.getGitVersion()

except IOError as e:
    # If the file error wasn't because the file is missing, error out
    if e.errno != errno.ENOENT:
        print("Error opening version.json: {0}".format(e.strerror))
        Exit(1)

    version_data = {
        'version': utils.getGitDescribe()[1:],
        'githash': utils.getGitVersion(),
    }

except ValueError as e:
    print("Error decoding version.json: {0}".format(e))
    Exit(1)

# Setup the command-line variables
def variable_shlex_converter(val):
    # If the argument is something other than a string, propogate
    # it literally.
    if not isinstance(val, basestring):
        return val
    parse_mode = get_option('variable-parse-mode')
    if parse_mode == 'auto':
        parse_mode = 'other' if mongo_platform.is_running_os('windows') else 'posix'
    return shlex.split(val, posix=(parse_mode == 'posix'))

def variable_arch_converter(val):
    arches = {
        'x86_64': 'x86_64',
        'amd64':  'x86_64',
        'emt64':   'x86_64',
        'x86':    'i386',
    }
    val = val.lower()

    if val in arches:
        return arches[val]

    # Uname returns a bunch of possible x86's on Linux.
    # Check whether the value is an i[3456]86 processor.
    if re.match(r'^i[3-6]86$', val):
        return 'i386'

    # Return whatever val is passed in - hopefully it's legit
    return val

# The Scons 'default' tool enables a lot of tools that we don't actually need to enable.
# On platforms like Solaris, it actually does the wrong thing by enabling the sunstudio
# toolchain first. As such it is simpler and more efficient to manually load the precise
# set of tools we need for each platform.
# If we aren't on a platform where we know the minimal set of tools, we fall back to loading
# the 'default' tool.
def decide_platform_tools():
    if mongo_platform.is_running_os('windows'):
        # we only support MS toolchain on windows
        return ['msvc', 'mslink', 'mslib', 'masm']
    elif mongo_platform.is_running_os('linux', 'solaris'):
        return ['gcc', 'g++', 'gnulink', 'ar', 'gas']
    elif mongo_platform.is_running_os('darwin'):
        return ['gcc', 'g++', 'applelink', 'ar', 'libtool', 'as', 'xcode']
    else:
        return ["default"]

def variable_tools_converter(val):
    tool_list = shlex.split(val)
    return tool_list + [
        "distsrc",
        "gziptool",
        'idl_tool',
        "jsheader",
        "mergelib",
        "mongo_benchmark",
        "mongo_integrationtest",
        "mongo_unittest",
        "textfile",
    ]

def variable_distsrc_converter(val):
    if not val.endswith("/"):
        return val + "/"
    return val

variables_files = variable_shlex_converter(get_option('variables-files'))
for file in variables_files:
    print("Using variable customization file %s" % file)

env_vars = Variables(
    files=variables_files,
    args=ARGUMENTS
)

sconsflags = os.environ.get('SCONSFLAGS', None)
if sconsflags:
    print("Using SCONSFLAGS environment variable arguments: %s" % sconsflags)

env_vars.Add('ABIDW',
    help="Configures the path to the 'abidw' (a libabigail) utility")

env_vars.Add('AR',
    help='Sets path for the archiver')

env_vars.Add('ARFLAGS',
    help='Sets flags for the archiver',
    converter=variable_shlex_converter)

env_vars.Add(
    'CACHE_SIZE',
    help='Maximum size of the cache (in gigabytes)',
    default=32,
    converter=lambda x:int(x)
)

env_vars.Add(
    'CACHE_PRUNE_TARGET',
    help='Maximum percent in-use in cache after pruning',
    default=66,
    converter=lambda x:int(x)
)

env_vars.Add('CC',
    help='Select the C compiler to use')

env_vars.Add('CCFLAGS',
    help='Sets flags for the C and C++ compiler',
    converter=variable_shlex_converter)

env_vars.Add('CFLAGS',
    help='Sets flags for the C compiler',
    converter=variable_shlex_converter)

env_vars.Add('CPPDEFINES',
    help='Sets pre-processor definitions for C and C++',
    converter=variable_shlex_converter,
    default=[])

env_vars.Add('CPPPATH',
    help='Adds paths to the preprocessor search path',
    converter=variable_shlex_converter)

env_vars.Add('CXX',
    help='Select the C++ compiler to use')

env_vars.Add('CXXFLAGS',
    help='Sets flags for the C++ compiler',
    converter=variable_shlex_converter)

# Note: This probably is only really meaningful when configured via a variables file. It will
# also override whatever the SCons platform defaults would be.
env_vars.Add('ENV',
    help='Sets the environment for subprocesses')

env_vars.Add('HOST_ARCH',
    help='Sets the native architecture of the compiler',
    converter=variable_arch_converter,
    default=None)

env_vars.Add('ICECC',
    help='Tell SCons where icecream icecc tool is')

env_vars.Add('ICERUN',
    help='Tell SCons where icecream icerun tool is')

env_vars.Add('ICECC_CREATE_ENV',
    help='Tell SCons where icecc-create-env tool is',
    default='buildscripts/icecc_create_env')

env_vars.Add('ICECC_SCHEDULER',
    help='Tell ICECC where the sceduler daemon is running')

env_vars.Add('LIBPATH',
    help='Adds paths to the linker search path',
    converter=variable_shlex_converter)

env_vars.Add('LIBS',
    help='Adds extra libraries to link against',
    converter=variable_shlex_converter)

env_vars.Add('LINKFLAGS',
    help='Sets flags for the linker',
    converter=variable_shlex_converter)

env_vars.Add('MAXLINELENGTH',
    help='Maximum line length before using temp files',
    # This is very small, but appears to be the least upper bound
    # across our platforms.
    #
    # See https://support.microsoft.com/en-us/help/830473/command-prompt-cmd.-exe-command-line-string-limitation
    default=4095)

# Note: This is only really meaningful when configured via a variables file. See the
# default_buildinfo_environment_data() function for examples of how to use this.
env_vars.Add('MONGO_BUILDINFO_ENVIRONMENT_DATA',
    help='Sets the info returned from the buildInfo command and --version command-line flag',
    default=mongo_generators.default_buildinfo_environment_data())

# Exposed to be able to cross compile Android/*nix from Windows without ending up with the .exe suffix.
env_vars.Add('PROGSUFFIX',
    help='Sets the suffix for built executable files')

env_vars.Add('MONGO_DIST_SRC_PREFIX',
    help='Sets the prefix for files in the source distribution archive',
    converter=variable_distsrc_converter,
    default="mongodb-src-r${MONGO_VERSION}")

env_vars.Add('MONGO_DISTARCH',
    help='Adds a string representing the target processor architecture to the dist archive',
    default='$TARGET_ARCH')

env_vars.Add('MONGO_DISTMOD',
    help='Adds a string that will be embedded in the dist archive naming',
    default='')

env_vars.Add('MONGO_DISTNAME',
    help='Sets the version string to be used in dist archive naming',
    default='$MONGO_VERSION')

def validate_mongo_version(key, val, env):
    regex = r'^(\d+)\.(\d+)\.(\d+)-?((?:(rc)(\d+))?.*)?'
    if not re.match(regex, val):
        print("Invalid MONGO_VERSION '{}', or could not derive from version.json or git metadata. Please add a conforming MONGO_VERSION=x.y.z[-extra] as an argument to SCons".format(val))
        Exit(1)

env_vars.Add('MONGO_VERSION',
    help='Sets the version string for MongoDB',
    default=version_data['version'],
    validator=validate_mongo_version)

env_vars.Add('MONGO_GIT_HASH',
    help='Sets the githash to store in the MongoDB version information',
    default=version_data['githash'])

env_vars.Add('MSVC_USE_SCRIPT',
    help='Sets the script used to setup Visual Studio.')

env_vars.Add('MSVC_VERSION',
    help='Sets the version of Visual Studio to use (e.g.  12.0, 11.0, 10.0)')

env_vars.Add('OBJCOPY',
    help='Sets the path to objcopy',
    default=WhereIs('objcopy'))

env_vars.Add('RPATH',
    help='Set the RPATH for dynamic libraries and executables',
    converter=variable_shlex_converter)

env_vars.Add('SHCCFLAGS',
    help='Sets flags for the C and C++ compiler when building shared libraries',
    converter=variable_shlex_converter)

env_vars.Add('SHCFLAGS',
    help='Sets flags for the C compiler when building shared libraries',
    converter=variable_shlex_converter)

env_vars.Add('SHCXXFLAGS',
    help='Sets flags for the C++ compiler when building shared libraries',
    converter=variable_shlex_converter)

env_vars.Add('SHELL',
    help='Pick the shell to use when spawning commands')

env_vars.Add('SHLINKFLAGS',
    help='Sets flags for the linker when building shared libraries',
    converter=variable_shlex_converter)

env_vars.Add('TARGET_ARCH',
    help='Sets the architecture to build for',
    converter=variable_arch_converter,
    default=None)

env_vars.Add('TARGET_OS',
    help='Sets the target OS to build for',
    default=mongo_platform.get_running_os_name())

env_vars.Add('TOOLS',
    help='Sets the list of SCons tools to add to the environment',
    converter=variable_tools_converter,
    default=decide_platform_tools())

env_vars.Add('VARIANT_DIR',
    help='Sets the name (or generator function) for the variant directory',
    default=mongo_generators.default_variant_dir_generator,
)

env_vars.Add('VERBOSE',
    help='Control build verbosity (auto, on/off true/false 1/0)',
    default='auto',
)

env_vars.Add('WINDOWS_OPENSSL_BIN',
    help='Sets the path to the openssl binaries for packaging',
    default='c:/openssl/bin')

# -- Validate user provided options --

# A dummy environment that should *only* have the variables we have set. In practice it has
# some other things because SCons isn't quite perfect about keeping variable initialization
# scoped to Tools, but it should be good enough to do validation on any Variable values that
# came from the command line or from loaded files.
variables_only_env = Environment(
    # Disable platform specific variable injection
    platform=(lambda x: ()),
    # But do *not* load any tools, since those might actually set variables. Note that this
    # causes the value of our TOOLS variable to have no effect.
    tools=[],
    # Use the Variables specified above.
    variables=env_vars,
)

# don't run configure if user calls --help
if GetOption('help'):
    try:
        Help('\nThe following variables may also be set like scons VARIABLE=value\n', append=True)
        Help(env_vars.GenerateHelpText(variables_only_env), append=True)
    except TypeError:
        # The append=true kwarg is only supported in scons>=2.4. Without it, calls to Help() clobber
        # the automatically generated options help, which we don't want. Users on older scons
        # versions will need to use --variables-help to learn about which variables we support.
        pass

    Return()

if ('CC' in variables_only_env) != ('CXX' in variables_only_env):
    print('Cannot customize C compiler without customizing C++ compiler, and vice versa')
    Exit(1)

# --- environment setup ---

# If the user isn't using the # to indicate top-of-tree or $ to expand a variable, forbid
# relative paths. Relative paths don't really work as expected, because they end up relative to
# the top level SConstruct, not the invokers CWD. We could in theory fix this with
# GetLaunchDir, but that seems a step too far.
buildDir = get_option('build-dir').rstrip('/')
if buildDir[0] not in ['$', '#']:
    if not os.path.isabs(buildDir):
        print("Do not use relative paths with --build-dir")
        Exit(1)

cacheDir = get_option('cache-dir').rstrip('/')
if cacheDir[0] not in ['$', '#']:
    if not os.path.isabs(cacheDir):
        print("Do not use relative paths with --cache-dir")
        Exit(1)

installDir = get_option('prefix').rstrip('/')
if installDir[0] not in ['$', '#']:
    if not os.path.isabs(installDir):
        print("Do not use relative paths with --prefix")
        Exit(1)

sconsDataDir = Dir(buildDir).Dir('scons')
SConsignFile(str(sconsDataDir.File('sconsign')))

def printLocalInfo():
    import sys, SCons
    print( "scons version: " + SCons.__version__ )
    print( "python version: " + " ".join( [ `i` for i in sys.version_info ] ) )

printLocalInfo()

boostLibs = [ "filesystem", "program_options", "system", "iostreams" ]

onlyServer = len( COMMAND_LINE_TARGETS ) == 0 or ( len( COMMAND_LINE_TARGETS ) == 1 and str( COMMAND_LINE_TARGETS[0] ) in [ "mongod" , "mongos" , "test" ] )

releaseBuild = has_option("release")

dbg_opt_mapping = {
    # --dbg, --opt   :   dbg    opt
    ( "on",  None  ) : ( True,  False ),  # special case interaction
    ( "on",  "on"  ) : ( True,  True ),
    ( "on",  "off" ) : ( True,  False ),
    ( "off", None  ) : ( False, True ),
    ( "off", "on"  ) : ( False, True ),
    ( "off", "off" ) : ( False, False ),
}
debugBuild, optBuild = dbg_opt_mapping[(get_option('dbg'), get_option('opt'))]

if releaseBuild and (debugBuild or not optBuild):
    print("Error: A --release build may not have debugging, and must have optimization")
    Exit(1)

noshell = has_option( "noshell" )

jsEngine = get_option( "js-engine")

serverJs = get_option( "server-js" ) == "on"

usemozjs = (jsEngine.startswith('mozjs'))

if not serverJs and not usemozjs:
    print("Warning: --server-js=off is not needed with --js-engine=none")

# We defer building the env until we have determined whether we want certain values. Some values
# in the env actually have semantics for 'None' that differ from being absent, so it is better
# to build it up via a dict, and then construct the Environment in one shot with kwargs.
#
# Yes, BUILD_ROOT vs BUILD_DIR is confusing. Ideally, BUILD_DIR would actually be called
# VARIANT_DIR, and at some point we should probably do that renaming. Until we do though, we
# also need an Environment variable for the argument to --build-dir, which is the parent of all
# variant dirs. For now, we call that BUILD_ROOT. If and when we s/BUILD_DIR/VARIANT_DIR/g,
# then also s/BUILD_ROOT/BUILD_DIR/g.
envDict = dict(BUILD_ROOT=buildDir,
               BUILD_DIR=make_variant_dir_generator(),
               DIST_ARCHIVE_SUFFIX='.tgz',
               DIST_BINARIES=[],
               MODULE_BANNERS=[],
               MODULE_INJECTORS=dict(),
               ARCHIVE_ADDITION_DIR_MAP={},
               ARCHIVE_ADDITIONS=[],
               PYTHON=utils.find_python(),
               SERVER_ARCHIVE='${SERVER_DIST_BASENAME}${DIST_ARCHIVE_SUFFIX}',
               UNITTEST_ALIAS='unittests',
               # TODO: Move unittests.txt to $BUILD_DIR, but that requires
               # changes to MCI.
               UNITTEST_LIST='$BUILD_ROOT/unittests.txt',
               INTEGRATION_TEST_ALIAS='integration_tests',
               INTEGRATION_TEST_LIST='$BUILD_ROOT/integration_tests.txt',
               BENCHMARK_ALIAS='benchmarks',
               BENCHMARK_LIST='$BUILD_ROOT/benchmarks.txt',
               CONFIGUREDIR='$BUILD_ROOT/scons/$VARIANT_DIR/sconf_temp',
               CONFIGURELOG='$BUILD_ROOT/scons/config.log',
               INSTALL_DIR=installDir,
               CONFIG_HEADER_DEFINES={},
               LIBDEPS_TAG_EXPANSIONS=[],
               )

env = Environment(variables=env_vars, **envDict)
del envDict

env.AddMethod(mongo_platform.env_os_is_wrapper, 'TargetOSIs')
env.AddMethod(mongo_platform.env_get_os_name_wrapper, 'GetTargetOSName')

def fatal_error(env, msg, *args):
    print(msg.format(*args))
    Exit(1)

def conf_error(env, msg, *args):
    print(msg.format(*args))
    print("See {0} for details".format(env.File('$CONFIGURELOG').abspath))
    Exit(1)

env.AddMethod(fatal_error, 'FatalError')
env.AddMethod(conf_error, 'ConfError')

# Normalize the VERBOSE Option, and make its value available as a
# function.
if env['VERBOSE'] == "auto":
    env['VERBOSE'] = not sys.stdout.isatty()
elif env['VERBOSE'] in ('1', "ON", "on", "True", "true", True):
    env['VERBOSE'] = True
elif env['VERBOSE'] in ('0', "OFF", "off", "False", "false", False):
    env['VERBOSE'] = False
else:
    env.FatalError("Invalid value {0} for VERBOSE Variable", env['VERBOSE'])
env.AddMethod(lambda env: env['VERBOSE'], 'Verbose')

if has_option('variables-help'):
    print(env_vars.GenerateHelpText(env))
    Exit(0)

unknown_vars = env_vars.UnknownVariables()
if unknown_vars:
    env.FatalError("Unknown variables specified: {0}", ", ".join(unknown_vars.keys()))

def set_config_header_define(env, varname, varval = 1):
    env['CONFIG_HEADER_DEFINES'][varname] = varval
env.AddMethod(set_config_header_define, 'SetConfigHeaderDefine')

detectEnv = env.Clone()

# Identify the toolchain in use. We currently support the following:
# These macros came from
# http://nadeausoftware.com/articles/2012/10/c_c_tip_how_detect_compiler_name_and_version_using_compiler_predefined_macros
toolchain_macros = {
    'GCC': 'defined(__GNUC__) && !defined(__clang__)',
    'clang': 'defined(__clang__)',
    'MSVC': 'defined(_MSC_VER)'
}

def CheckForToolchain(context, toolchain, lang_name, compiler_var, source_suffix):
    test_body = textwrap.dedent("""
    #if {0}
    /* we are using toolchain {0} */
    #else
    #error
    #endif
    """.format(toolchain_macros[toolchain]))

    print_tuple = (lang_name, context.env[compiler_var], toolchain)
    context.Message('Checking if %s compiler "%s" is %s... ' % print_tuple)

    # Strip indentation from the test body to ensure that the newline at the end of the
    # endif is the last character in the file (rather than a line of spaces with no
    # newline), and that all of the preprocessor directives start at column zero. Both of
    # these issues can trip up older toolchains.
    result = context.TryCompile(test_body, source_suffix)
    context.Result(result)
    return result

endian = get_option( "endian" )

if endian == "auto":
    endian = sys.byteorder

if endian == "little":
    env.SetConfigHeaderDefine("MONGO_CONFIG_BYTE_ORDER", "1234")
elif endian == "big":
    env.SetConfigHeaderDefine("MONGO_CONFIG_BYTE_ORDER", "4321")

# These preprocessor macros came from
# http://nadeausoftware.com/articles/2012/02/c_c_tip_how_detect_processor_type_using_compiler_predefined_macros
#
# NOTE: Remember to add a trailing comma to form any required one
# element tuples, or your configure checks will fail in strange ways.
processor_macros = {
    'arm'     : { 'endian': 'little', 'defines': ('__arm__',) },
    'aarch64' : { 'endian': 'little', 'defines': ('__arm64__', '__aarch64__')},
    'i386'    : { 'endian': 'little', 'defines': ('__i386', '_M_IX86')},
    'ppc64le' : { 'endian': 'little', 'defines': ('__powerpc64__',)},
    's390x'   : { 'endian': 'big',    'defines': ('__s390x__',)},
    'sparc'   : { 'endian': 'big',    'defines': ('__sparc',)},
    'x86_64'  : { 'endian': 'little', 'defines': ('__x86_64', '_M_AMD64')},
}

def CheckForProcessor(context, which_arch):
    def run_compile_check(arch):
        full_macros = " || ".join([ "defined(%s)" % (v) for v in processor_macros[arch]['defines']])

        if not endian == processor_macros[arch]['endian']:
            return False

        test_body = """
        #if {0}
        /* Detected {1} */
        #else
        #error not {1}
        #endif
        """.format(full_macros, arch)

        return context.TryCompile(textwrap.dedent(test_body), ".c")

    if which_arch:
        ret = run_compile_check(which_arch)
        context.Message('Checking if target processor is %s ' % which_arch)
        context.Result(ret)
        return ret;

    for k in processor_macros.keys():
        ret = run_compile_check(k)
        if ret:
            context.Result('Detected a %s processor' % k)
            return k

    context.Result('Could not detect processor model/architecture')
    return False

# Taken from http://nadeausoftware.com/articles/2012/01/c_c_tip_how_use_compiler_predefined_macros_detect_operating_system
os_macros = {
    "windows": "defined(_WIN32)",
    "solaris": "defined(__sun)",
    "freebsd": "defined(__FreeBSD__)",
    "openbsd": "defined(__OpenBSD__)",
    "iOS": "defined(__APPLE__) && TARGET_OS_IOS && !TARGET_OS_SIMULATOR",
    "iOS-sim": "defined(__APPLE__) && TARGET_OS_IOS && TARGET_OS_SIMULATOR",
    "tvOS": "defined(__APPLE__) && TARGET_OS_TV && !TARGET_OS_SIMULATOR",
    "tvOS-sim": "defined(__APPLE__) && TARGET_OS_TV && TARGET_OS_SIMULATOR",
    # NOTE: Once we have XCode 8 required, we can rely on the value of TARGET_OS_OSX. In case
    # we are on an older XCode, use TARGET_OS_MAC and TARGET_OS_IPHONE. We don't need to correct
    # the above declarations since we will never target them with anything other than XCode 8.
    "macOS": "defined(__APPLE__) && (TARGET_OS_OSX || (TARGET_OS_MAC && !TARGET_OS_IPHONE))",
    "linux": "defined(__linux__)",
    "android": "defined(__ANDROID__)",
}

def CheckForOS(context, which_os):
    test_body = """
    #if defined(__APPLE__)
    #include <TargetConditionals.h>
    #endif
    #if {0}
    /* detected {1} */
    #else
    #error
    #endif
    """.format(os_macros[which_os], which_os)
    context.Message('Checking if target OS {0} is supported by the toolchain... '.format(which_os))
    ret = context.TryCompile(textwrap.dedent(test_body), ".c")
    context.Result(ret)
    return ret

def CheckForCXXLink(context):
    test_body = """
    #include <iostream>
    #include <cstdlib>

    int main() {
        std::cout << "Hello, World" << std::endl;
        return EXIT_SUCCESS;
    }
    """
    context.Message('Checking that the C++ compiler can link a C++ program... ')
    ret = context.TryLink(textwrap.dedent(test_body), ".cpp")
    context.Result(ret)
    return ret

detectConf = Configure(detectEnv, help=False, custom_tests = {
    'CheckForToolchain' : CheckForToolchain,
    'CheckForProcessor': CheckForProcessor,
    'CheckForOS': CheckForOS,
    'CheckForCXXLink': CheckForCXXLink,
})

if not detectConf.CheckCC():
    env.ConfError(
        "C compiler {0} doesn't work",
        detectEnv['CC'])

if not detectConf.CheckCXX():
    env.ConfError(
        "C++ compiler {0} doesn't work",
        detectEnv['CXX'])

if not detectConf.CheckForCXXLink():
    env.ConfError(
        "C++ compiler {0} can't link C++ programs",
        detectEnv['CXX'])

toolchain_search_sequence = [ "GCC", "clang" ]
if mongo_platform.is_running_os('windows'):
    toolchain_search_sequence = [ 'MSVC', 'clang', 'GCC' ]
for candidate_toolchain in toolchain_search_sequence:
    if detectConf.CheckForToolchain(candidate_toolchain, "C++", "CXX", ".cpp"):
        detected_toolchain = candidate_toolchain
        break

if not detected_toolchain:
    env.ConfError("Couldn't identify the C++ compiler")

if not detectConf.CheckForToolchain(detected_toolchain, "C", "CC", ".c"):
    env.ConfError("C compiler does not match identified C++ compiler")

# Now that we've detected the toolchain, we add methods to the env
# to get the canonical name of the toolchain and to test whether
# scons is using a particular toolchain.
def get_toolchain_name(self):
    return detected_toolchain.lower()
def is_toolchain(self, *args):
    actual_toolchain = self.ToolchainName()
    for v in args:
        if v.lower() == actual_toolchain:
            return True
    return False

env.AddMethod(get_toolchain_name, 'ToolchainName')
env.AddMethod(is_toolchain, 'ToolchainIs')

if env['TARGET_ARCH']:
    if not detectConf.CheckForProcessor(env['TARGET_ARCH']):
        env.ConfError("Could not detect processor specified in TARGET_ARCH variable")
else:
    detected_processor = detectConf.CheckForProcessor(None)
    if not detected_processor:
        env.ConfError("Failed to detect a supported target architecture")
    env['TARGET_ARCH'] = detected_processor

if env['TARGET_OS'] not in os_macros:
    print("No special config for [{0}] which probably means it won't work".format(env['TARGET_OS']))
elif not detectConf.CheckForOS(env['TARGET_OS']):
    env.ConfError("TARGET_OS ({0}) is not supported by compiler", env['TARGET_OS'])

detectConf.Finish()

env['CC_VERSION'] = mongo_toolchain.get_toolchain_ver(env, 'CC')
env['CXX_VERSION'] = mongo_toolchain.get_toolchain_ver(env, 'CXX')

if not env['HOST_ARCH']:
    env['HOST_ARCH'] = env['TARGET_ARCH']

# In some places we have POSIX vs Windows cpp files, and so there's an additional
# env variable to interpolate their names in child sconscripts

env['TARGET_OS_FAMILY'] = 'posix' if env.TargetOSIs('posix') else env.GetTargetOSName()

# Currently we only use tcmalloc on windows and linux x86_64. Other
# linux targets (power, s390x, arm) do not currently support tcmalloc.
#
# Normalize the allocator option and store it in the Environment. It
# would be nicer to use SetOption here, but you can't reset user
# options for some strange reason in SCons. Instead, we store this
# option as a new variable in the environment.
if get_option('allocator') == "auto":
    # using an allocator besides system on android would require either fixing or disabling
    # gperftools on android
    if env.TargetOSIs('windows') or \
       env.TargetOSIs('linux') and not env.TargetOSIs('android'):
        env['MONGO_ALLOCATOR'] = "tcmalloc"
    else:
        env['MONGO_ALLOCATOR'] = "system"
else:
    env['MONGO_ALLOCATOR'] = get_option('allocator')

if has_option("cache"):
    if has_option("gcov"):
        env.FatalError("Mixing --cache and --gcov doesn't work correctly yet. See SERVER-11084")
    env.CacheDir(str(env.Dir(cacheDir)))

    if get_option("cache") == "nolinked":
        def noCacheEmitter(target, source, env):
            for t in target:
                env.NoCache(t)
            return target, source

        def addNoCacheEmitter(builder):
            origEmitter = builder.emitter
            if SCons.Util.is_Dict(origEmitter):
                for k,v in origEmitter:
                    origEmitter[k] = SCons.Builder.ListEmitter([v, noCacheEmitter])
            elif SCons.Util.is_List(origEmitter):
                emitter.append(noCacheEmitter)
            else:
                builder.emitter = SCons.Builder.ListEmitter([origEmitter, noCacheEmitter])

        addNoCacheEmitter(env['BUILDERS']['Program'])
        addNoCacheEmitter(env['BUILDERS']['StaticLibrary'])
        addNoCacheEmitter(env['BUILDERS']['SharedLibrary'])
        addNoCacheEmitter(env['BUILDERS']['LoadableModule'])

# Normalize the link model. If it is auto, then for now both developer and release builds
# use the "static" mode. Somday later, we probably want to make the developer build default
# dynamic, but that will require the hygienic builds project.
link_model = get_option('link-model')
if link_model == "auto":
    link_model = "static"

# Windows can't currently support anything other than 'object' or 'static', until
# we have both hygienic builds and have annotated functions for export.
if env.TargetOSIs('windows') and link_model not in ['object', 'static']:
    env.FatalError("Windows builds must use the 'object' or 'static' link models");

# The 'object' mode for libdeps is enabled by setting _LIBDEPS to $_LIBDEPS_OBJS. The other two
# modes operate in library mode, enabled by setting _LIBDEPS to $_LIBDEPS_LIBS.
env['_LIBDEPS'] = '$_LIBDEPS_OBJS' if link_model == "object" else '$_LIBDEPS_LIBS'

env['BUILDERS']['ProgramObject'] = env['BUILDERS']['StaticObject']
env['BUILDERS']['LibraryObject'] = env['BUILDERS']['StaticObject']

if link_model.startswith("dynamic"):

    # Redirect the 'Library' target, which we always use instead of 'StaticLibrary' for things
    # that can be built in either mode, to point to SharedLibrary.
    env['BUILDERS']['Library'] = env['BUILDERS']['SharedLibrary']
    env['BUILDERS']['LibraryObject'] = env['BUILDERS']['SharedObject']

    # TODO: Ideally, the conditions below should be based on a
    # detection of what linker we are using, not the local OS, but I
    # doubt very much that we will see the mach-o linker on anything
    # other than Darwin, or a BFD/sun-esque linker elsewhere.

    # On Darwin, we need to tell the linker that undefined symbols are
    # resolved via dynamic lookup; otherwise we get build failures. On
    # other unixes, we need to suppress as-needed behavior so that
    # initializers are ensured present, even if there is no visible
    # edge to the library in the symbol graph.
    #
    # NOTE: The darwin linker flag is only needed because the library
    # graph is not a DAG. Once the graph is a DAG, we will require all
    # edges to be expressed, and we should drop the flag. When that
    # happens, we should also add -z,defs flag on ELF platforms to
    # ensure that missing symbols due to unnamed dependency edges
    # result in link errors.
    #
    # NOTE: The `illegal_cyclic_or_unresolved_dependencies_whitelisted`
    # tag can be applied to a library to indicate that it does not (or
    # cannot) completely express all of its required link dependencies.
    # This can occur for four reasons:
    #
    # - No unique provider for the symbol: Some symbols do not have a
    #   unique dependency that provides a definition, in which case it
    #   is impossible for the library to express a dependency edge to
    #   resolve the symbol
    #
    # - The library is part of a cycle: If library A depends on B,
    #   which depends on C, which depends on A, then it is impossible
    #   to express all three edges in SCons, since otherwise there is
    #   no way to sequence building the libraries. The cyclic
    #   libraries actually work at runtime, because some parent object
    #   links all of them.
    #
    # - The symbol is provided by an executable into which the library
    #   will be linked. The mongo::inShutdown symbol is a good
    #   example.
    #
    # - The symbol is provided by a third-party library, outside of our
    #   control.
    #
    # All of these are defects in the linking model. In an effort to
    # eliminate these issues, we have begun tagging those libraries
    # that are affected, and requiring that all non-tagged libraries
    # correctly express all dependencies. As we repair each defective
    # library, we can remove the tag. When all the tags are removed
    # the graph will be acyclic. Libraries which are incomplete for the
    # final reason, "libraries outside of our control", may remain for
    # reasons beyond our control. Such libraries ideally should
    # have no dependencies (and thus be leaves in our linking DAG).
    # If that condition is met, then the graph will be acyclic.

    if env.TargetOSIs('darwin'):
        if link_model == "dynamic-strict":
            # Darwin is strict by default
            pass
        else:
            def libdeps_tags_expand_incomplete(source, target, env, for_signature):
                # On darwin, since it is strict by default, we need to add a flag
                # when libraries are tagged incomplete.
                if ('illegal_cyclic_or_unresolved_dependencies_whitelisted'
                    in target[0].get_env().get("LIBDEPS_TAGS", [])):
                    return ["-Wl,-undefined,dynamic_lookup"]
                return []
            env['LIBDEPS_TAG_EXPANSIONS'].append(libdeps_tags_expand_incomplete)
    else:
        env.AppendUnique(LINKFLAGS=["-Wl,--no-as-needed"])

        # Using zdefs doesn't work at all with the sanitizers
        if not has_option('sanitize'):

            if link_model == "dynamic-strict":
                env.AppendUnique(SHLINKFLAGS=["-Wl,-z,defs"])
            else:
                # On BFD/gold linker environments, which are not strict by
                # default, we need to add a flag when libraries are not
                # tagged incomplete.
                def libdeps_tags_expand_incomplete(source, target, env, for_signature):
                    if ('illegal_cyclic_or_unresolved_dependencies_whitelisted'
                        not in target[0].get_env().get("LIBDEPS_TAGS", [])):
                        return ["-Wl,-z,defs"]
                    return []
                env['LIBDEPS_TAG_EXPANSIONS'].append(libdeps_tags_expand_incomplete)

if optBuild:
    env.SetConfigHeaderDefine("MONGO_CONFIG_OPTIMIZED_BUILD")

# Enable the fast decider if exlicltly requested or if in 'auto' mode and not in conflict with other
# options.
if get_option('build-fast-and-loose') == 'on' or \
   (get_option('build-fast-and-loose') == 'auto' and \
    not has_option('release') and \
    not has_option('cache')):
    # See http://www.scons.org/wiki/GoFastButton for details
    env.Decider('MD5-timestamp')
    env.SetOption('max_drift', 1)

# If the user has requested the git decider, enable it if it is available. We want to do this after
# we set the basic decider above, so that we 'chain' to that one.
if get_option('git-decider') == 'on':
    git_decider = Tool('git_decider')
    if git_decider.exists(env):
        git_decider(env)

# On non-windows platforms, we may need to differentiate between flags being used to target an
# executable (like -fPIE), vs those being used to target a (shared) library (like -fPIC). To do so,
# we inject a new family of SCons variables PROG*FLAGS, by reaching into the various COMs.
if not env.TargetOSIs('windows'):
    env["CCCOM"] = env["CCCOM"].replace("$CFLAGS", "$CFLAGS $PROGCFLAGS")
    env["CXXCOM"] = env["CXXCOM"].replace("$CXXFLAGS", "$CXXFLAGS $PROGCXXFLAGS")
    env["CCCOM"] = env["CCCOM"].replace("$CCFLAGS", "$CCFLAGS $PROGCCFLAGS")
    env["CXXCOM"] = env["CXXCOM"].replace("$CCFLAGS", "$CCFLAGS $PROGCCFLAGS")
    env["LINKCOM"] = env["LINKCOM"].replace("$LINKFLAGS", "$LINKFLAGS $PROGLINKFLAGS")

if not env.Verbose():
    env.Append( CCCOMSTR = "Compiling $TARGET" )
    env.Append( CXXCOMSTR = env["CCCOMSTR"] )
    env.Append( SHCCCOMSTR = "Compiling $TARGET" )
    env.Append( SHCXXCOMSTR = env["SHCCCOMSTR"] )
    env.Append( LINKCOMSTR = "Linking $TARGET" )
    env.Append( SHLINKCOMSTR = env["LINKCOMSTR"] )
    env.Append( ARCOMSTR = "Generating library $TARGET" )

# Link tools other than mslink don't setup TEMPFILE in LINKCOM,
# disabling SCons automatically falling back to a temp file when
# running link commands that are over MAXLINELENGTH. With our object
# file linking mode, we frequently hit even the large linux command
# line length, so we want it everywhere. If we aren't using mslink,
# add TEMPFILE in. For verbose builds when using a tempfile, we need
# some trickery so that we print the command we are running, and not
# just the invocation of the compiler being fed the command file.
if not 'mslink' in env['TOOLS']:
    if env.Verbose():
        env["LINKCOM"] = "${{TEMPFILE('{0}', '')}}".format(env['LINKCOM'])
        env["SHLINKCOM"] = "${{TEMPFILE('{0}', '')}}".format(env['SHLINKCOM'])
        if not 'libtool' in env['TOOLS']:
            env["ARCOM"] = "${{TEMPFILE('{0}', '')}}".format(env['ARCOM'])
    else:
        env["LINKCOM"] = "${{TEMPFILE('{0}', 'LINKCOMSTR')}}".format(env['LINKCOM'])
        env["SHLINKCOM"] = "${{TEMPFILE('{0}', 'SHLINKCOMSTR')}}".format(env['SHLINKCOM'])
        if not 'libtool' in env['TOOLS']:
            env["ARCOM"] = "${{TEMPFILE('{0}', 'ARCOMSTR')}}".format(env['ARCOM'])

if env['_LIBDEPS'] == '$_LIBDEPS_OBJS':
    # The libraries we build in LIBDEPS_OBJS mode are just placeholders for tracking dependencies.
    # This avoids wasting time and disk IO on them.
    def write_uuid_to_file(env, target, source):
        with open(env.File(target[0]).abspath, 'w') as fake_lib:
            fake_lib.write(str(uuid.uuid4()))
            fake_lib.write('\n')

    def noop_action(env, target, source):
        pass

    env['ARCOM'] = write_uuid_to_file
    env['ARCOMSTR'] = 'Generating placeholder library $TARGET'
    env['RANLIBCOM'] = noop_action
    env['RANLIBCOMSTR'] = 'Skipping ranlib for $TARGET'

libdeps.setup_environment(env, emitting_shared=(link_model.startswith("dynamic")))

# Both the abidw tool and the thin archive tool must be loaded after
# libdeps, so that the scanners they inject can see the library
# dependencies added by libdeps.
if link_model.startswith("dynamic"):
    # Add in the abi linking tool if the user requested and it is
    # supported on this platform.
    if env.get('ABIDW'):
        abilink = Tool('abilink')
        if abilink.exists(env):
            abilink(env)

if env['_LIBDEPS'] == '$_LIBDEPS_LIBS':
    # The following platforms probably aren't using the binutils
    # toolchain, or may be using it for the archiver but not the
    # linker, and binutils currently is the olny thing that supports
    # thin archives. Don't even try on those platforms.
    if not env.TargetOSIs('solaris', 'darwin', 'windows', 'openbsd'):
        env.Tool('thin_archive')

if env.TargetOSIs('linux', 'freebsd', 'openbsd'):
    env['LINK_LIBGROUP_START'] = '-Wl,--start-group'
    env['LINK_LIBGROUP_END'] = '-Wl,--end-group'
    # NOTE: The leading and trailing spaces here are important. Do not remove them.
    env['LINK_WHOLE_ARCHIVE_LIB_START'] = '-Wl,--whole-archive '
    env['LINK_WHOLE_ARCHIVE_LIB_END'] = ' -Wl,--no-whole-archive'
elif env.TargetOSIs('darwin'):
    env['LINK_LIBGROUP_START'] = ''
    env['LINK_LIBGROUP_END'] = ''
    # NOTE: The trailing space here is important. Do not remove it.
    env['LINK_WHOLE_ARCHIVE_LIB_START'] = '-Wl,-force_load '
    env['LINK_WHOLE_ARCHIVE_LIB_END'] = ''
elif env.TargetOSIs('solaris'):
    env['LINK_LIBGROUP_START'] = '-Wl,-z,rescan-start'
    env['LINK_LIBGROUP_END'] = '-Wl,-z,rescan-end'
    # NOTE: The leading and trailing spaces here are important. Do not remove them.
    env['LINK_WHOLE_ARCHIVE_LIB_START'] = '-Wl,-z,allextract '
    env['LINK_WHOLE_ARCHIVE_LIB_END'] = ' -Wl,-z,defaultextract'
elif env.TargetOSIs('windows'):
    env['LINK_WHOLE_ARCHIVE_LIB_START'] = '/WHOLEARCHIVE:'
    env['LINK_WHOLE_ARCHIVE_LIB_END'] = ''

# ---- other build setup -----
if debugBuild:
    env.SetConfigHeaderDefine("MONGO_CONFIG_DEBUG_BUILD")
else:
    env.AppendUnique( CPPDEFINES=[ 'NDEBUG' ] )

if env.TargetOSIs('linux'):
    env.Append( LIBS=["m"] )
    if not env.TargetOSIs('android'):
        env.Append( LIBS=["resolv"] )

elif env.TargetOSIs('solaris'):
     env.Append( LIBS=["socket","resolv","lgrp"] )

elif env.TargetOSIs('freebsd'):
    env.Append( LIBS=[ "kvm" ] )
    env.Append( CCFLAGS=[ "-fno-omit-frame-pointer" ] )

elif env.TargetOSIs('darwin'):
     env.Append( LIBS=["resolv"] )

elif env.TargetOSIs('openbsd'):
    env.Append( LIBS=[ "kvm" ] )

elif env.TargetOSIs('windows'):
    dynamicCRT = has_option("dynamic-windows")

    env['DIST_ARCHIVE_SUFFIX'] = '.zip'

    # If tools configuration fails to set up 'cl' in the path, fall back to importing the whole
    # shell environment and hope for the best. This will work, for instance, if you have loaded
    # an SDK shell.
    for pathdir in env['ENV']['PATH'].split(os.pathsep):
        if os.path.exists(os.path.join(pathdir, 'cl.exe')):
            break
    else:
        print("NOTE: Tool configuration did not find 'cl' compiler, falling back to os environment")
        env['ENV'] = dict(os.environ)

    env.Append(CPPDEFINES=[
    # This tells the Windows compiler not to link against the .lib files
    # and to use boost as a bunch of header-only libraries
        "BOOST_ALL_NO_LIB",
    ])

    env.Append( CPPDEFINES=[ "_UNICODE" ] )
    env.Append( CPPDEFINES=[ "UNICODE" ] )

    # /EHsc exception handling style for visual studio
    # /W3 warning level
    env.Append(CCFLAGS=["/EHsc","/W3"])

    # some warnings we don't like:
    # c4355
    # 'this' : used in base member initializer list
    #    The this pointer is valid only within nonstatic member functions. It cannot be used in the initializer list for a base class.
    # c4800
    # 'type' : forcing value to bool 'true' or 'false' (performance warning)
    #    This warning is generated when a value that is not bool is assigned or coerced into type bool.
    # c4267
    # 'var' : conversion from 'size_t' to 'type', possible loss of data
    # When compiling with /Wp64, or when compiling on a 64-bit operating system, type is 32 bits but size_t is 64 bits when compiling for 64-bit targets. To fix this warning, use size_t instead of a type.
    # c4244
    # 'conversion' conversion from 'type1' to 'type2', possible loss of data
    #  An integer type is converted to a smaller integer type.
    # c4290
    #  C++ exception specification ignored except to indicate a function is not __declspec(nothrow
    #  A function is declared using exception specification, which Visual C++ accepts but does not
    #  implement
    # c4068
    #  unknown pragma -- added so that we can specify unknown pragmas for other compilers
    # c4351
    #  on extremely old versions of MSVC (pre 2k5), default constructing an array member in a
    #  constructor's initialization list would not zero the array members "in some cases".
    #  since we don't target MSVC versions that old, this warning is safe to ignore.
    # c4373
    #  Older versions of MSVC would fail to make a function in a derived class override a virtual
    #  function in the parent, when defined inline and at least one of the parameters is made const.
    #  The behavior is incorrect under the standard.  MSVC is fixed now, and the warning exists
    #  merely to alert users who may have relied upon the older, non-compliant behavior.  Our code
    #  should not have any problems with the older behavior, so we can just disable this warning.
    env.Append( CCFLAGS=["/wd4355", "/wd4800", "/wd4267", "/wd4244",
                         "/wd4290", "/wd4068", "/wd4351", "/wd4373"] )

    # some warnings we should treat as errors:
    # c4013
    #  'function' undefined; assuming extern returning int
    #    This warning occurs when files compiled for the C language use functions not defined
    #    in a header file.
    # c4099
    #  identifier' : type name first seen using 'objecttype1' now seen using 'objecttype2'
    #    This warning occurs when classes and structs are declared with a mix of struct and class
    #    which can cause linker failures
    # c4930
    #  'identifier': prototyped function not called (was a variable definition intended?)
    #     This warning indicates a most-vexing parse error, where a user declared a function that
    #     was probably intended as a variable definition.  A common example is accidentally
    #     declaring a function called lock that takes a mutex when one meant to create a guard
    #     object called lock on the stack.
    env.Append( CCFLAGS=["/we4013", "/we4099", "/we4930"] )

    # Warnings as errors
    if not has_option("disable-warnings-as-errors"):
        env.Append( CCFLAGS=["/WX"] )

    env.Append( CPPDEFINES=["_CONSOLE","_CRT_SECURE_NO_WARNINGS", "_SCL_SECURE_NO_WARNINGS"] )

    # this would be for pre-compiled headers, could play with it later
    #env.Append( CCFLAGS=['/Yu"pch.h"'] )

    # Don't send error reports in case of internal compiler error
    env.Append( CCFLAGS= ["/errorReport:none"] ) 

    # Select debugging format. /Zi gives faster links but seem to use more memory
    if get_option('msvc-debugging-format') == "codeview":
        env['CCPDBFLAGS'] = "/Z7"
    elif get_option('msvc-debugging-format') == "pdb":
        env['CCPDBFLAGS'] = '/Zi /Fd${TARGET}.pdb'

    # /DEBUG will tell the linker to create a .pdb file
    # which WinDbg and Visual Studio will use to resolve
    # symbols if you want to debug a release-mode image.
    # Note that this means we can't do parallel links in the build.
    #
    # Please also note that this has nothing to do with _DEBUG or optimization.
    env.Append( LINKFLAGS=["/DEBUG"] )

    # /MD:  use the multithreaded, DLL version of the run-time library (MSVCRT.lib/MSVCR###.DLL)
    # /MT:  use the multithreaded, static version of the run-time library (LIBCMT.lib)
    # /MDd: Defines _DEBUG, _MT, _DLL, and uses MSVCRTD.lib/MSVCRD###.DLL
    # /MTd: Defines _DEBUG, _MT, and causes your application to use the
    #       debug multithread version of the run-time library (LIBCMTD.lib)

    winRuntimeLibMap = {
          #dyn   #dbg
        ( False, False ) : "/MT",
        ( False, True  ) : "/MTd",
        ( True,  False ) : "/MD",
        ( True,  True  ) : "/MDd",
    }

    env.Append(CCFLAGS=[winRuntimeLibMap[(dynamicCRT, debugBuild)]])

    if optBuild:
        # /O2:  optimize for speed (as opposed to size)
        # /Oy-: disable frame pointer optimization (overrides /O2, only affects 32-bit)
        # /INCREMENTAL: NO - disable incremental link - avoid the level of indirection for function
        # calls
        env.Append( CCFLAGS=["/O2", "/Oy-"] )
        env.Append( LINKFLAGS=["/INCREMENTAL:NO"])
    else:
        env.Append( CCFLAGS=["/Od"] )

    if debugBuild and not optBuild:
        # /RTC1: - Enable Stack Frame Run-Time Error Checking; Reports when a variable is used
        # without having been initialized (implies /Od: no optimizations)
        env.Append( CCFLAGS=["/RTC1"] )

    # Support large object files since some unit-test sources contain a lot of code
    env.Append( CCFLAGS=["/bigobj"] )

    # Set Source and Executable character sets to UTF-8, this will produce a warning C4828 if the
    # file contains invalid UTF-8.
    env.Append( CCFLAGS=["/utf-8" ])

    # Enforce type conversion rules for rvalue reference types as a result of a cast operation.
    env.Append( CCFLAGS=["/Zc:rvalueCast"] )

    # Disable string literal type conversion, instead const_cast must be explicitly specified.
    env.Append( CCFLAGS=["/Zc:strictStrings"] )

    # Treat volatile according to the ISO standard and do not guarantee acquire/release semantics.
    env.Append( CCFLAGS=["/volatile:iso"] )

    # This gives 32-bit programs 4 GB of user address space in WOW64, ignored in 64-bit builds.
    env.Append( LINKFLAGS=["/LARGEADDRESSAWARE"] )

    env.Append(
        LIBS=[
            'DbgHelp.lib',
            'Iphlpapi.lib',
            'Psapi.lib',
            'advapi32.lib',
            'bcrypt.lib',
            'crypt32.lib',
            'dnsapi.lib',
            'kernel32.lib',
            'shell32.lib',
            'pdh.lib',
            'version.lib',
            'winmm.lib',
            'ws2_32.lib',
            'secur32.lib',
        ],
    )

# When building on visual studio, this sets the name of the debug symbols file
if env.ToolchainIs('msvc'):
    env['PDB'] = '${TARGET.base}.pdb'

if env.TargetOSIs('posix'):

    # Everything on OS X is position independent by default. Solaris doesn't support PIE.
    if not env.TargetOSIs('darwin', 'solaris'):
        if get_option('runtime-hardening') == "on":
            # If runtime hardening is requested, then build anything
            # destined for an executable with the necessary flags for PIE.
            env.AppendUnique(
                PROGCCFLAGS=['-fPIE'],
                PROGLINKFLAGS=['-pie'],
            )

    # -Winvalid-pch Warn if a precompiled header (see Precompiled Headers) is found in the search path but can't be used.
    env.Append( CCFLAGS=["-fno-omit-frame-pointer",
                         "-fno-strict-aliasing",
                         "-ggdb",
                         "-pthread",
                         "-Wall",
                         "-Wsign-compare",
                         "-Wno-unknown-pragmas",
                         "-Winvalid-pch"] )
    # env.Append( " -Wconversion" ) TODO: this doesn't really work yet
    if env.TargetOSIs('linux', 'darwin', 'solaris'):
        if not has_option("disable-warnings-as-errors"):
            env.Append( CCFLAGS=["-Werror"] )

    env.Append( CXXFLAGS=["-Woverloaded-virtual"] )
    if env.ToolchainIs('clang'):
        env.Append( CXXFLAGS=['-Werror=unused-result'] )

    # On OS X, clang doesn't want the pthread flag at link time, or it
    # issues warnings which make it impossible for us to declare link
    # warnings as errors. See http://stackoverflow.com/a/19382663.
    if not (env.TargetOSIs('darwin') and env.ToolchainIs('clang')):
        env.Append( LINKFLAGS=["-pthread"] )

    # SERVER-9761: Ensure early detection of missing symbols in dependent libraries at program
    # startup.
    if env.TargetOSIs('darwin'):
        env.Append( LINKFLAGS=["-Wl,-bind_at_load"] )
    else:
        env.Append( LINKFLAGS=["-Wl,-z,now"] )
        env.Append( LINKFLAGS=["-rdynamic"] )

    env.Append( LIBS=[] )

    #make scons colorgcc friendly
    for key in ('HOME', 'TERM'):
        try:
            env['ENV'][key] = os.environ[key]
        except KeyError:
            pass

    if env.TargetOSIs('linux') and has_option( "gcov" ):
        env.Append( CCFLAGS=["-fprofile-arcs", "-ftest-coverage"] )
        env.Append( LINKFLAGS=["-fprofile-arcs", "-ftest-coverage"] )

    if optBuild:
        env.Append( CCFLAGS=["-O2"] )
    else:
        env.Append( CCFLAGS=["-O0"] )

    # Promote linker warnings into errors. We can't yet do this on OS X because its linker considers
    # noall_load obsolete and warns about it.
    if not has_option("disable-warnings-as-errors"):
        env.Append(
            LINKFLAGS=[
                '-Wl,-fatal_warnings' if env.TargetOSIs('darwin') else "-Wl,--fatal-warnings",
            ]
        )

mmapv1 = False
if get_option('mmapv1') == 'auto':
    # The mmapv1 storage engine is only supported on x86
    # targets. Unless explicitly requested, disable it on all other
    # platforms.
    mmapv1 = (env['TARGET_ARCH'] in ['i386', 'x86_64'])
elif get_option('mmapv1') == 'on':
    mmapv1 = True

wiredtiger = False
if get_option('wiredtiger') == 'on':
    # Wiredtiger only supports 64-bit architecture, and will fail to compile on 32-bit
    # so disable WiredTiger automatically on 32-bit since wiredtiger is on by default
    if env['TARGET_ARCH'] == 'i386':
        env.FatalError("WiredTiger is not supported on 32-bit platforms\n"
            "Re-run scons with --wiredtiger=off to build on 32-bit platforms")
    else:
        wiredtiger = True
        env.SetConfigHeaderDefine("MONGO_CONFIG_WIREDTIGER_ENABLED")

mobile_se = False
if get_option('mobile-se') == 'on':
    mobile_se = True

if env['TARGET_ARCH'] == 'i386':
    # If we are using GCC or clang to target 32 bit, set the ISA minimum to 'nocona',
    # and the tuning to 'generic'. The choice of 'nocona' is selected because it
    #  -- includes MMX extenions which we need for tcmalloc on 32-bit
    #  -- can target 32 bit
    #  -- is at the time of this writing a widely-deployed 10 year old microarchitecture
    #  -- is available as a target architecture from GCC 4.0+
    # However, we only want to select an ISA, not the nocona specific scheduling, so we
    # select the generic tuning. For installations where hardware and system compiler rev are
    # contemporaries, the generic scheduling should be appropriate for a wide range of
    # deployed hardware.

    if env.ToolchainIs('GCC', 'clang'):
        env.Append( CCFLAGS=['-march=nocona', '-mtune=generic'] )

# Needed for auth tests since key files are stored in git with mode 644.
if not env.TargetOSIs('windows'):
    for keysuffix in [ "1" , "2" ]:
        keyfile = "jstests/libs/key%s" % keysuffix
        os.chmod( keyfile , stat.S_IWUSR|stat.S_IRUSR )

# boostSuffixList is used when using system boost to select a search sequence
# for boost libraries.
boostSuffixList = ["-mt", ""]
if get_option("system-boost-lib-search-suffixes") is not None:
    if not use_system_version_of_library("boost"):
        env.FatalError("The --system-boost-lib-search-suffixes option is only valid "
            "with --use-system-boost")
    boostSuffixList = get_option("system-boost-lib-search-suffixes")
    if boostSuffixList == "":
        boostSuffixList = []
    else:
        boostSuffixList = boostSuffixList.split(',')

# discover modules, and load the (python) module for each module's build.py
mongo_modules = moduleconfig.discover_modules('src/mongo/db/modules', get_option('modules'))
env['MONGO_MODULES'] = [m.name for m in mongo_modules]

# --- check system ---
ssl_provider = None
 
def doConfigure(myenv):
    global wiredtiger
    global ssl_provider

    # Check that the compilers work.
    #
    # TODO: Currently, we have some flags already injected. Eventually, this should test the
    # bare compilers, and we should re-check at the very end that TryCompile and TryLink still
    # work with the flags we have selected.
    if myenv.ToolchainIs('msvc'):
        compiler_minimum_string = "Microsoft Visual Studio 2015 Update 3"
        compiler_test_body = textwrap.dedent(
        """
        #if !defined(_MSC_VER)
        #error
        #endif

        #if _MSC_VER < 1900 || (_MSC_VER == 1900 && _MSC_FULL_VER < 190024218)
        #error %s or newer is required to build MongoDB
        #endif

        int main(int argc, char* argv[]) {
            return 0;
        }
        """ % compiler_minimum_string)
    elif myenv.ToolchainIs('gcc'):
        compiler_minimum_string = "GCC 5.3.0"
        compiler_test_body = textwrap.dedent(
        """
        #if !defined(__GNUC__) || defined(__clang__)
        #error
        #endif

        #if (__GNUC__ < 5) || (__GNUC__ == 5 && __GNUC_MINOR__ < 3) || (__GNUC__ == 5 && __GNUC_MINOR__ == 3 && __GNUC_PATCHLEVEL__ < 0)
        #error %s or newer is required to build MongoDB
        #endif

        int main(int argc, char* argv[]) {
            return 0;
        }
        """ % compiler_minimum_string)
    elif myenv.ToolchainIs('clang'):
        compiler_minimum_string = "clang 3.8 (or Apple XCode 8.3.2)"
        compiler_test_body = textwrap.dedent(
        """
        #if !defined(__clang__)
        #error
        #endif

        #if defined(__apple_build_version__)
        #if __apple_build_version__ < 8020042
        #error %s or newer is required to build MongoDB
        #endif
        #elif (__clang_major__ < 3) || (__clang_major__ == 3 && __clang_minor__ < 8)
        #error %s or newer is required to build MongoDB
        #endif

        int main(int argc, char* argv[]) {
            return 0;
        }
        """ % (compiler_minimum_string, compiler_minimum_string))
    else:
        myenv.ConfError("Error: can't check compiler minimum; don't know this compiler...")

    def CheckForMinimumCompiler(context, language):
        extension_for = {
            "C" : ".c",
            "C++" : ".cpp",
        }
        context.Message("Checking if %s compiler is %s or newer..." %
                        (language, compiler_minimum_string))
        result = context.TryCompile(compiler_test_body, extension_for[language])
        context.Result(result)
        return result;

    conf = Configure(myenv, help=False, custom_tests = {
        'CheckForMinimumCompiler' : CheckForMinimumCompiler,
    })

    c_compiler_validated = conf.CheckForMinimumCompiler('C')
    cxx_compiler_validated = conf.CheckForMinimumCompiler('C++')

    suppress_invalid = has_option("disable-minimum-compiler-version-enforcement")
    if releaseBuild and suppress_invalid:
        env.FatalError("--disable-minimum-compiler-version-enforcement is forbidden with --release")

    if not (c_compiler_validated and cxx_compiler_validated):
        if not suppress_invalid:
            env.ConfError("ERROR: Refusing to build with compiler that does not meet requirements")
        print("WARNING: Ignoring failed compiler version check per explicit user request.")
        print("WARNING: The build may fail, binaries may crash, or may run but corrupt data...")

    # Figure out what our minimum windows version is. If the user has specified, then use
    # that.
    if env.TargetOSIs('windows'):
        if has_option('win-version-min'):
            win_version_min = get_option('win-version-min')
        else:
            # If no minimum version has beeen specified, use our default
            win_version_min = 'ws08r2'

        env['WIN_VERSION_MIN'] = win_version_min
        win_version_min = win_version_min_choices[win_version_min]
        env.Append( CPPDEFINES=[("_WIN32_WINNT", "0x" + win_version_min[0])] )
        env.Append( CPPDEFINES=[("NTDDI_VERSION", "0x" + win_version_min[0] + win_version_min[1])] )

    conf.Finish()

    # We require macOS 10.10, iOS 10.2, or tvOS 10.2
    if env.TargetOSIs('darwin'):

        # TODO: Better error messages, mention the various -mX-version-min-flags in the error, and
        # single source of truth for versions, plumbed through #ifdef ladder and error messages.
        def CheckDarwinMinima(context):
            test_body = """
            #include <Availability.h>
            #include <AvailabilityMacros.h>
            #include <TargetConditionals.h>

            #if TARGET_OS_OSX && (MAC_OS_X_VERSION_MIN_REQUIRED < MAC_OS_X_VERSION_10_10)
            #error 1
            #elif TARGET_OS_IOS && (__IPHONE_OS_VERSION_MIN_REQUIRED < __IPHONE_10_2)
            #error 2
            #elif TARGET_OS_TV && (__TV_OS_VERSION_MIN_REQUIRED < __TVOS_10_1)
            #error 3
            #endif
            """

            context.Message("Checking for sufficient {0} target version minimum... ".format(context.env['TARGET_OS']))
            ret = context.TryCompile(textwrap.dedent(test_body), ".c")
            context.Result(ret)
            return ret

        conf = Configure(myenv, help=False, custom_tests={
            "CheckDarwinMinima" : CheckDarwinMinima,
        })

        if not conf.CheckDarwinMinima():
            conf.env.ConfError("Required target minimum of macOS 10.10, iOS 10.2, or tvOS 10.1 not found")

        conf.Finish()

    def AddFlagIfSupported(env, tool, extension, flag, link, **mutation):
        def CheckFlagTest(context, tool, extension, flag):
            if link:
                if tool == 'C':
                    test_body = """
                    #include <stdlib.h>
                    #include <stdio.h>
                    int main() {
                        printf("Hello, World!");
                        return EXIT_SUCCESS;
                    }"""
                elif tool == 'C++':
                    test_body = """
                    #include <iostream>
                    #include <cstdlib>
                    int main() {
                        std::cout << "Hello, World!" << std::endl;
                        return EXIT_SUCCESS;
                    }"""
                context.Message('Checking if linker supports %s... ' % (flag))
                ret = context.TryLink(textwrap.dedent(test_body), extension)
            else:
                test_body = ""
                context.Message('Checking if %s compiler supports %s... ' % (tool, flag))
                ret = context.TryCompile(textwrap.dedent(test_body), extension)
            context.Result(ret)
            return ret

        if env.ToolchainIs('msvc'):
            env.FatalError("AddFlagIfSupported is not currently supported with MSVC")

        test_mutation = mutation
        if env.ToolchainIs('gcc'):
            test_mutation = copy.deepcopy(mutation)
            # GCC helpfully doesn't issue a diagnostic on unknown flags of the form -Wno-xxx
            # unless other diagnostics are triggered. That makes it tough to check for support
            # for -Wno-xxx. To work around, if we see that we are testing for a flag of the
            # form -Wno-xxx (but not -Wno-error=xxx), we also add -Wxxx to the flags. GCC does
            # warn on unknown -Wxxx style flags, so this lets us probe for availablity of
            # -Wno-xxx.
            for kw in test_mutation.keys():
                test_flags = test_mutation[kw]
                for test_flag in test_flags:
                    if test_flag.startswith("-Wno-") and not test_flag.startswith("-Wno-error="):
                        test_flags.append(re.sub("^-Wno-", "-W", test_flag))

        cloned = env.Clone()
        cloned.Append(**test_mutation)

        # For GCC, we don't need anything since bad flags are already errors, but
        # adding -Werror won't hurt. For clang, bad flags are only warnings, so we need -Werror
        # to make them real errors.
        cloned.Append(CCFLAGS=['-Werror'])
        conf = Configure(cloned, help=False, custom_tests = {
                'CheckFlag' : lambda(ctx) : CheckFlagTest(ctx, tool, extension, flag)
        })
        available = conf.CheckFlag()
        conf.Finish()
        if available:
            env.Append(**mutation)
        return available

    def AddToCFLAGSIfSupported(env, flag):
        return AddFlagIfSupported(env, 'C', '.c', flag, False, CFLAGS=[flag])

    def AddToCCFLAGSIfSupported(env, flag):
        return AddFlagIfSupported(env, 'C', '.c', flag, False, CCFLAGS=[flag])

    def AddToCXXFLAGSIfSupported(env, flag):
        return AddFlagIfSupported(env, 'C++', '.cpp', flag, False, CXXFLAGS=[flag])

    def AddToLINKFLAGSIfSupported(env, flag):
        return AddFlagIfSupported(env, 'C', '.c', flag, True, LINKFLAGS=[flag])

    def AddToSHLINKFLAGSIfSupported(env, flag):
        return AddFlagIfSupported(env, 'C', '.c', flag, True, SHLINKFLAGS=[flag])


    if myenv.ToolchainIs('clang', 'gcc'):
        # This warning was added in g++-4.8.
        AddToCCFLAGSIfSupported(myenv, '-Wno-unused-local-typedefs')

        # Clang likes to warn about unused functions, which seems a tad aggressive and breaks
        # -Werror, which we want to be able to use.
        AddToCCFLAGSIfSupported(myenv, '-Wno-unused-function')

        # TODO: Note that the following two flags are added to CCFLAGS even though they are
        # really C++ specific. We need to do this because SCons passes CXXFLAGS *before*
        # CCFLAGS, but CCFLAGS contains -Wall, which re-enables the warnings we are trying to
        # suppress. In the future, we should move all warning flags to CCWARNFLAGS and
        # CXXWARNFLAGS and add these to CCOM and CXXCOM as appropriate.
        #
        # Clang likes to warn about unused private fields, but some of our third_party
        # libraries have such things.
        AddToCCFLAGSIfSupported(myenv, '-Wno-unused-private-field')

        # Prevents warning about using deprecated features (such as auto_ptr in c++11)
        # Using -Wno-error=deprecated-declarations does not seem to work on some compilers,
        # including at least g++-4.6.
        AddToCCFLAGSIfSupported(myenv, "-Wno-deprecated-declarations")

        # As of clang-3.4, this warning appears in v8, and gets escalated to an error.
        AddToCCFLAGSIfSupported(myenv, "-Wno-tautological-constant-out-of-range-compare")

        # New in clang-3.4, trips up things mostly in third_party, but in a few places in the
        # primary mongo sources as well.
        AddToCCFLAGSIfSupported(myenv, "-Wno-unused-const-variable")

        # Prevents warning about unused but set variables found in boost version 1.49
        # in boost/date_time/format_date_parser.hpp which does not work for compilers
        # GCC >= 4.6. Error explained in https://svn.boost.org/trac/boost/ticket/6136 .
        AddToCCFLAGSIfSupported(myenv, "-Wno-unused-but-set-variable")

        # This has been suppressed in gcc 4.8, due to false positives, but not in clang.  So
        # we explicitly disable it here.
        AddToCCFLAGSIfSupported(myenv, "-Wno-missing-braces")

        # Suppress warnings about not consistently using override everywhere in a class. It seems
        # very pedantic, and we have a fair number of instances.
        AddToCCFLAGSIfSupported(myenv, "-Wno-inconsistent-missing-override")

        # Don't issue warnings about potentially evaluated expressions
        AddToCCFLAGSIfSupported(myenv, "-Wno-potentially-evaluated-expression")

        # Warn about moves of prvalues, which can inhibit copy elision.
        AddToCXXFLAGSIfSupported(myenv, "-Wpessimizing-move")

        # Warn about redundant moves, such as moving a local variable in a return that is different
        # than the return type.
        AddToCXXFLAGSIfSupported(myenv, "-Wredundant-move")

        # Disable warning about variables that may not be initialized
        # Failures are triggered in the case of boost::optional in GCC 4.8.x
        # TODO: re-evaluate when we move to GCC 5.3
        # see: http://stackoverflow.com/questions/21755206/how-to-get-around-gcc-void-b-4-may-be-used-uninitialized-in-this-funct
        AddToCXXFLAGSIfSupported(myenv, "-Wno-maybe-uninitialized")

        # Disable warning about templates that can't be implicitly instantiated. It is an attempt to
        # make a link error into an easier-to-debug compiler failure, but it triggers false
        # positives if explicit instantiation is used in a TU that can see the full definition. This
        # is a problem at least for the S2 headers.
        AddToCXXFLAGSIfSupported(myenv, "-Wno-undefined-var-template")

        # This warning was added in clang-4.0, but it warns about code that is required on some
        # platforms. Since the warning just states that 'explicit instantiation of [a template] that
        # occurs after an explicit specialization has no effect', it is harmless on platforms where
        # it isn't required
        AddToCXXFLAGSIfSupported(myenv, "-Wno-instantiation-after-specialization")

        # This warning was added in clang-5 and flags many of our lambdas. Since it isn't actively
        # harmful to capture unused variables we are suppressing for now with a plan to fix later.
        AddToCCFLAGSIfSupported(myenv, "-Wno-unused-lambda-capture")

        # This warning was added in clang-5 and incorrectly flags our implementation of
        # exceptionToStatus(). See https://bugs.llvm.org/show_bug.cgi?id=34804
        AddToCCFLAGSIfSupported(myenv, "-Wno-exceptions")


        # Check if we can set "-Wnon-virtual-dtor" when "-Werror" is set. The only time we can't set it is on
        # clang 3.4, where a class with virtual function(s) and a non-virtual destructor throws a warning when
        # it shouldn't.
        def CheckNonVirtualDtor(context):

            test_body = """
            class Base {
            public:
                virtual void foo() const = 0;
            protected:
                ~Base() {};
            };

            class Derived : public Base {
            public:
                virtual void foo() const {}
            };
            """

            context.Message('Checking -Wnon-virtual-dtor for false positives... ')
            ret = context.TryCompile(textwrap.dedent(test_body), ".cpp")
            context.Result(ret)
            return ret

        myenvClone = myenv.Clone()
        myenvClone.Append( CCFLAGS=['-Werror'] )
        myenvClone.Append( CXXFLAGS=["-Wnon-virtual-dtor"] )
        conf = Configure(myenvClone, help=False, custom_tests = {
            'CheckNonVirtualDtor' : CheckNonVirtualDtor,
        })
        if conf.CheckNonVirtualDtor():
            myenv.Append( CXXFLAGS=["-Wnon-virtual-dtor"] )
        conf.Finish()

    if get_option('runtime-hardening') == "on":
        # Enable 'strong' stack protection preferentially, but fall back to 'all' if it is not
        # available. Note that we need to add these to the LINKFLAGS as well, since otherwise we
        # might not link libssp when we need to (see SERVER-12456).
        if myenv.ToolchainIs('gcc', 'clang'):
            if AddToCCFLAGSIfSupported(myenv, '-fstack-protector-strong'):
                myenv.Append(
                    LINKFLAGS=[
                        '-fstack-protector-strong',
                    ]
                )
            elif AddToCCFLAGSIfSupported(myenv, '-fstack-protector-all'):
                myenv.Append(
                    LINKFLAGS=[
                        '-fstack-protector-all',
                    ]
                )

        if myenv.ToolchainIs('clang'):
            # TODO: There are several interesting things to try here, but they each have
            # consequences we need to investigate.
            #
            # - fsanitize=bounds: This does static bounds checking. We can
            #   probably turn this on along with fsanitize-trap so that we
            #   don't depend on the ASAN runtime.
            #
            # - fsanitize=safestack: This looks very interesting, and is
            #   probably what we want. However there are a few problems:
            #
            #   - It relies on having the RT library available, and it is
            #     unclear whether we can ship binaries that depend on
            #     that.
            #
            #   - It is incompatible with a shared object build.
            #
            #   - It may not work with SpiderMonkey due to needing to
            #     inform the GC about the stacks so that mark-sweep
            #
            # - fsanitize=cfi: Again, very interesting, however it
            #   requires LTO builds.
            pass

    if has_option('osx-version-min'):
        message="""
        The --osx-version-min option is no longer supported.

        To specify a target minimum for Darwin platforms, please explicitly add the appropriate options
        to CCFLAGS and LINKFLAGS on the command line:

        macOS: scons CCFLAGS="-mmacosx-version-min=10.11" LINKFLAGS="-mmacosx-version-min=10.11" ..
        iOS  : scons CCFLAGS="-miphoneos-version-min=10.3" LINKFLAGS="-miphoneos-version-min=10.3" ...
        tvOS : scons CCFLAGS="-mtvos-version-min=10.3" LINKFLAGS="-tvos-version-min=10.3" ...

        Note that MongoDB requires macOS 10.10, iOS 10.2, or tvOS 10.2 or later.
        """
        myenv.ConfError(textwrap.dedent(message))

    usingLibStdCxx = False
    if has_option('libc++'):
        if not myenv.ToolchainIs('clang'):
            myenv.FatalError('libc++ is currently only supported for clang')
        if AddToCXXFLAGSIfSupported(myenv, '-stdlib=libc++'):
            myenv.Append(LINKFLAGS=['-stdlib=libc++'])
        else:
            myenv.ConfError('libc++ requested, but compiler does not support -stdlib=libc++' )
    else:
        def CheckLibStdCxx(context):
            test_body = """
            #include <vector>
            #if !defined(__GLIBCXX__)
            #error
            #endif
            """

            context.Message('Checking if we are using libstdc++... ')
            ret = context.TryCompile(textwrap.dedent(test_body), ".cpp")
            context.Result(ret)
            return ret

        conf = Configure(myenv, help=False, custom_tests = {
            'CheckLibStdCxx' : CheckLibStdCxx,
        })
        usingLibStdCxx = conf.CheckLibStdCxx()
        conf.Finish()

    if not myenv.ToolchainIs('msvc'):
        if get_option('cxx-std') == "14":
            if not AddToCXXFLAGSIfSupported(myenv, '-std=c++14'):
                myenv.ConfError('Compiler does not honor -std=c++14')
        if not AddToCFLAGSIfSupported(myenv, '-std=c11'):
            myenv.ConfError("C++14 mode selected for C++ files, but can't enable C11 for C files")

    if using_system_version_of_cxx_libraries():
        print( 'WARNING: System versions of C++ libraries must be compiled with C++14 support' )

    # We appear to have C++14, or at least a flag to enable it. Check that the declared C++
    # language level is not less than C++14, and that we can at least compile an 'auto'
    # expression. We don't check the __cplusplus macro when using MSVC because as of our
    # current required MS compiler version (MSVS 2015 Update 2), they don't set it. If
    # MSFT ever decides (in MSVS 2017?) to define __cplusplus >= 201402L, remove the exception
    # here for _MSC_VER
    def CheckCxx14(context):
        test_body = """
        #ifndef _MSC_VER
        #if __cplusplus < 201402L
        #error
        #endif
        #endif
        auto DeducedReturnTypesAreACXX14Feature() {
            return 0;
        }
        """

        context.Message('Checking for C++14... ')
        ret = context.TryCompile(textwrap.dedent(test_body), ".cpp")
        context.Result(ret)
        return ret

    conf = Configure(myenv, help=False, custom_tests = {
        'CheckCxx14' : CheckCxx14,
    })

    if not conf.CheckCxx14():
        myenv.ConfError('C++14 support is required to build MongoDB')

    conf.Finish()

    def CheckMemset_s(context):
        test_body = """
        #define __STDC_WANT_LIB_EXT1__ 1
        #include <cstring>
        int main(int argc, char* argv[]) {
            void* data = nullptr;
            return memset_s(data, 0, 0, 0);
        }
        """

        context.Message('Checking for memset_s... ')
        ret = context.TryLink(textwrap.dedent(test_body), ".cpp")
        context.Result(ret)
        return ret

    conf = Configure(env, custom_tests = {
        'CheckMemset_s' : CheckMemset_s,
    })
    if conf.CheckMemset_s():
        conf.env.SetConfigHeaderDefine("MONGO_CONFIG_HAVE_MEMSET_S")

    if conf.CheckFunc('strnlen'):
        conf.env.SetConfigHeaderDefine("MONGO_CONFIG_HAVE_STRNLEN")

    conf.Finish()

    # If we are using libstdc++, check to see if we are using a
    # libstdc++ that is older than our GCC minimum of 5.3.0. This is
    # primarly to help people using clang on OS X but forgetting to
    # use --libc++ (or set the target OS X version high enough to get
    # it as the default). We would, ideally, check the __GLIBCXX__
    # version, but for various reasons this is not workable. Instead,
    # we switch on the fact that the <experimental/filesystem> header
    # wasn't introduced until libstdc++ 5.3.0. Yes, this is a terrible
    # hack.
    if usingLibStdCxx:
        def CheckModernLibStdCxx(context):
            test_body = """
            #if !__has_include(<experimental/filesystem>)
            #error "libstdc++ from GCC 5.3.0 or newer is required"
            #endif
            """

            context.Message('Checking for libstdc++ 5.3.0 or better... ')
            ret = context.TryCompile(textwrap.dedent(test_body), ".cpp")
            context.Result(ret)
            return ret

        conf = Configure(myenv, help=False, custom_tests = {
            'CheckModernLibStdCxx' : CheckModernLibStdCxx,
        })

        suppress_invalid = has_option("disable-minimum-compiler-version-enforcement")
        if not conf.CheckModernLibStdCxx() and not suppress_invalid:
            myenv.ConfError("When using libstdc++, MongoDB requires libstdc++ from GCC 5.3.0 or newer")

        conf.Finish()

    if has_option("use-glibcxx-debug"):
        # If we are using a modern libstdc++ and this is a debug build and we control all C++
        # dependencies, then turn on the debugging features in libstdc++.
        # TODO: Need a new check here.
        if not debugBuild:
            myenv.FatalError("--use-glibcxx-debug requires --dbg=on")
        if not usingLibStdCxx:
            myenv.FatalError("--use-glibcxx-debug is only compatible with the GNU implementation "
                "of the C++ standard libary")
        if using_system_version_of_cxx_libraries():
            myenv.FatalError("--use-glibcxx-debug not compatible with system versions of "
                "C++ libraries.")
        myenv.Append(CPPDEFINES=["_GLIBCXX_DEBUG"]);

    # Check if we have a modern Windows SDK
    if env.TargetOSIs('windows'):
        def CheckWindowsSDKVersion(context):

            test_body = """
            #include <windows.h>
            #if !defined(NTDDI_WINBLUE)
            #error Need Windows SDK Version 8.1 or higher
            #endif
            """

            context.Message('Checking Windows SDK is 8.1 or newer... ')
            ret = context.TryCompile(textwrap.dedent(test_body), ".c")
            context.Result(ret)
            return ret

        conf = Configure(myenv, help=False, custom_tests = {
            'CheckWindowsSDKVersion' : CheckWindowsSDKVersion,
        })

        if not conf.CheckWindowsSDKVersion():
            myenv.ConfError('Windows SDK Version 8.1 or higher is required to build MongoDB')

        conf.Finish()

    # Check if we are on a POSIX system by testing if _POSIX_VERSION is defined.
    def CheckPosixSystem(context):

        test_body = """
        // POSIX requires the existence of unistd.h, so if we can't include unistd.h, we
        // are definitely not a POSIX system.
        #include <unistd.h>
        #if !defined(_POSIX_VERSION)
        #error not a POSIX system
        #endif
        """

        context.Message('Checking if we are on a POSIX system... ')
        ret = context.TryCompile(textwrap.dedent(test_body), ".c")
        context.Result(ret)
        return ret

    conf = Configure(myenv, help=False, custom_tests = {
        'CheckPosixSystem' : CheckPosixSystem,
    })
    posix_system = conf.CheckPosixSystem()

    conf.Finish()

    # Check if we are on a system that support the POSIX clock_gettime function
    #  and the "monotonic" clock.
    posix_monotonic_clock = False
    if posix_system:
        def CheckPosixMonotonicClock(context):

            test_body = """
            #include <unistd.h>
            #if !(defined(_POSIX_TIMERS) && _POSIX_TIMERS > 0)
            #error POSIX clock_gettime not supported
            #elif !(defined(_POSIX_MONOTONIC_CLOCK) && _POSIX_MONOTONIC_CLOCK >= 0)
            #error POSIX monotonic clock not supported
            #endif
            """

            context.Message('Checking if the POSIX monotonic clock is supported... ')
            ret = context.TryCompile(textwrap.dedent(test_body), ".c")
            context.Result(ret)
            return ret

        conf = Configure(myenv, help=False, custom_tests = {
            'CheckPosixMonotonicClock' : CheckPosixMonotonicClock,
        })
        posix_monotonic_clock = conf.CheckPosixMonotonicClock()

        # On 32-bit systems, we need to define this in order to get access to
        # the 64-bit versions of fseek, etc.
        if not conf.CheckTypeSize('off_t', includes="#include <sys/types.h>", expect=8):
            myenv.Append(CPPDEFINES=["_FILE_OFFSET_BITS=64"])

        conf.Finish()

    if has_option('sanitize'):

        if not myenv.ToolchainIs('clang', 'gcc'):
            env.FatalError('sanitize is only supported with clang or gcc')

        if myenv.ToolchainIs('gcc'):
            # GCC's implementation of ASAN depends on libdl.
            env.Append(LIBS=['dl'])

        if env['MONGO_ALLOCATOR'] == 'tcmalloc':
            # There are multiply defined symbols between the sanitizer and
            # our vendorized tcmalloc.
            env.FatalError("Cannot use --sanitize with tcmalloc")

        sanitizer_list = get_option('sanitize').split(',')

        using_lsan = 'leak' in sanitizer_list
        using_asan = 'address' in sanitizer_list or using_lsan
        using_tsan = 'thread' in sanitizer_list
        using_ubsan = 'undefined' in sanitizer_list

        # If the user asked for leak sanitizer, turn on the detect_leaks
        # ASAN_OPTION. If they asked for address sanitizer as well, drop
        # 'leak', because -fsanitize=leak means no address.
        #
        # --sanitize=leak:           -fsanitize=leak, detect_leaks=1
        # --sanitize=address,leak:   -fsanitize=address, detect_leaks=1
        # --sanitize=address:        -fsanitize=address
        #
        if using_lsan:
            if using_asan:
                myenv['ENV']['ASAN_OPTIONS'] = "detect_leaks=1"
            myenv['ENV']['LSAN_OPTIONS'] = "suppressions=%s" % myenv.File("#etc/lsan.suppressions").abspath
            if 'address' in sanitizer_list:
                sanitizer_list.remove('leak')

        sanitizer_option = '-fsanitize=' + ','.join(sanitizer_list)

        if AddToCCFLAGSIfSupported(myenv, sanitizer_option):
            myenv.Append(LINKFLAGS=[sanitizer_option])
            myenv.Append(CCFLAGS=['-fno-omit-frame-pointer'])
        else:
            myenv.ConfError('Failed to enable sanitizers with flag: {0}', sanitizer_option )

        blackfiles_map = {
            "address" : myenv.File("#etc/asan.blacklist"),
            "leak" : myenv.File("#etc/asan.blacklist"),
            "thread" : myenv.File("#etc/tsan.blacklist"),
            "undefined" : myenv.File("#etc/ubsan.blacklist"),
        }

        blackfiles = set([v for (k, v) in blackfiles_map.iteritems() if k in sanitizer_list])
        blacklist_options=["-fsanitize-blacklist=%s" % blackfile
                           for blackfile in blackfiles
                           if os.stat(blackfile.path).st_size != 0]

        for blacklist_option in blacklist_options:
            if AddToCCFLAGSIfSupported(myenv, blacklist_option):
                myenv.Append(LINKFLAGS=[blacklist_option])

        llvm_symbolizer = get_option('llvm-symbolizer')
        if os.path.isabs(llvm_symbolizer):
            if not myenv.File(llvm_symbolizer).exists():
                print("WARNING: Specified symbolizer '%s' not found" % llvm_symbolizer)
                llvm_symbolizer = None
        else:
            llvm_symbolizer = myenv.WhereIs(llvm_symbolizer)

        tsan_options = ""
        if llvm_symbolizer:
            myenv['ENV']['ASAN_SYMBOLIZER_PATH'] = llvm_symbolizer
            myenv['ENV']['LSAN_SYMBOLIZER_PATH'] = llvm_symbolizer
            tsan_options = "external_symbolizer_path=\"%s\" " % llvm_symbolizer
        elif using_lsan:
            myenv.FatalError("Using the leak sanitizer requires a valid symbolizer")

        if using_tsan:
            tsan_options += "suppressions=\"%s\" " % myenv.File("#etc/tsan.suppressions").abspath
            myenv['ENV']['TSAN_OPTIONS'] = tsan_options

        if using_ubsan:
            # By default, undefined behavior sanitizer doesn't stop on
            # the first error. Make it so. Newer versions of clang
            # have renamed the flag.
            if not AddToCCFLAGSIfSupported(myenv, "-fno-sanitize-recover"):
                AddToCCFLAGSIfSupported(myenv, "-fno-sanitize-recover=undefined")

    if myenv.ToolchainIs('msvc') and optBuild:
        # http://blogs.msdn.com/b/vcblog/archive/2013/09/11/introducing-gw-compiler-switch.aspx
        #
        myenv.Append( CCFLAGS=["/Gw", "/Gy"] )
        myenv.Append( LINKFLAGS=["/OPT:REF"])

        # http://blogs.msdn.com/b/vcblog/archive/2014/03/25/linker-enhancements-in-visual-studio-2013-update-2-ctp2.aspx
        #
        myenv.Append( CCFLAGS=["/Zc:inline"])

    if myenv.ToolchainIs('gcc', 'clang'):
        # This tells clang/gcc to use the gold linker if it is available - we prefer the gold linker
        # because it is much faster. Don't use it if the user has already configured another linker
        # selection manually.
        if not any(flag.startswith('-fuse-ld=') for flag in env['LINKFLAGS']):
            AddToLINKFLAGSIfSupported(myenv, '-fuse-ld=gold')

        # Explicitly enable GNU build id's if the linker supports it.
        AddToLINKFLAGSIfSupported(myenv, '-Wl,--build-id')

        # Explicitly use the new gnu hash section if the linker offers it.
        AddToLINKFLAGSIfSupported(myenv, '-Wl,--hash-style=gnu')

        # Try to have the linker tell us about ODR violations. Don't
        # use it when using clang with libstdc++, as libstdc++ was
        # probably built with GCC. That combination appears to cause
        # false positives for the ODR detector. See SERVER-28133 for
        # additional details.
        if (get_option('detect-odr-violations') and
                not (myenv.ToolchainIs('clang') and usingLibStdCxx)):
            AddToLINKFLAGSIfSupported(myenv, '-Wl,--detect-odr-violations')

        # Disallow an executable stack. Also, issue a warning if any files are found that would
        # cause the stack to become executable if the noexecstack flag was not in play, so that we
        # can find them and fix them. We do this here after we check for ld.gold because the
        # --warn-execstack is currently only offered with gold.
        #
        # TODO: Add -Wl,--fatal-warnings once WT-2629 is fixed. We probably can do that
        # unconditionally above, and not need to do it as an AddToLINKFLAGSIfSupported step, since
        # both gold and binutils ld both support it.
        AddToLINKFLAGSIfSupported(myenv, "-Wl,-z,noexecstack")
        AddToLINKFLAGSIfSupported(myenv, "-Wl,--warn-execstack")

        # If possible with the current linker, mark relocations as read-only.
        AddToLINKFLAGSIfSupported(myenv, "-Wl,-z,relro")

    # Avoid deduping symbols on OS X debug builds, as it takes a long time.
    if not optBuild and myenv.ToolchainIs('clang') and env.TargetOSIs('darwin'):
        AddToLINKFLAGSIfSupported(myenv, "-Wl,-no_deduplicate")

    # Apply any link time optimization settings as selected by the 'lto' option.
    if has_option('lto'):
        if myenv.ToolchainIs('msvc'):
            # Note that this is actually more aggressive than LTO, it is whole program
            # optimization due to /GL. However, this is historically what we have done for
            # windows, so we are keeping it.
            #
            # /GL implies /LTCG, so no need to say it in CCFLAGS, but we do need /LTCG on the
            # link flags.
            myenv.Append(CCFLAGS=['/GL'])
            myenv.Append(LINKFLAGS=['/LTCG'])
            myenv.Append(ARFLAGS=['/LTCG'])
        elif myenv.ToolchainIs('gcc', 'clang'):
            # For GCC and clang, the flag is -flto, and we need to pass it both on the compile
            # and link lines.
            if not AddToCCFLAGSIfSupported(myenv, '-flto') or \
                    not AddToLINKFLAGSIfSupported(myenv, '-flto'):
                myenv.ConfError("Link time optimization requested, "
                    "but selected compiler does not honor -flto" )
        else:
            myenv.ConfError("Don't know how to enable --lto on current toolchain")

    if get_option('runtime-hardening') == "on" and optBuild:
        # Older glibc doesn't work well with _FORTIFY_SOURCE=2. Selecting 2.11 as the minimum was an
        # emperical decision, as that is the oldest non-broken glibc we seem to require. It is possible
        # that older glibc's work, but we aren't trying.
        #
        # https://gforge.inria.fr/tracker/?func=detail&group_id=131&atid=607&aid=14070
        # https://github.com/jedisct1/libsodium/issues/202
        def CheckForGlibcKnownToSupportFortify(context):
            test_body="""
            #include <features.h>
            #if !__GLIBC_PREREQ(2, 11)
            #error
            #endif
            """
            context.Message('Checking for glibc with non-broken _FORTIFY_SOURCE...')
            ret = context.TryCompile(textwrap.dedent(test_body), ".c")
            context.Result(ret)
            return ret

        conf = Configure(myenv, help=False, custom_tests = {
            'CheckForFortify': CheckForGlibcKnownToSupportFortify,
        })

        # Fortify only possibly makes sense on POSIX systems, and we know that clang is not a valid
        # combination:
        #
        # http://lists.llvm.org/pipermail/cfe-dev/2015-November/045852.html
        #
        if env.TargetOSIs('posix') and not env.ToolchainIs('clang') and conf.CheckForFortify():
            conf.env.Append(
                CPPDEFINES=[
                    ('_FORTIFY_SOURCE', 2),
                ],
            )

        myenv = conf.Finish()

    # We set this to work around https://gcc.gnu.org/bugzilla/show_bug.cgi?id=43052
    if not myenv.ToolchainIs('msvc'):
        AddToCCFLAGSIfSupported(myenv, "-fno-builtin-memcmp")

    def CheckThreadLocal(context):
        test_body = """
        thread_local int tsp_int = 1;
        int main(int argc, char** argv) {{
            return !(tsp_int == argc);
        }}
        """
        context.Message('Checking for storage class thread_local ')
        ret = context.TryLink(textwrap.dedent(test_body), ".cpp")
        context.Result(ret)
        return ret

    conf = Configure(myenv, help=False, custom_tests = {
        'CheckThreadLocal': CheckThreadLocal
    })
    if not conf.CheckThreadLocal():
        env.ConfError("Compiler must support the thread_local storage class")
    conf.Finish()

    def CheckCXX14EnableIfT(context):
        test_body = """
        #include <cstdlib>
        #include <type_traits>

        template <typename = void>
        struct scons {
            bool hasSupport() { return false; }
        };

        template <>
        struct scons<typename std::enable_if_t<true>> {
            bool hasSupport() { return true; }
        };

        int main(int argc, char **argv) {
            scons<> SCons;
            return SCons.hasSupport() ? EXIT_SUCCESS : EXIT_FAILURE;
        }
        """
        context.Message('Checking for C++14 std::enable_if_t support...')
        ret = context.TryCompile(textwrap.dedent(test_body), '.cpp')
        context.Result(ret)
        return ret

    # Check for std::enable_if_t support without using the __cplusplus macro
    conf = Configure(myenv, help=False, custom_tests = {
        'CheckCXX14EnableIfT' : CheckCXX14EnableIfT,
    })

    if conf.CheckCXX14EnableIfT():
        conf.env.SetConfigHeaderDefine('MONGO_CONFIG_HAVE_STD_ENABLE_IF_T')

    myenv = conf.Finish()

    def CheckCXX14MakeUnique(context):
        test_body = """
        #include <memory>
        int main(int argc, char **argv) {
            auto foo = std::make_unique<int>(5);
            return 0;
        }
        """
        context.Message('Checking for C++14 std::make_unique support... ')
        ret = context.TryCompile(textwrap.dedent(test_body), '.cpp')
        context.Result(ret)
        return ret

    # Check for std::make_unique support without using the __cplusplus macro
    conf = Configure(myenv, help=False, custom_tests = {
        'CheckCXX14MakeUnique': CheckCXX14MakeUnique,
    })

    if conf.CheckCXX14MakeUnique():
        conf.env.SetConfigHeaderDefine('MONGO_CONFIG_HAVE_STD_MAKE_UNIQUE')

    # pthread_setname_np was added in GLIBC 2.12, and Solaris 11.3
    if posix_system:
        myenv = conf.Finish()

        def CheckPThreadSetNameNP(context):
            compile_test_body = textwrap.dedent("""
            #ifndef _GNU_SOURCE
            #define _GNU_SOURCE
            #endif
            #include <pthread.h>

            int main() {
                pthread_setname_np(pthread_self(), "test");
                return 0;
            }
            """)

            context.Message("Checking if pthread_setname_np is supported... ")
            result = context.TryCompile(compile_test_body, ".cpp")
            context.Result(result)
            return result

        conf = Configure(myenv, custom_tests = {
            'CheckPThreadSetNameNP': CheckPThreadSetNameNP,
        })

        if conf.CheckPThreadSetNameNP():
            conf.env.SetConfigHeaderDefine("MONGO_CONFIG_HAVE_PTHREAD_SETNAME_NP")

    myenv = conf.Finish()

    def CheckBoostMinVersion(context):
        compile_test_body = textwrap.dedent("""
        #include <boost/version.hpp>

        #if BOOST_VERSION < 104900
        #error
        #endif
        """)

        context.Message("Checking if system boost version is 1.49 or newer...")
        result = context.TryCompile(compile_test_body, ".cpp")
        context.Result(result)
        return result

    conf = Configure(myenv, custom_tests = {
        'CheckBoostMinVersion': CheckBoostMinVersion,
    })

    libdeps.setup_conftests(conf)

    ### --ssl and --ssl-provider checks
    def checkOpenSSL(conf):
        sslLibName = "ssl"
        cryptoLibName = "crypto"
        if conf.env.TargetOSIs('windows'):
            sslLibName = "ssleay32"
            cryptoLibName = "libeay32"

            # Add the SSL binaries to the zip file distribution
            def addOpenSslLibraryToDistArchive(file_name):
                openssl_bin_path = os.path.normpath(env['WINDOWS_OPENSSL_BIN'].lower())
                full_file_name = os.path.join(openssl_bin_path, file_name)
                if os.path.exists(full_file_name):
                    env.Append(ARCHIVE_ADDITIONS=[full_file_name])
                    env.Append(ARCHIVE_ADDITION_DIR_MAP={
                            openssl_bin_path: "bin"
                            })
                    return True
                else:
                    return False

            files = ['ssleay32.dll', 'libeay32.dll']
            for extra_file in files:
                if not addOpenSslLibraryToDistArchive(extra_file):
                    print("WARNING: Cannot find SSL library '%s'" % extra_file)

        # Used to import system certificate keychains
        if conf.env.TargetOSIs('darwin'):
            conf.env.AppendUnique(FRAMEWORKS=[
                'CoreFoundation',
                'Security',
            ])

        def maybeIssueDarwinSSLAdvice(env):
            if env.TargetOSIs('macOS'):
                advice = textwrap.dedent(
                    """\
                    NOTE: Recent versions of macOS no longer ship headers for the system OpenSSL libraries.
                    NOTE: Either build without the --ssl flag, or describe how to find OpenSSL.
                    NOTE: Set the include path for the OpenSSL headers with the CPPPATH SCons variable.
                    NOTE: Set the library path for OpenSSL libraries with the LIBPATH SCons variable.
                    NOTE: If you are using HomeBrew, and have installed OpenSSL, this might look like:
                    \tscons CPPPATH=/usr/local/opt/openssl/include LIBPATH=/usr/local/opt/openssl/lib ...
                    NOTE: Consult the output of 'brew info openssl' for details on the correct paths."""
                )
                print(advice)
                brew = env.WhereIs('brew')
                if brew:
                    try:
                        # TODO: If we could programmatically extract the paths from the info output
                        # we could give a better message here, but brew info's machine readable output
                        # doesn't seem to include the whole 'caveats' section.
                        message = subprocess.check_output([brew, "info", "openssl"])
                        advice = textwrap.dedent(
                            """\
                            NOTE: HomeBrew installed to {0} appears to have OpenSSL installed.
                            NOTE: Consult the output from '{0} info openssl' to determine CPPPATH and LIBPATH."""
                        ).format(brew, message)

                        print(advice)
                    except:
                        pass

        if not conf.CheckLibWithHeader(
                sslLibName,
                ["openssl/ssl.h"],
                "C",
                "SSL_version(NULL);",
                autoadd=True):
            maybeIssueDarwinSSLAdvice(conf.env)
            conf.env.ConfError("Couldn't find OpenSSL ssl.h header and library")

        if not conf.CheckLibWithHeader(
                cryptoLibName,
                ["openssl/crypto.h"],
                "C",
                "SSLeay_version(0);",
                autoadd=True):
            maybeIssueDarwinSSLAdvice(conf.env)
            conf.env.ConfError("Couldn't find OpenSSL crypto.h header and library")

        def CheckLinkSSL(context):
            test_body = """
            #include <openssl/err.h>
            #include <openssl/ssl.h>
            #include <stdlib.h>

            int main() {
                SSL_library_init();
                SSL_load_error_strings();
                ERR_load_crypto_strings();

                OpenSSL_add_all_algorithms();
                ERR_free_strings();

                return EXIT_SUCCESS;
            }
            """
            context.Message("Checking that linking to OpenSSL works...")
            ret = context.TryLink(textwrap.dedent(test_body), ".c")
            context.Result(ret)
            return ret

        conf.AddTest("CheckLinkSSL", CheckLinkSSL)

        if not conf.CheckLinkSSL():
            maybeIssueDarwinSSLAdvice(conf.env)
            conf.env.ConfError("SSL is enabled, but is unavailable")

        if conf.CheckDeclaration(
            "FIPS_mode_set",
            includes="""
                #include <openssl/crypto.h>
                #include <openssl/evp.h>
            """):
            conf.env.SetConfigHeaderDefine('MONGO_CONFIG_HAVE_FIPS_MODE_SET')

        if conf.CheckDeclaration(
            "d2i_ASN1_SEQUENCE_ANY",
            includes="""
                #include <openssl/asn1.h>
            """):
            conf.env.SetConfigHeaderDefine('MONGO_CONFIG_HAVE_ASN1_ANY_DEFINITIONS')

        def CheckOpenSSL_EC_DH(context):
            compile_test_body = textwrap.dedent("""
            #include <openssl/ssl.h>

            int main() {
                SSL_CTX_set_ecdh_auto(0, 0);
                SSL_set_ecdh_auto(0, 0);
                return 0;
            }
            """)

            context.Message("Checking if SSL_[CTX_]_set_ecdh_auto is supported... ")
            result = context.TryCompile(compile_test_body, ".cpp")
            context.Result(result)
            return result

        conf.AddTest("CheckOpenSSL_EC_DH", CheckOpenSSL_EC_DH)
        if conf.CheckOpenSSL_EC_DH():
            conf.env.SetConfigHeaderDefine('MONGO_CONFIG_HAS_SSL_SET_ECDH_AUTO')

    ssl_provider = get_option("ssl-provider")
    if ssl_provider == 'auto':
        # TODO: When native platforms are implemented, make them the default
        # if conf.env.TargetOSIs('windows', 'darwin', 'macOS'):
        #     ssl_provider = 'native'
        # else:
        ssl_provider = 'openssl'

    if ssl_provider == 'native':
        if conf.env.TargetOSIs('windows'):
            ssl_provider = 'windows'
            env.SetConfigHeaderDefine("MONGO_CONFIG_SSL_PROVIDER", "SSL_PROVIDER_WINDOWS")
            conf.env.Append( MONGO_CRYPTO=["windows"] )

        elif conf.env.TargetOSIs('darwin', 'macOS'):
            ssl_provider = 'apple'
            env.SetConfigHeaderDefine("MONGO_CONFIG_SSL_PROVIDER", "SSL_PROVIDER_APPLE")
            conf.env.Append( MONGO_CRYPTO=["apple"] )
            conf.env.AppendUnique(FRAMEWORKS=[
                'CoreFoundation',
                'Security',
            ])

    if ssl_provider == 'openssl':
        if has_option("ssl"):
            checkOpenSSL(conf)
            # Working OpenSSL available, use it.
            env.SetConfigHeaderDefine("MONGO_CONFIG_SSL_PROVIDER", "SSL_PROVIDER_OPENSSL")

            conf.env.Append( MONGO_CRYPTO=["openssl"] )
        else:
            # If we don't need an SSL build, we can get by with TomCrypt.
            conf.env.Append( MONGO_CRYPTO=["tom"] )

    if has_option( "ssl" ):
        # Either crypto engine is native,
        # or it's OpenSSL and has been checked to be working.
        conf.env.SetConfigHeaderDefine("MONGO_CONFIG_SSL")
    else:
        ssl_provider = "none"

    if use_system_version_of_library("pcre"):
        conf.FindSysLibDep("pcre", ["pcre"])
        conf.FindSysLibDep("pcrecpp", ["pcrecpp"])
    else:
        env.Prepend(CPPDEFINES=['PCRE_STATIC'])

    if use_system_version_of_library("snappy"):
        conf.FindSysLibDep("snappy", ["snappy"])

    if use_system_version_of_library("zlib"):
        conf.FindSysLibDep("zlib", ["zdll" if conf.env.TargetOSIs('windows') else "z"])

    if use_system_version_of_library("stemmer"):
        conf.FindSysLibDep("stemmer", ["stemmer"])

    if use_system_version_of_library("yaml"):
        conf.FindSysLibDep("yaml", ["yaml-cpp"])

    if use_system_version_of_library("intel_decimal128"):
        conf.FindSysLibDep("intel_decimal128", ["bid"])

    if use_system_version_of_library("icu"):
        conf.FindSysLibDep("icudata", ["icudata"])
        # We can't use FindSysLibDep() for icui18n and icuuc below, since SConf.CheckLib() (which
        # FindSysLibDep() relies on) doesn't expose an 'extra_libs' parameter to indicate that the
        # library being tested has additional dependencies (icuuc depends on icudata, and icui18n
        # depends on both). As a workaround, we skip the configure check for these two libraries and
        # manually assign the library name. We hope that if the user has icudata installed on their
        # system, then they also have icu18n and icuuc installed.
        conf.env['LIBDEPS_ICUI18N_SYSLIBDEP'] = 'icui18n'
        conf.env['LIBDEPS_ICUUC_SYSLIBDEP'] = 'icuuc'

    if wiredtiger and use_system_version_of_library("wiredtiger"):
        if not conf.CheckCXXHeader( "wiredtiger.h" ):
            myenv.ConfError("Cannot find wiredtiger headers")
        conf.FindSysLibDep("wiredtiger", ["wiredtiger"])

    if use_system_version_of_library("sqlite"):
        if not conf.CheckCXXHeader( "sqlite3.h" ):
            myenv.ConfError("Cannot find sqlite headers")
        conf.FindSysLibDep("sqlite", ["sqlite3"])

    conf.env.Append(
        CPPDEFINES=[
            "BOOST_SYSTEM_NO_DEPRECATED",
            "BOOST_MATH_NO_LONG_DOUBLE_MATH_FUNCTIONS",
        ]
    )

    if use_system_version_of_library("boost"):
        if not conf.CheckCXXHeader( "boost/filesystem/operations.hpp" ):
            myenv.ConfError("can't find boost headers")
        if not conf.CheckBoostMinVersion():
            myenv.ConfError("system's version of boost is too old. version 1.49 or better required")

        # Note that on Windows with using-system-boost builds, the following
        # FindSysLibDep calls do nothing useful (but nothing problematic either)
        #
        # NOTE: Pass --system-boost-lib-search-suffixes= to suppress these checks, which you
        # might want to do if using autolib linking on Windows, for example.
        if boostSuffixList:
            for b in boostLibs:
                boostlib = "boost_" + b
                conf.FindSysLibDep(
                    boostlib,
                    [boostlib + suffix for suffix in boostSuffixList],
                    language='C++')
    if posix_system:
        conf.env.SetConfigHeaderDefine("MONGO_CONFIG_HAVE_HEADER_UNISTD_H")
        conf.CheckLib('rt')
        conf.CheckLib('dl')

    if posix_monotonic_clock:
        conf.env.SetConfigHeaderDefine("MONGO_CONFIG_HAVE_POSIX_MONOTONIC_CLOCK")

    if (conf.CheckCXXHeader( "execinfo.h" ) and
        conf.CheckDeclaration('backtrace', includes='#include <execinfo.h>') and
        conf.CheckDeclaration('backtrace_symbols', includes='#include <execinfo.h>') and
        conf.CheckDeclaration('backtrace_symbols_fd', includes='#include <execinfo.h>')):

        conf.env.SetConfigHeaderDefine("MONGO_CONFIG_HAVE_EXECINFO_BACKTRACE")

    conf.env["_HAVEPCAP"] = conf.CheckLib( ["pcap", "wpcap"], autoadd=False )

    if env.TargetOSIs('solaris'):
        conf.CheckLib( "nsl" )

    conf.env['MONGO_BUILD_SASL_CLIENT'] = bool(has_option("use-sasl-client"))
    if conf.env['MONGO_BUILD_SASL_CLIENT'] and not conf.CheckLibWithHeader(
            "sasl2",
            ["stddef.h","sasl/sasl.h"],
            "C",
            "sasl_version_info(0, 0, 0, 0, 0, 0);",
            autoadd=False ):
        myenv.ConfError("Couldn't find SASL header/libraries")

    # requires ports devel/libexecinfo to be installed
    if env.TargetOSIs('freebsd', 'openbsd'):
        if not conf.CheckLib("execinfo"):
            myenv.ConfError("Cannot find libexecinfo, please install devel/libexecinfo.")

    # 'tcmalloc' needs to be the last library linked. Please, add new libraries before this
    # point.
    if myenv['MONGO_ALLOCATOR'] == 'tcmalloc':
        if use_system_version_of_library('tcmalloc'):
            conf.FindSysLibDep("tcmalloc", ["tcmalloc"])
    elif myenv['MONGO_ALLOCATOR'] == 'system':
        pass
    else:
        myenv.FatalError("Invalid --allocator parameter: $MONGO_ALLOCATOR")

    def CheckStdAtomic(context, base_type, extra_message):
        test_body = """
        #include <atomic>

        int main() {{
            std::atomic<{0}> x;

            x.store(0);
            {0} y = 1;
            x.fetch_add(y);
            x.fetch_sub(y);
            x.exchange(y);
            x.compare_exchange_strong(y, x);
            x.is_lock_free();
            return x.load();
        }}
        """.format(base_type)

        context.Message(
            "Checking if std::atomic<{0}> works{1}... ".format(
                base_type, extra_message
            )
        )

        ret = context.TryLink(textwrap.dedent(test_body), ".cpp")
        context.Result(ret)
        return ret
    conf.AddTest("CheckStdAtomic", CheckStdAtomic)

    def check_all_atomics(extra_message=''):
        for t in ('int64_t', 'uint64_t', 'int32_t', 'uint32_t'):
            if not conf.CheckStdAtomic(t, extra_message):
                return False
        return True

    if not check_all_atomics():
        if not conf.CheckLib('atomic', symbol=None, header=None, language='C', autoadd=1):
            myenv.ConfError("Some atomic ops are not intrinsically supported, but "
                "no libatomic found")
        if not check_all_atomics(' with libatomic'):
            myenv.ConfError("The toolchain does not support std::atomic, cannot continue")

    def CheckExtendedAlignment(context, size):
        test_body = """
            #include <atomic>
            #include <mutex>
            #include <cstddef>

            static_assert(alignof(std::max_align_t) < {0}, "whatever");

            alignas({0}) std::mutex aligned_mutex;
            alignas({0}) std::atomic<int> aligned_atomic;

            struct alignas({0}) aligned_struct_mutex {{
                std::mutex m;
            }};

            struct alignas({0}) aligned_struct_atomic {{
                std::atomic<int> m;
            }};

            struct holds_aligned_mutexes {{
                alignas({0}) std::mutex m1;
                alignas({0}) std::mutex m2;
            }} hm;

            struct holds_aligned_atomics {{
                alignas({0}) std::atomic<int> a1;
                alignas({0}) std::atomic<int> a2;
            }} ha;
        """.format(size)

        context.Message('Checking for extended alignment {0} for concurrency types... '.format(size))
        ret = context.TryCompile(textwrap.dedent(test_body), ".cpp")
        context.Result(ret)
        return ret

    conf.AddTest('CheckExtendedAlignment', CheckExtendedAlignment)

    # If we don't have a specialized search sequence for this
    # architecture, assume 64 byte cache lines, which is pretty
    # standard. If for some reason the compiler can't offer that, try
    # 32.
    default_alignment_search_sequence = [ 64, 32 ]

    # The following are the target architectures for which we have
    # some knowledge that they have larger cache line sizes. In
    # particular, POWER8 uses 128 byte lines and zSeries uses 256. We
    # start at the goal state, and work down until we find something
    # the compiler can actualy do for us.
    extended_alignment_search_sequence = {
        'ppc64le' : [ 128, 64, 32 ],
        's390x' : [ 256, 128, 64, 32 ],
    }

    for size in extended_alignment_search_sequence.get(env['TARGET_ARCH'], default_alignment_search_sequence):
        if conf.CheckExtendedAlignment(size):
            conf.env.SetConfigHeaderDefine("MONGO_CONFIG_MAX_EXTENDED_ALIGNMENT", size)
            break
 
    conf.env['MONGO_HAVE_LIBMONGOC'] = conf.CheckLibWithHeader(
            ["mongoc-1.0"],
            ["mongoc.h"],
            "C",
            "mongoc_get_major_version();",
            autoadd=False )

    # ask each module to configure itself and the build environment.
    moduleconfig.configure_modules(mongo_modules, conf)

    return conf.Finish()

env = doConfigure( env )

# TODO: Later, this should live somewhere more graceful.
if get_option('install-mode') == 'hygienic':
    env.Tool('auto_install_binaries')
    if env['PLATFORM'] == 'posix':
        env.AppendUnique(
            RPATH=[
                env.Literal('\\$$ORIGIN/../lib')
            ],
            LINKFLAGS=[
<<<<<<< HEAD
                '-Wl,-z,origin',
=======
                # Most systems *require* -z,origin to make origin work, but android
                # blows up at runtime if it finds DF_ORIGIN_1 in DT_FLAGS_1.
                # https://android.googlesource.com/platform/bionic/+/cbc80ba9d839675a0c4891e2ab33f39ba51b04b2/linker/linker.h#68
                # https://android.googlesource.com/platform/bionic/+/cbc80ba9d839675a0c4891e2ab33f39ba51b04b2/libc/include/elf.h#215
                '-Wl,-z,origin' if not env.TargetOSIs('android') else [],
>>>>>>> b838d859
                '-Wl,--enable-new-dtags',
            ],
            SHLINKFLAGS=[
                # -h works for both the sun linker and the gnu linker.
                "-Wl,-h,${TARGET.file}",
            ]
        )
    elif env['PLATFORM'] == 'darwin':
        env.AppendUnique(
            LINKFLAGS=[
                '-Wl,-rpath,@loader_path/../lib'
            ],
            SHLINKFLAGS=[
                "-Wl,-install_name,@loader_path/../lib/${TARGET.file}",
            ],
        )

# Now that we are done with configure checks, enable icecream, if available.
env.Tool('icecream')

# If the flags in the environment are configured for -gsplit-dwarf,
# inject the necessary emitter.
split_dwarf = Tool('split_dwarf')
if split_dwarf.exists(env):
    split_dwarf(env)

# Load the compilation_db tool. We want to do this after configure so we don't end up with
# compilation database entries for the configure tests, which is weird.
env.Tool("compilation_db")

# If we can, load the dagger tool for build dependency graph introspection.
# Dagger is only supported on Linux and OSX (not Windows or Solaris).
should_dagger = ( mongo_platform.is_running_os('osx') or mongo_platform.is_running_os('linux')  ) and "dagger" in COMMAND_LINE_TARGETS

if should_dagger:
    env.Tool("dagger")

incremental_link = Tool('incremental_link')
if incremental_link.exists(env):
    incremental_link(env)

def checkErrorCodes():
    import buildscripts.errorcodes as x
    if x.checkErrorCodes() == False:
        env.FatalError("next id to use: {0}", x.getNextCode())

checkErrorCodes()

# Resource Files are Windows specific
def env_windows_resource_file(env, path):
    if env.TargetOSIs('windows'):
        return [ env.RES(path) ]
    else:
        return []

env.AddMethod(env_windows_resource_file, 'WindowsResourceFile')

# --- lint ----

def doLint( env , target , source ):
    import buildscripts.eslint
    if not buildscripts.eslint.lint(None, dirmode=True, glob=["jstests/", "src/mongo/"]):
        raise Exception("ESLint errors")

    import buildscripts.clang_format
    if not buildscripts.clang_format.lint_all(None):
        raise Exception("clang-format lint errors")

    import buildscripts.pylinters
    buildscripts.pylinters.lint_all(None, {}, [])

    import buildscripts.lint
    if not buildscripts.lint.run_lint( [ "src/mongo/" ] ):
        raise Exception( "lint errors" )

env.Alias( "lint" , [] , [ doLint ] )
env.AlwaysBuild( "lint" )


#  ----  INSTALL -------

def getSystemInstallName():
    arch_name = env.subst('$MONGO_DISTARCH')

    # We need to make sure the directory names inside dist tarballs are permanently
    # consistent, even if the target OS name used in scons is different. Any differences
    # between the names used by env.TargetOSIs/env.GetTargetOSName should be added
    # to the translation dictionary below.
    os_name_translations = {
        'windows': 'win32',
        'macOS': 'osx'
    }
    os_name = env.GetTargetOSName()
    os_name = os_name_translations.get(os_name, os_name)
    n = os_name + "-" + arch_name

    if len(mongo_modules):
            n += "-" + "-".join(m.name for m in mongo_modules)

    dn = env.subst('$MONGO_DISTMOD')
    if len(dn) > 0:
        n = n + "-" + dn

    return n

# This function will add the version.txt file to the source tarball
# so that versioning will work without having the git repo available.
def add_version_to_distsrc(env, archive):
    version_file_path = env.subst("$MONGO_DIST_SRC_PREFIX") + "version.json"
    if version_file_path not in archive:
        version_data = {
            'version': env['MONGO_VERSION'],
            'githash': env['MONGO_GIT_HASH'],
        }
        archive.append_file_contents(
            version_file_path,
            json.dumps(
                version_data,
                sort_keys=True,
                indent=4,
                separators=(',', ': ')
            )
        )

env.AddDistSrcCallback(add_version_to_distsrc)

env['SERVER_DIST_BASENAME'] = env.subst('mongodb-%s-$MONGO_DISTNAME' % (getSystemInstallName()))

module_sconscripts = moduleconfig.get_module_sconscripts(mongo_modules)

# The following symbols are exported for use in subordinate SConscript files.
# Ideally, the SConscript files would be purely declarative.  They would only
# import build environment objects, and would contain few or no conditional
# statements or branches.
#
# Currently, however, the SConscript files do need some predicates for
# conditional decision making that hasn't been moved up to this SConstruct file,
# and they are exported here, as well.
Export("get_option")
Export("has_option")
Export("use_system_version_of_library")
Export("serverJs")
Export("usemozjs")
Export('module_sconscripts')
Export("debugBuild optBuild")
Export("wiredtiger")
Export("mmapv1")
Export("mobile_se")
Export("endian")
Export("ssl_provider")

def injectMongoIncludePaths(thisEnv):
    thisEnv.AppendUnique(CPPPATH=['$BUILD_DIR'])
env.AddMethod(injectMongoIncludePaths, 'InjectMongoIncludePaths')

def injectModule(env, module, **kwargs):
    injector = env['MODULE_INJECTORS'].get(module)
    if injector:
        return injector(env, **kwargs)
    return env
env.AddMethod(injectModule, 'InjectModule')

compileCommands = env.CompilationDatabase('compile_commands.json')
compileDb = env.Alias("compiledb", compileCommands)

# Microsoft Visual Studio Project generation for code browsing
vcxprojFile = env.Command(
    "mongodb.vcxproj",
    compileCommands,
    r"$PYTHON buildscripts\make_vcxproj.py mongodb")
vcxproj = env.Alias("vcxproj", vcxprojFile)

env.Alias("distsrc-tar", env.DistSrc("mongodb-src-${MONGO_VERSION}.tar"))
env.Alias("distsrc-tgz", env.GZip(
    target="mongodb-src-${MONGO_VERSION}.tgz",
    source=["mongodb-src-${MONGO_VERSION}.tar"])
)
env.Alias("distsrc-zip", env.DistSrc("mongodb-src-${MONGO_VERSION}.zip"))
env.Alias("distsrc", "distsrc-tgz")

env.SConscript(
    dirs=[
        'src',
    ],
    duplicate=False,
    exports=[
        'env',
    ],
    variant_dir='$BUILD_DIR',
)

all = env.Alias('all', ['core', 'tools', 'dbtest', 'unittests', 'integration_tests', 'benchmarks'])

# run the Dagger tool if it's installed
if should_dagger:
    dependencyDb = env.Alias("dagger", env.Dagger('library_dependency_graph.json'))
    # Require everything to be built before trying to extract build dependency information
    env.Requires(dependencyDb, all)

# We don't want installing files to cause them to flow into the cache,
# since presumably we can re-install them from the origin if needed.
env.NoCache(env.FindInstalledFiles())

# Declare the cache prune target
cachePrune = env.Command(
    target="#cache-prune",
    source=[
        "#buildscripts/scons_cache_prune.py",
    ],
    action="$PYTHON ${SOURCES[0]} --cache-dir=${CACHE_DIR.abspath} --cache-size=${CACHE_SIZE} --prune-ratio=${CACHE_PRUNE_TARGET/100.00}",
    CACHE_DIR=env.Dir(cacheDir),
)

env.AlwaysBuild(cachePrune)
env.Alias('cache-prune', cachePrune)

# Substitute environment variables in any build targets so that we can
# say, for instance:
#
# > scons --prefix=/foo/bar '$INSTALL_DIR'
# or
# > scons \$BUILD_DIR/mongo/base
#
# That way, you can reference targets under the variant dir or install
# path via an invariant name.
#
# We need to replace the values in the BUILD_TARGETS object in-place
# because SCons wants it to be a particular object.
for i, s in enumerate(BUILD_TARGETS):
    BUILD_TARGETS[i] = env.subst(s)<|MERGE_RESOLUTION|>--- conflicted
+++ resolved
@@ -3161,15 +3161,11 @@
                 env.Literal('\\$$ORIGIN/../lib')
             ],
             LINKFLAGS=[
-<<<<<<< HEAD
-                '-Wl,-z,origin',
-=======
                 # Most systems *require* -z,origin to make origin work, but android
                 # blows up at runtime if it finds DF_ORIGIN_1 in DT_FLAGS_1.
                 # https://android.googlesource.com/platform/bionic/+/cbc80ba9d839675a0c4891e2ab33f39ba51b04b2/linker/linker.h#68
                 # https://android.googlesource.com/platform/bionic/+/cbc80ba9d839675a0c4891e2ab33f39ba51b04b2/libc/include/elf.h#215
                 '-Wl,-z,origin' if not env.TargetOSIs('android') else [],
->>>>>>> b838d859
                 '-Wl,--enable-new-dtags',
             ],
             SHLINKFLAGS=[
