--- conflicted
+++ resolved
@@ -1605,12 +1605,8 @@
             env.Append( CCFLAGS=["-Werror"] )
 
     env.Append( CXXFLAGS=["-Woverloaded-virtual"] )
-<<<<<<< HEAD
-    #env.Append( CXXFLAGS=['-Werror=unused-result'] )
-=======
     if env.ToolchainIs('clang'):
         env.Append( CXXFLAGS=['-Werror=unused-result'] )
->>>>>>> 35422497
 
     # On OS X, clang doesn't want the pthread flag at link time, or it
     # issues warnings which make it impossible for us to declare link
