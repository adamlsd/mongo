#!/usr/bin/env python3
"""Clang format script that provides the following.

1. Ability to grab binaries where possible from LLVM.
2. Ability to download binaries from MongoDB cache for clang-format.
3. Validates clang-format is the right version.
4. Has support for checking which files are to be checked.
5. Supports validating and updating a set of files to the right coding style.
"""

import difflib
import glob
from io import StringIO
import os
import re
import shutil
import string
import subprocess
import sys
import tarfile
import tempfile
import threading
import urllib.error
import urllib.parse
import urllib.request

from distutils import spawn  # pylint: disable=no-name-in-module
from optparse import OptionParser
from multiprocessing import cpu_count

# Get relative imports to work when the package is not installed on the PYTHONPATH.
if __name__ == "__main__" and __package__ is None:
    sys.path.append(os.path.dirname(os.path.dirname(os.path.abspath(os.path.realpath(__file__)))))

from buildscripts.linter import git  # pylint: disable=wrong-import-position
from buildscripts.linter import parallel  # pylint: disable=wrong-import-position

##############################################################################
#
# Constants for clang-format
#
#

# Expected version of clang-format
CLANG_FORMAT_VERSION = "7.0.1"
CLANG_FORMAT_SHORT_VERSION = "7.0"
CLANG_FORMAT_SHORTER_VERSION = "70"

# Name of clang-format as a binary
CLANG_FORMAT_PROGNAME = "clang-format"

# URL location of the "cached" copy of clang-format to download
# for users which do not have clang-format installed
CLANG_FORMAT_HTTP_LINUX_CACHE = "https://s3.amazonaws.com/boxes.10gen.com/build/clang-format-7.0.1-rhel70.tar.gz"

CLANG_FORMAT_HTTP_DARWIN_CACHE = "https://s3.amazonaws.com/boxes.10gen.com/build/clang-format-7.0.1-x86_64-apple-darwin.tar.gz"

CLANG_FORMAT_TOOLCHAIN_PATH = "/opt/mongodbtoolchain/v3/bin/clang-format"

# Path in the tarball to the clang-format binary
CLANG_FORMAT_SOURCE_TAR_BASE = string.Template("clang+llvm-$version-$tar_path/bin/" +
                                               CLANG_FORMAT_PROGNAME)


##############################################################################
def callo(args, **kwargs):
    """Call a program, and capture its output."""
    return subprocess.check_output(args, **kwargs).decode('utf-8')


def get_tar_path(version, tar_path):
    """Return the path to clang-format in the llvm tarball."""
    return CLANG_FORMAT_SOURCE_TAR_BASE.substitute(version=version, tar_path=tar_path)


def extract_clang_format(tar_path):
    """Extract the clang_format tar file."""
    # Extract just the clang-format binary
    # On OSX, we shell out to tar because tarfile doesn't support xz compression
    if sys.platform == 'darwin':
        subprocess.call(['tar', '-xzf', tar_path, '*clang-format*'])
    # Otherwise we use tarfile because some versions of tar don't support wildcards without
    # a special flag
    else:
        tarfp = tarfile.open(tar_path)
        for name in tarfp.getnames():
            if name.endswith('clang-format'):
                tarfp.extract(name)
        tarfp.close()


def get_clang_format_from_cache_and_extract(url, tarball_ext):
    """Get clang-format from mongodb's cache and extract the tarball."""
    dest_dir = tempfile.gettempdir()
    temp_tar_file = os.path.join(dest_dir, "temp.tar" + tarball_ext)

    # Download from file
    print("Downloading clang-format %s from %s, saving to %s" % (CLANG_FORMAT_VERSION, url,
                                                                 temp_tar_file))

    # Retry download up to 5 times.
    num_tries = 5
    for attempt in range(num_tries):
        try:
            resp = urllib.request.urlopen(url)
            with open(temp_tar_file, 'wb') as fh:
                fh.write(resp.read())
            break
        except urllib.error.URLError:
            if attempt == num_tries - 1:
                raise
            continue

    extract_clang_format(temp_tar_file)


def get_clang_format_from_darwin_cache(dest_file):
    """Download clang-format from llvm.org, unpack the tarball to dest_file."""
    get_clang_format_from_cache_and_extract(CLANG_FORMAT_HTTP_DARWIN_CACHE, ".xz")

    # Destination Path
    shutil.move(get_tar_path(CLANG_FORMAT_VERSION, "x86_64-apple-darwin"), dest_file)


def get_clang_format_from_linux_cache(dest_file):
    """Get clang-format from mongodb's cache."""
    get_clang_format_from_cache_and_extract(CLANG_FORMAT_HTTP_LINUX_CACHE, ".gz")

    # Destination Path
    shutil.move("build/bin/clang-format", dest_file)


class ClangFormat(object):
    """ClangFormat class."""

    def __init__(self, path, cache_dir):
        # pylint: disable=too-many-branches,too-many-statements
        """Initialize ClangFormat."""
        self.path = None
        clang_format_progname_ext = ""

        if sys.platform == "win32":
            clang_format_progname_ext += ".exe"

        # Check the clang-format the user specified
        if path is not None:
            if os.path.isfile(path):
                self.path = path
            else:
                print("WARNING: Could not find clang-format %s" % (path))

        # Check the environment variable
        if "MONGO_CLANG_FORMAT" in os.environ:
            self.path = os.environ["MONGO_CLANG_FORMAT"]

            if self.path and not self._validate_version():
                self.path = None

        # Check the users' PATH environment variable now
        if self.path is None:
            # Check for various versions staring with binaries with version specific suffixes in the
            # user's path
            programs = [
                CLANG_FORMAT_PROGNAME + "-" + CLANG_FORMAT_VERSION,
                CLANG_FORMAT_PROGNAME + "-" + CLANG_FORMAT_SHORT_VERSION,
                CLANG_FORMAT_PROGNAME + CLANG_FORMAT_SHORTER_VERSION,
                CLANG_FORMAT_PROGNAME,
            ]

            if sys.platform == "win32":
                for i, _ in enumerate(programs):
                    programs[i] += '.exe'

            # Check for the binary in the expected toolchain directory on non-windows systems.
            if sys.platform != "win32":
                if os.path.exists(CLANG_FORMAT_TOOLCHAIN_PATH):
                    self.path = CLANG_FORMAT_TOOLCHAIN_PATH
                    if not self._validate_version():
                        self.path = None

            if self.path is None:
                for program in programs:
                    self.path = spawn.find_executable(program)

                    if self.path:
                        if not self._validate_version():
                            self.path = None
                        else:
                            break

        # If Windows, try to grab it from Program Files
        # Check both native Program Files and WOW64 version
        if self.path is None and sys.platform == "win32":
            programfiles = [
                os.environ["ProgramFiles"],
                os.environ["ProgramFiles(x86)"],
            ]

            for programfile in programfiles:
                win32bin = os.path.join(programfile, "LLVM\\bin\\clang-format.exe")
                if os.path.exists(win32bin):
                    self.path = win32bin
                    break

        # Have not found it yet, download it from the web
        if self.path is None:
            if not os.path.isdir(cache_dir):
                os.makedirs(cache_dir)

            self.path = os.path.join(
                cache_dir,
                CLANG_FORMAT_PROGNAME + "-" + CLANG_FORMAT_VERSION + clang_format_progname_ext)

            # Download a new version if the cache is empty or stale
            if not os.path.isfile(self.path) or not self._validate_version():
                if sys.platform.startswith("linux"):
                    get_clang_format_from_linux_cache(self.path)
                elif sys.platform == "darwin":
                    get_clang_format_from_darwin_cache(self.path)
                else:
                    print("ERROR: clang-format.py does not support downloading clang-format " +
                          " on this platform, please install clang-format " + CLANG_FORMAT_VERSION)

        # Validate we have the correct version
        # We only can fail here if the user specified a clang-format binary and it is the wrong
        # version
        if not self._validate_version():
            print("ERROR: exiting because of previous warning.")
            sys.exit(1)

        self.print_lock = threading.Lock()

    def _validate_version(self):
        """Validate clang-format is the expected version."""
        cf_version = callo([self.path, "--version"])

        if CLANG_FORMAT_VERSION in cf_version:
            return True

        print("WARNING: clang-format found in path, but incorrect version found at " + self.path +
              " with version: " + cf_version)

        return False

    def _lint(self, file_name, print_diff):
        """Check the specified file has the correct format."""
        with open(file_name, 'rb') as original_text:
            original_file = original_text.read().decode('utf-8')

            original_text.seek(0)

            # Get formatted file as clang-format would format the file
<<<<<<< HEAD
            formatted_file = callo([self.path, "--assume-filename=" + (file_name if not file_name.endswith(".h") else file_name + "pp"), "--style=file"], stdin=original_text)
=======
            formatted_file = callo([
                self.path, "--assume-filename=" +
                (file_name if not file_name.endswith(".h") else file_name + "pp"), "--style=file"
            ], stdin=original_text)
>>>>>>> 5bfbe923

        if original_file != formatted_file:
            if print_diff:
                original_lines = original_file.splitlines()
                formatted_lines = formatted_file.splitlines()
                result = difflib.unified_diff(original_lines, formatted_lines)

                # Take a lock to ensure diffs do not get mixed when printed to the screen
                with self.print_lock:
                    print("ERROR: Found diff for " + file_name)
                    print("To fix formatting errors, run `buildscripts/clang-format.py format`")
                    for line in result:
                        print(line.rstrip())

            return False

        return True

    def lint(self, file_name):
        """Check the specified file has the correct format."""
        return self._lint(file_name, print_diff=True)

    def format(self, file_name):
        """Update the format of the specified file."""
        if self._lint(file_name, print_diff=False):
            return True

        # Update the file with clang-format
        # We have to tell `clang-format` to format on standard input due to its file type
        # determiner.  `--assume-filename` doesn't work directly on files, but only on standard
        # input.  Thus we have to open the file as the subprocess's standard input. Then we record
        # that formatted standard output back into the file.  We can't use the `-i` option, due to
        # the fact that `clang-format` believes that many of our C++ headers are Objective-C code.
        formatted = True
        with open(file_name, 'rb') as source_stream:
            try:
<<<<<<< HEAD
                reformatted_text = subprocess.check_output([self.path, "--assume-filename=" + (file_name if not file_name.endswith(".h") else file_name + "pp"), "--style=file"], stdin=source_stream)
            except CalledProcessError:
=======
                reformatted_text = subprocess.check_output([
                    self.path, "--assume-filename=" +
                    (file_name if not file_name.endswith(".h") else file_name + "pp"),
                    "--style=file"
                ], stdin=source_stream)
            except subprocess.CalledProcessError:
>>>>>>> 5bfbe923
                formatted = False

        if formatted:
            with open(file_name, "wb") as output_stream:
                output_stream.write(reformatted_text)

        # Version 3.8 generates files like foo.cpp~RF83372177.TMP when it formats foo.cpp
        # on Windows, we must clean these up
        if sys.platform == "win32":
            glob_pattern = file_name + "*.TMP"
            for fglob in glob.glob(glob_pattern):
                os.unlink(fglob)

        return formatted

FILES_RE = re.compile('\\.(h|hpp|ipp|cpp|js)$')


def is_interesting_file(file_name):
    """Return true if this file should be checked."""
<<<<<<< HEAD
    return (file_name.startswith("jstests") or
            file_name.startswith("src") and not file_name.startswith("src/third_party/") and not file_name.startswith("src/mongo/gotools/")) and FILES_RE.search(file_name)
=======
    return (file_name.startswith("jstests")
            or file_name.startswith("src") and not file_name.startswith("src/third_party/")
            and not file_name.startswith("src/mongo/gotools/")) and FILES_RE.search(file_name)
>>>>>>> 5bfbe923


def get_list_from_lines(lines):
    """Convert a string containing a series of lines into a list of strings."""
    return [line.rstrip() for line in lines.splitlines()]


def _get_build_dir():
    """Return the location of the scons' build directory."""
    return os.path.join(git.get_base_dir(), "build")


def _lint_files(clang_format, files):
    """Lint a list of files with clang-format."""
    clang_format = ClangFormat(clang_format, _get_build_dir())

    lint_clean = parallel.parallel_process([os.path.abspath(f) for f in files], clang_format.lint)

    if not lint_clean:
        print("ERROR: Source code does not match required source formatting style")
        sys.exit(1)


def lint_patch(clang_format, infile):
    """Lint patch command entry point."""
    files = git.get_files_to_check_from_patch(infile, is_interesting_file)

    # Patch may have files that we do not want to check which is fine
    if files:
        _lint_files(clang_format, files)


def lint(clang_format):
    """Lint files command entry point."""
    files = git.get_files_to_check([], is_interesting_file)

    _lint_files(clang_format, files)

    return True


def lint_all(clang_format):
    """Lint files command entry point based on working tree."""
    files = git.get_files_to_check_working_tree(is_interesting_file)

    _lint_files(clang_format, files)

    return True


def _format_files(clang_format, files):
    """Format a list of files with clang-format."""
    clang_format = ClangFormat(clang_format, _get_build_dir())

    format_clean = parallel.parallel_process([os.path.abspath(f) for f in files],
                                             clang_format.format)

    if not format_clean:
        print("ERROR: failed to format files")
        sys.exit(1)


def format_func(clang_format):
    """Format files command entry point."""
    files = git.get_files_to_check([], is_interesting_file)

    _format_files(clang_format, files)


def format_my_func(clang_format, origin_branch):
    """My Format files command entry point."""
    files = git.get_my_files_to_check(is_interesting_file, origin_branch)

    _format_files(clang_format, files)


def reformat_branch(  # pylint: disable=too-many-branches,too-many-locals,too-many-statements
        clang_format, commit_prior_to_reformat, commit_after_reformat):
    """Reformat a branch made before a clang-format run."""
    clang_format = ClangFormat(clang_format, _get_build_dir())

    if os.getcwd() != git.get_base_dir():
        raise ValueError("reformat-branch must be run from the repo root")

    if not os.path.exists("buildscripts/clang_format.py"):
        raise ValueError("reformat-branch is only supported in the mongo repo")

    repo = git.Repo(git.get_base_dir())

    # Validate that user passes valid commits
    if not repo.is_commit(commit_prior_to_reformat):
        raise ValueError("Commit Prior to Reformat '%s' is not a valid commit in this repo" %
                         commit_prior_to_reformat)

    if not repo.is_commit(commit_after_reformat):
        raise ValueError(
            "Commit After Reformat '%s' is not a valid commit in this repo" % commit_after_reformat)

    if not repo.is_ancestor(commit_prior_to_reformat, commit_after_reformat):
        raise ValueError(
            ("Commit Prior to Reformat '%s' is not a valid ancestor of Commit After" +
             " Reformat '%s' in this repo") % (commit_prior_to_reformat, commit_after_reformat))

    # Validate the user is on a local branch that has the right merge base
    if repo.is_detached():
        raise ValueError("You must not run this script in a detached HEAD state")

    # Validate the user has no pending changes
    if repo.is_working_tree_dirty():
        raise ValueError(
            "Your working tree has pending changes. You must have a clean working tree before proceeding."
        )

    merge_base = repo.get_merge_base(["HEAD", commit_prior_to_reformat])

    if not merge_base == commit_prior_to_reformat:
        raise ValueError(
            "Please rebase to '%s' and resolve all conflicts before running this script" %
            (commit_prior_to_reformat))

    # We assume the target branch is master, it could be a different branch if needed for testing
    merge_base = repo.get_merge_base(["HEAD", "master"])

    if not merge_base == commit_prior_to_reformat:
        raise ValueError(
            "This branch appears to already have advanced too far through the merge process")

    # Everything looks good so lets start going through all the commits
    branch_name = repo.get_branch_name()
    new_branch = "%s-reformatted" % branch_name

    if repo.does_branch_exist(new_branch):
        raise ValueError(
            "The branch '%s' already exists. Please delete the branch '%s', or rename the current branch."
            % (new_branch, new_branch))

    commits = get_list_from_lines(
<<<<<<< HEAD
        repo.git_log(["--reverse", "--no-show-signature", "--pretty=format:%H",
                  "%s..HEAD" % commit_prior_to_reformat]))
=======
        repo.git_log([
            "--reverse", "--no-show-signature", "--pretty=format:%H",
            "%s..HEAD" % commit_prior_to_reformat
        ]))
>>>>>>> 5bfbe923

    previous_commit_base = commit_after_reformat

    # Go through all the commits the user made on the local branch and migrate to a new branch
    # that is based on post_reformat commits instead
    for commit_hash in commits:
        repo.git_checkout(["--quiet", commit_hash])

        deleted_files = []

        # Format each of the files by checking out just a single commit from the user's branch
        commit_files = get_list_from_lines(repo.git_diff(["HEAD~", "--name-only"]))

        for commit_file in commit_files:

            # Format each file needed if it was not deleted
            if not os.path.exists(commit_file):
                print("Skipping file '%s' since it has been deleted in commit '%s'" % (commit_file,
                                                                                       commit_hash))
                deleted_files.append(commit_file)
                continue

            if is_interesting_file(commit_file):
                clang_format.format(commit_file)
            else:
                print("Skipping file '%s' since it is not a file clang_format should format" %
                      commit_file)

        # Check if anything needed reformatting, and if so amend the commit
        if not repo.is_working_tree_dirty():
            print("Commit %s needed no reformatting" % commit_hash)
        else:
            repo.git_commit(["--all", "--amend", "--no-edit"])

        # Rebase our new commit on top the post-reformat commit
        previous_commit = repo.git_rev_parse(["HEAD"])

        # Checkout the new branch with the reformatted commits
        # Note: we will not name as a branch until we are done with all commits on the local branch
        repo.git_checkout(["--quiet", previous_commit_base])

        # Copy each file from the reformatted commit on top of the post reformat
        diff_files = get_list_from_lines(
            repo.git_diff(["%s~..%s" % (previous_commit, previous_commit), "--name-only"]))

        for diff_file in diff_files:
            # If the file was deleted in the commit we are reformatting, we need to delete it again
            if diff_file in deleted_files:
                repo.git_rm(["--ignore-unmatch", diff_file])
                continue

            # The file has been added or modified, continue as normal
            file_contents = repo.git_show(["%s:%s" % (previous_commit, diff_file)])

            root_dir = os.path.dirname(diff_file)
            if root_dir and not os.path.exists(root_dir):
                os.makedirs(root_dir)

            with open(diff_file, "w+", encoding="utf-8") as new_file:
                new_file.write(file_contents)

            repo.git_add([diff_file])

        # Create a new commit onto clang-formatted branch
        repo.git_commit(["--reuse-message=%s" % previous_commit, "--no-gpg-sign", "--allow-empty"])

        previous_commit_base = repo.git_rev_parse(["HEAD"])

    # Create a new branch to mark the hashes we have been using
    repo.git_checkout(["-b", new_branch])

    print("reformat-branch is done running.\n")
    print("A copy of your branch has been made named '%s', and formatted with clang-format.\n" %
          new_branch)
    print("The original branch has been left unchanged.")
    print("The next step is to rebase the new branch on 'master'.")


def usage():
    """Print usage."""
    print(
        "clang-format.py supports 6 commands [ lint, lint-all, lint-patch, format, format-my, reformat-branch]."
    )
    print("\nformat-my <origin branch>")
    print("   <origin branch>  - upstream branch to compare against")


def main():
    """Execute Main entry point."""
    parser = OptionParser()
    parser.add_option("-c", "--clang-format", type="string", dest="clang_format")

    (options, args) = parser.parse_args(args=sys.argv)

    if len(args) > 1:
        command = args[1]

        if command == "lint":
            lint(options.clang_format)
        elif command == "lint-all":
            lint_all(options.clang_format)
        elif command == "lint-patch":
            lint_patch(options.clang_format, args[2:])
        elif command == "format":
            format_func(options.clang_format)
        elif command == "format-my":
            format_my_func(options.clang_format, args[2] if len(args) > 2 else "origin/master")
        elif command == "reformat-branch":

            if len(args) < 3:
                print(
                    "ERROR: reformat-branch takes two parameters: commit_prior_to_reformat commit_after_reformat"
                )
                return

            reformat_branch(options.clang_format, args[2], args[3])
        else:
            usage()
    else:
        usage()


if __name__ == "__main__":
    main()<|MERGE_RESOLUTION|>--- conflicted
+++ resolved
@@ -250,14 +250,10 @@
             original_text.seek(0)
 
             # Get formatted file as clang-format would format the file
-<<<<<<< HEAD
-            formatted_file = callo([self.path, "--assume-filename=" + (file_name if not file_name.endswith(".h") else file_name + "pp"), "--style=file"], stdin=original_text)
-=======
             formatted_file = callo([
                 self.path, "--assume-filename=" +
                 (file_name if not file_name.endswith(".h") else file_name + "pp"), "--style=file"
             ], stdin=original_text)
->>>>>>> 5bfbe923
 
         if original_file != formatted_file:
             if print_diff:
@@ -294,17 +290,12 @@
         formatted = True
         with open(file_name, 'rb') as source_stream:
             try:
-<<<<<<< HEAD
-                reformatted_text = subprocess.check_output([self.path, "--assume-filename=" + (file_name if not file_name.endswith(".h") else file_name + "pp"), "--style=file"], stdin=source_stream)
-            except CalledProcessError:
-=======
                 reformatted_text = subprocess.check_output([
                     self.path, "--assume-filename=" +
                     (file_name if not file_name.endswith(".h") else file_name + "pp"),
                     "--style=file"
                 ], stdin=source_stream)
             except subprocess.CalledProcessError:
->>>>>>> 5bfbe923
                 formatted = False
 
         if formatted:
@@ -325,14 +316,9 @@
 
 def is_interesting_file(file_name):
     """Return true if this file should be checked."""
-<<<<<<< HEAD
-    return (file_name.startswith("jstests") or
-            file_name.startswith("src") and not file_name.startswith("src/third_party/") and not file_name.startswith("src/mongo/gotools/")) and FILES_RE.search(file_name)
-=======
     return (file_name.startswith("jstests")
             or file_name.startswith("src") and not file_name.startswith("src/third_party/")
             and not file_name.startswith("src/mongo/gotools/")) and FILES_RE.search(file_name)
->>>>>>> 5bfbe923
 
 
 def get_list_from_lines(lines):
@@ -470,15 +456,10 @@
             % (new_branch, new_branch))
 
     commits = get_list_from_lines(
-<<<<<<< HEAD
-        repo.git_log(["--reverse", "--no-show-signature", "--pretty=format:%H",
-                  "%s..HEAD" % commit_prior_to_reformat]))
-=======
         repo.git_log([
             "--reverse", "--no-show-signature", "--pretty=format:%H",
             "%s..HEAD" % commit_prior_to_reformat
         ]))
->>>>>>> 5bfbe923
 
     previous_commit_base = commit_after_reformat
 
