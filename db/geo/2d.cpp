--- conflicted
+++ resolved
@@ -970,21 +970,16 @@
         GeoPoint() {
         }
 
-<<<<<<< HEAD
         //// Distance not used ////
 
-        GeoPoint( const KeyNode& node )
-            : _key( node.key ) , _loc( node.recordLoc ) , _o( node.recordLoc.obj() ) , _exactDistance( -1 ), _exactWithin( false ) {
-=======
-        GeoPoint( const GeoKeyNode& node , double distance )
-            : _key( node.key.toBson() ) , _loc( node.recordLoc ) , _o( node.recordLoc.obj() ) , _distance( distance ) {
->>>>>>> 4382278e
+        GeoPoint( const GeoKeyNode& node )
+            : _key( node.key.toBson() ) , _loc( node.recordLoc ) , _o( node.recordLoc.obj() ) , _exactDistance( -1 ), _exactWithin( false ) {
         }
 
         //// Immediate initialization of exact distance ////
 
-        GeoPoint( const KeyNode& node , double exactDistance, bool exactWithin )
-            : _key( node.key ) , _loc( node.recordLoc ) , _o( node.recordLoc.obj() ), _exactDistance( exactDistance ), _exactWithin( exactWithin ) {
+        GeoPoint( const GeoKeyNode& node , double exactDistance, bool exactWithin )
+            : _key( node.key.toBson() ) , _loc( node.recordLoc ) , _o( node.recordLoc.obj() ), _exactDistance( exactDistance ), _exactWithin( exactWithin ) {
         }
 
         bool operator<( const GeoPoint& other ) const {
@@ -1006,7 +1001,7 @@
         double _exactDistance;
         bool _exactWithin;
 
-    };
+     };
 
     class GeoAccumulator {
     public:
@@ -1034,11 +1029,7 @@
 
             // distance check
             double d = 0;
-<<<<<<< HEAD
             if ( ! checkDistance( node , d ) ) {
-=======
-            if ( ! checkDistance( GeoHash( node.key._firstElement() ) , d ) ) {
->>>>>>> 4382278e
                 GEODEBUG( "\t\t\t\t bad distance : " << node.recordLoc.obj()  << "\t" << d );
                 return;
             }
@@ -1052,11 +1043,7 @@
                 // matcher
                 MatchDetails details;
                 if ( _matcher.get() ) {
-<<<<<<< HEAD
-                    bool good = _matcher->matchesWithSingleKeyIndex( node.key , node.recordLoc , &details );
-=======
-                    bool good = _matcher->matches( node.key.toBson() , node.recordLoc , &details );
->>>>>>> 4382278e
+                    bool good = _matcher->matchesWithSingleKeyIndex( node.key.toBson() , node.recordLoc , &details );
                     if ( details.loadedObject )
                         _objectsLoaded++;
 
@@ -1082,13 +1069,8 @@
             _found++;
         }
 
-<<<<<<< HEAD
-        virtual void addSpecific( const KeyNode& node , double d, bool newDoc ) = 0;
-        virtual bool checkDistance( const KeyNode& node , double& d ) = 0;
-=======
         virtual void addSpecific( const GeoKeyNode& node , double d, bool newDoc ) = 0;
-        virtual bool checkDistance( const GeoHash& node , double& d ) = 0;
->>>>>>> 4382278e
+        virtual bool checkDistance( const GeoKeyNode& node , double& d ) = 0;
 
         long long found() const {
             return _found;
@@ -1112,7 +1094,7 @@
             : GeoAccumulator( g , filter ) , _max( max ) , _near( n ), _maxDistance( maxDistance ), _type( type ), _distError( type == GEO_PLAIN ? g->_error : g->_errorSphere ), _farthest(0)
         {}
 
-        virtual bool checkDistance( const KeyNode& node, double& d ) {
+        virtual bool checkDistance( const GeoKeyNode& node, double& d ) {
 
             // Always check approximate distance, since it lets us avoid doing
             // checks of the rest of the object if it succeeds
@@ -1133,8 +1115,8 @@
             return good;
         }
 
-        double approxDistance( const KeyNode& node ) {
-            return approxDistance( GeoHash( node.key.firstElement() ) );
+        double approxDistance( const GeoKeyNode& node ) {
+            return approxDistance( GeoHash( node.key._firstElement() ) );
         }
 
         double approxDistance( const GeoHash& h ) {
@@ -1153,15 +1135,7 @@
             return approxDistance;
         }
 
-<<<<<<< HEAD
-        double exactDistances( const KeyNode& node ) {
-=======
-        virtual void addSpecific( const GeoKeyNode& node , double d, bool newDoc ) {
-            GEODEBUG( "\t\t" << GeoHash( node.key.firstElement() ) << "\t" << node.recordLoc.obj() << "\t" << d );
-            _points.insert( GeoPoint( node.key.toBson() , node.recordLoc , d ) );
-            if ( _points.size() > _max ) {
-                _points.erase( --_points.end() );
->>>>>>> 4382278e
+        double exactDistances( const GeoKeyNode& node ) {
 
             GEODEBUG( "Finding exact distance for " << node.key.toString() << " and " << node.recordLoc.obj().toString() );
 
@@ -1173,7 +1147,7 @@
 
             // Find the particular location we want
             BSONObj loc;
-            GeoHash keyHash( node.key.firstElement(), _g->_bits );
+            GeoHash keyHash( node.key._firstElement(), _g->_bits );
             for( vector< BSONObj >::iterator i = locs.begin(); i != locs.end(); ++i ) {
 
                 loc = *i;
@@ -1218,12 +1192,11 @@
             return _farthest;
         }
 
-<<<<<<< HEAD
         bool inErrorBounds( double approxD ) const {
             return approxD >= _maxDistance - _distError && approxD <= _maxDistance + _distError;
         }
 
-        virtual void addSpecific( const KeyNode& node , double d, bool newDoc ) {
+        virtual void addSpecific( const GeoKeyNode& node , double d, bool newDoc ) {
 
             GEODEBUG( "\t\t" << GeoHash( node.key.firstElement() ) << "\t" << node.recordLoc.obj() << "\t" << d );
 
@@ -1241,8 +1214,6 @@
             }
         }
 
-=======
->>>>>>> 4382278e
         unsigned _max;
         Point _near;
         Holder _points;
@@ -1980,9 +1951,9 @@
             return _bBox.intersects( cur );
         }
 
-        virtual bool checkDistance( const KeyNode& node, double& d ) {
-
-            GeoHash h( node.key.firstElement(), _g->_bits );
+        virtual bool checkDistance( const GeoKeyNode& node, double& d ) {
+
+            GeoHash h( node.key._firstElement(), _g->_bits );
 
             // Inexact hash distance checks.
             double error = 0;
@@ -2106,9 +2077,9 @@
             return _want.intersects( cur );
         }
 
-        virtual bool checkDistance( const KeyNode& node, double& d ) {
-
-            GeoHash h( node.key.firstElement() );
+        virtual bool checkDistance( const GeoKeyNode& node, double& d ) {
+
+            GeoHash h( node.key._firstElement() );
             Point approxPt( _g, h );
 
             bool approxInside = _want.inside( approxPt, _fudge );
@@ -2188,9 +2159,9 @@
             return _bounds.intersects( cur );
         }
 
-        virtual bool checkDistance( const KeyNode& node, double& d ) {
-
-            GeoHash h( node.key.firstElement(), _g->_bits );
+        virtual bool checkDistance( const GeoKeyNode& node, double& d ) {
+
+            GeoHash h( node.key._firstElement(), _g->_bits );
             Point p( _g, h );
 
             int in = _poly.contains( p, _g->_error );
