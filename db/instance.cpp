// instance.cpp : Global state variables and functions.
//

/**
*    Copyright (C) 2008 10gen Inc.
*
*    This program is free software: you can redistribute it and/or  modify
*    it under the terms of the GNU Affero General Public License, version 3,
*    as published by the Free Software Foundation.
*
*    This program is distributed in the hope that it will be useful,
*    but WITHOUT ANY WARRANTY; without even the implied warranty of
*    MERCHANTABILITY or FITNESS FOR A PARTICULAR PURPOSE.  See the
*    GNU Affero General Public License for more details.
*
*    You should have received a copy of the GNU Affero General Public License
*    along with this program.  If not, see <http://www.gnu.org/licenses/>.
*/

#include "stdafx.h"
#include "db.h"
#include "query.h"
#include "introspect.h"
#include "repl.h"
#include "dbmessage.h"
#include "instance.h"
#include "lasterror.h"
#include "security.h"
#include "json.h"
#include "reccache.h"
#include "replset.h"
#include "../s/d_logic.h"
#include "../util/file_allocator.h"
#include "cmdline.h"
#if !defined(_WIN32)
#include <sys/file.h>
#endif

namespace mongo {

    void receivedKillCursors(Message& m);
    void receivedUpdate(Message& m, stringstream& ss);
    void receivedDelete(Message& m, stringstream& ss);
    void receivedInsert(Message& m, stringstream& ss);
    void receivedGetMore(DbResponse& dbresponse, Message& m, stringstream& ss);

    bool Database::_openAllFiles = false;

    CmdLine cmdLine;

    int nloggedsome = 0;
#define LOGSOME if( ++nloggedsome < 1000 || nloggedsome % 100 == 0 )

    SlaveTypes slave = NotSlave;
    bool master = false; // true means keep an op log
    bool autoresync = false;
    
    /* we use new here so we don't have to worry about destructor orders at program shutdown */
    MongoMutex &dbMutex( *(new MongoMutex) );
    MutexInfo dbMutexInfo;

    string dbExecCommand;

    string bind_ip = "";

    char *appsrvPath = null;

    DiagLog _diaglog;

    int opIdMem = 100000000;

    bool useCursors = true;
    bool useHints = true;
    
    void closeAllSockets();
    void flushOpLog( stringstream &ss ) {
        if( _diaglog.f && _diaglog.f->is_open() ) {
            ss << "flushing op log and files\n";
            _diaglog.flush();
        }
    }

    int ctr = 0;

    /* 0 = ok
       1 = kill current operation and reset this to 0
       future: maybe use this as a "going away" thing on process termination with a higher flag value 
    */
    int killCurrentOp = 0;
    
    int lockFile = 0;

    void inProgCmd( Message &m, DbResponse &dbresponse ) {
        BSONObjBuilder b;

        AuthenticationInfo *ai = cc().ai;
        if( !ai->isAuthorized("admin") ) { 
            BSONObjBuilder b;
            b.append("err", "unauthorized");
        }
        else {
            vector<BSONObj> vals;
            {
                boostlock bl(Client::clientsMutex);
                for( set<Client*>::iterator i = Client::clients.begin(); i != Client::clients.end(); i++ ) { 
                    Client *c = *i;
                    CurOp& co = *(c->curop());
                    if( co.active )
                        vals.push_back( co.infoNoauth() );
                }
            }
            b.append("inprog", vals);
        }

        replyToQuery(0, m, dbresponse, b.obj());
    }
    
    void killOp( Message &m, DbResponse &dbresponse ) {
        BSONObj obj;
        AuthenticationInfo *ai = currentClient.get()->ai;
        if( !ai->isAuthorized("admin") ) { 
            obj = fromjson("{\"err\":\"unauthorized\"}");
        }
        else if( !dbMutexInfo.isLocked() ) 
            obj = fromjson("{\"info\":\"no op in progress/not locked\"}");
        else {
            killCurrentOp = 1;
            obj = fromjson("{\"info\":\"attempting to kill op\"}");
        }
        replyToQuery(0, m, dbresponse, obj);
    }
    
    void receivedQuery(DbResponse& dbresponse, Message& m, 
                       stringstream& ss, bool logit, 
                       mongolock& lock
      ) {
        MSGID responseTo = m.data->id;

        DbMessage d(m);
        QueryMessage q(d);
        QueryResult* msgdata;

        try {
            if (q.fields.get() && q.fields->errmsg)
                uassert(q.fields->errmsg, false);

            /* note these are logged BEFORE authentication -- which is sort of ok */
            if ( _diaglog.level && logit ) {
                if ( strstr(q.ns, ".$cmd") ) {
                    /* $cmd queries are "commands" and usually best treated as write operations */
                    OPWRITE;
                }
                else {
                    OPREAD;
                }
            }

            setClient( q.ns, dbpath, &lock );
            Client& client = cc();
            client.top.setRead();
            strncpy(client.curop()->ns, q.ns, Namespace::MaxNsLen);
            msgdata = runQuery(m, ss ).release();
        }
        catch ( AssertionException& e ) {
            ss << " exception ";
            LOGSOME problem() << " Caught Assertion in runQuery ns:" << q.ns << ' ' << e.toString() << '\n';
            log() << "  ntoskip:" << q.ntoskip << " ntoreturn:" << q.ntoreturn << '\n';
            if ( q.query.valid() )
                log() << "  query:" << q.query.toString() << endl;
            else
                log() << "  query object is not valid!" << endl;

            BSONObjBuilder err;
            err.append("$err", e.msg.empty() ? "assertion during query" : e.msg);
            BSONObj errObj = err.done();

            BufBuilder b;
            b.skip(sizeof(QueryResult));
            b.append((void*) errObj.objdata(), errObj.objsize());

            // todo: call replyToQuery() from here instead of this!!! see dbmessage.h
            msgdata = (QueryResult *) b.buf();
            b.decouple();
            QueryResult *qr = msgdata;
            qr->resultFlags() = QueryResult::ResultFlag_ErrSet;
            qr->len = b.len();
            qr->setOperation(opReply);
            qr->cursorId = 0;
            qr->startingFrom = 0;
            qr->nReturned = 1;

        }
        Message *resp = new Message();
        resp->setData(msgdata, true); // transport will free
        dbresponse.response = resp;
        dbresponse.responseTo = responseTo;
        Database *database = cc().database();
        if ( database ) {
            if ( database->profile )
                ss << " bytes:" << resp->data->dataLen();
        }
        else {
            if ( strstr(q.ns, "$cmd") == 0 ) // (this condition is normal for $cmd dropDatabase)
                log() << "ERROR: receiveQuery: database is null; ns=" << q.ns << endl;
        }
    }

    bool commandIsReadOnly(BSONObj& _cmdobj);

    // Returns false when request includes 'end'
    bool assembleResponse( Message &m, DbResponse &dbresponse, const sockaddr_in &client ) {

        bool writeLock = true;

        // before we lock...
        int op = m.data->operation();
        const char *ns = m.data->_data + 4;
        if ( op == dbQuery ) {
            if( strstr(ns, ".$cmd") ) {
                if( strstr(ns, ".$cmd.sys.") ) { 
                    if( strstr(ns, "$cmd.sys.inprog") ) {
                        inProgCmd(m, dbresponse);
                        return true;
                    }
                    if( strstr(ns, "$cmd.sys.killop") ) { 
                        killOp(m, dbresponse);
                        return true;
                    }
                }
                DbMessage d( m );
                QueryMessage q( d );
                writeLock = !commandIsReadOnly(q.query);
            }
            else
                writeLock = false;
        }
        else if( op == dbGetMore ) {
            writeLock = false;
        }
        
        if ( handlePossibleShardedMessage( m , dbresponse ) ){
            /* important to do this before we lock
               so if a message has to be forwarded, doesn't block for that
            */
            return true;
        }

        mongolock lk(writeLock);

        stringstream ss;
        char buf[64];
        time_t now = time(0);
        CurOp& currentOp = *cc().curop();
        currentOp.reset(now, client);

        time_t_to_String(now, buf);
        buf[20] = 0; // don't want the year
        ss << buf;

        Timer t;
        Client& c = cc();
        c.clearns();

        int logThreshold = 100;
        int ms;
        bool log = logLevel >= 1;
        c.curop()->op = op;

#if 0
        /* use this if you only want to process operations for a particular namespace.
         maybe add to cmd line parms or something fancier.
         */
        DbMessage ddd(m);
        if ( strncmp(ddd.getns(), "clusterstock", 12) != 0 ) {
            static int q;
            if ( ++q < 20 )
                out() << "TEMP skip " << ddd.getns() << endl;
            goto skip;
        }
#endif

        if ( op == dbQuery ) {
            // receivedQuery() does its own authorization processing.
<<<<<<< HEAD
            receivedQuery(dbresponse, m, ss, true, lk);
=======
            if ( ! receivedQuery(dbresponse, m, ss, true) )
                log = true;
>>>>>>> c67c2f7d
        }
        else if ( op == dbGetMore ) {
            // does its own authorization processing.
            OPREAD;
            DEV log = true;
            ss << "getmore ";
            if ( ! receivedGetMore(dbresponse, m, ss) )
                log = true;
        }
        else if ( op == dbMsg ) {
			/* deprecated / rarely used.  intended for connection diagnostics. */
            ss << "msg ";
            char *p = m.data->_data;
            int len = strlen(p);
            if ( len > 400 )
                out() << curTimeMillis() % 10000 <<
                     " long msg received, len:" << len <<
                     " ends with: " << p + len - 10 << endl;
            bool end = false; //strcmp("end", p) == 0;
            Message *resp = new Message();
            resp->setData(opReply, "i am fine");
            dbresponse.response = resp;
            dbresponse.responseTo = m.data->id;
            //dbMsgPort.reply(m, resp);
            if ( end )
                return false;
        }
        else {
            const char *ns = m.data->_data + 4;
            char cl[256];
            nsToClient(ns, cl);
            strncpy(currentOp.ns, ns, Namespace::MaxNsLen);
            AuthenticationInfo *ai = currentClient.get()->ai;
            if( !ai->isAuthorized(cl) ) { 
                uassert_nothrow("unauthorized");
            }
            else if ( op == dbInsert ) {
                OPWRITE;
                try {
                    ss << "insert ";
                    receivedInsert(m, ss);
                }
                catch ( AssertionException& e ) {
                    LOGSOME problem() << " Caught Assertion insert, continuing\n";
                    ss << " exception " + e.toString();
                    log = true;
                }
            }
            else if ( op == dbUpdate ) {
                OPWRITE;
                try {
                    ss << "update ";
                    receivedUpdate(m, ss);
                }
                catch ( AssertionException& e ) {
                    LOGSOME problem() << " Caught Assertion update, continuing" << endl;
                    ss << " exception " + e.toString();
                    log = true;
                }
            }
            else if ( op == dbDelete ) {
                OPWRITE;
                try {
                    ss << "remove ";
                    receivedDelete(m, ss);
                }
                catch ( AssertionException& e ) {
                    LOGSOME problem() << " Caught Assertion receivedDelete, continuing" << endl;
                    ss << " exception " + e.toString();
                    log = true;
                }
            }
            else if ( op == dbKillCursors ) {
                OPREAD;
                try {
                    logThreshold = 10;
                    ss << "killcursors ";
                    receivedKillCursors(m);
                }
                catch ( AssertionException& e ) {
                    problem() << " Caught Assertion in kill cursors, continuing" << endl;
                    ss << " exception " + e.toString();
                    log = true;
                }
            }
            else {
                out() << "    operation isn't supported: " << op << endl;
                currentOp.active = false;
                assert(false);
            }
        }
        ms = t.millis();
        log = log || (logLevel >= 2 && ++ctr % 512 == 0);
        DEV log = true;
        if ( log || ms > logThreshold ) {
            ss << ' ' << t.millis() << "ms";
            out() << ss.str().c_str() << endl;
        }
        Database *database = cc().database();
        if ( database && database->profile >= 1 ) {
            if ( database->profile >= 2 || ms >= 100 ) {
                // performance profiling is on
                lk.releaseAndWriteLock();
                profile(ss.str().c_str()+20/*skip ts*/, ms);
            }
        }

        currentOp.active = false;
        return true;
    }

    void killCursors(int n, long long *ids);
    void receivedKillCursors(Message& m) {
        int *x = (int *) m.data->_data;
        x++; // reserved
        int n = *x++;
        assert( n >= 1 );
        if ( n > 2000 ) {
            problem() << "Assertion failure, receivedKillCursors, n=" << n << endl;
            assert( n < 30000 );
        }
        killCursors(n, (long long *) x);
    }

    /* cl - database name
       path - db directory
    */
    void closeClient( const char *cl, const string& path ) {
        Database *database = cc().database();
        assert( database );
        assert( database->name == cl );
        if ( string("local") != cl ) {
            DBInfo i(cl);
            i.dbDropped();
        }

        /* important: kill all open cursors on the database */
        string prefix(cl);
        prefix += '.';
        ClientCursor::invalidate(prefix.c_str());

        NamespaceDetailsTransient::drop( prefix.c_str() );

        eraseDatabase( cl, path );
        delete database; // closes files
        cc().clearns();
    }

    void receivedUpdate(Message& m, stringstream& ss) {
        DbMessage d(m);
        const char *ns = d.getns();
        assert(*ns);
        uassert( "not master", isMasterNs( ns ) );
        setClient(ns);
        Client& client = cc();
        client.top.setWrite();
        ss << ns << ' ';
        int flags = d.pullInt();
        BSONObj query = d.nextJsObj();

        assert( d.moreJSObjs() );
        assert( query.objsize() < m.data->dataLen() );
        BSONObj toupdate = d.nextJsObj();
        uassert("update object too large", toupdate.objsize() <= MaxBSONObjectSize);
        assert( toupdate.objsize() < m.data->dataLen() );
        assert( query.objsize() + toupdate.objsize() < m.data->dataLen() );
        bool upsert = flags & Option_Upsert;
        bool multi = flags & Option_Multi;
        {
            string s = query.toString();
            /* todo: we shouldn't do all this ss stuff when we don't need it, it will slow us down. */
            ss << " query: " << s;
            CurOp& currentOp = *client.curop();
            strncpy(currentOp.query, s.c_str(), sizeof(currentOp.query)-2);
        }        
        UpdateResult res = updateObjects(ns, toupdate, query, upsert, multi, ss, true);
        /* TODO FIX: recordUpdate should take a long int for parm #2 */
        recordUpdate( res.existing , (int) res.num ); // for getlasterror
    }

    void receivedDelete(Message& m, stringstream &ss) {
        DbMessage d(m);
        const char *ns = d.getns();
        assert(*ns);
        uassert( "not master", isMasterNs( ns ) );
        setClient(ns);
        Client& client = cc();
        client.top.setWrite();
        int flags = d.pullInt();
        bool justOne = flags & 1;
        assert( d.moreJSObjs() );
        BSONObj pattern = d.nextJsObj();
        {
            string s = pattern.toString();
            ss << " query: " << s;
            CurOp& currentOp = *client.curop();
            strncpy(currentOp.query, s.c_str(), sizeof(currentOp.query)-2);
        }        
        int n = deleteObjects(ns, pattern, justOne, true);
        recordDelete( n );
    }

<<<<<<< HEAD
=======
    /**
     * @return if this was successful
     */
    bool receivedQuery(DbResponse& dbresponse, /*AbstractMessagingPort& dbMsgPort, */Message& m, stringstream& ss, bool logit) {
        bool ok = true;
        MSGID responseTo = m.data->id;

        DbMessage d(m);
        QueryMessage q(d);
        QueryResult* msgdata;
        
        try {
            if (q.fields.get() && q.fields->errmsg)
                uassert(q.fields->errmsg, false);

            /* note these are logged BEFORE authentication -- which is sort of ok */
            if ( _diaglog.level && logit ) {
                if ( strstr(q.ns, ".$cmd") ) {
                    /* $cmd queries are "commands" and usually best treated as write operations */
                    OPWRITE;
                }
                else {
                    OPREAD;
                }
            }

            setClient( q.ns );
            Client& client = cc();
            client.top.setRead();
            strncpy(client.curop()->ns, q.ns, Namespace::MaxNsLen);
            msgdata = runQuery(m, ss ).release();
        }
        catch ( AssertionException& e ) {
            ok = false;
            ss << " exception ";
            LOGSOME problem() << " Caught Assertion in runQuery ns:" << q.ns << ' ' << e.toString() << '\n';
            log() << "  ntoskip:" << q.ntoskip << " ntoreturn:" << q.ntoreturn << '\n';
            if ( q.query.valid() )
                log() << "  query:" << q.query.toString() << endl;
            else
                log() << "  query object is not valid!" << endl;

            BSONObjBuilder err;
            err.append("$err", e.msg.empty() ? "assertion during query" : e.msg);
            BSONObj errObj = err.done();

            BufBuilder b;
            b.skip(sizeof(QueryResult));
            b.append((void*) errObj.objdata(), errObj.objsize());

            // todo: call replyToQuery() from here instead of this!!! see dbmessage.h
            msgdata = (QueryResult *) b.buf();
            b.decouple();
            QueryResult *qr = msgdata;
            qr->resultFlags() = QueryResult::ResultFlag_ErrSet;
            qr->len = b.len();
            qr->setOperation(opReply);
            qr->cursorId = 0;
            qr->startingFrom = 0;
            qr->nReturned = 1;

        }
        Message *resp = new Message();
        resp->setData(msgdata, true); // transport will free
        dbresponse.response = resp;
        dbresponse.responseTo = responseTo;
        Database *database = cc().database();
        if ( database ) {
            if ( database->profile )
                ss << " bytes:" << resp->data->dataLen();
        }
        else {
            if ( strstr(q.ns, "$cmd") == 0 ) // (this condition is normal for $cmd dropDatabase)
                log() << "ERROR: receiveQuery: database is null; ns=" << q.ns << endl;
        }
        
        return ok;
    }
    
>>>>>>> c67c2f7d
    QueryResult* emptyMoreResult(long long);

    bool receivedGetMore(DbResponse& dbresponse, /*AbstractMessagingPort& dbMsgPort, */Message& m, stringstream& ss) {
        bool ok = true;
        DbMessage d(m);
        const char *ns = d.getns();
        ss << ns;
        setClient(ns);
        cc().top.setRead();
        int ntoreturn = d.pullInt();
        long long cursorid = d.pullInt64();
        ss << " cid:" << cursorid;
        ss << " ntoreturn:" << ntoreturn;
        QueryResult* msgdata;
        try {
            AuthenticationInfo *ai = currentClient.get()->ai;
            uassert("unauthorized", ai->isAuthorized(cc().database()->name.c_str()));
            msgdata = getMore(ns, ntoreturn, cursorid, ss);
        }
        catch ( AssertionException& e ) {
            ss << " exception " + e.toString();
            msgdata = emptyMoreResult(cursorid);
            ok = false;
        }
        Message *resp = new Message();
        resp->setData(msgdata, true);
        ss << " bytes:" << resp->data->dataLen();
        ss << " nreturned:" << msgdata->nReturned;
        dbresponse.response = resp;
        dbresponse.responseTo = m.data->id;
        //dbMsgPort.reply(m, resp);
        return ok;
    }

    void receivedInsert(Message& m, stringstream& ss) {
        DbMessage d(m);
		const char *ns = d.getns();
		assert(*ns);
        uassert( "not master", isMasterNs( ns ) );
		setClient(ns);
        cc().top.setWrite();
		ss << ns;
		
        while ( d.moreJSObjs() ) {
            BSONObj js = d.nextJsObj();
            uassert("object to insert too large", js.objsize() <= MaxBSONObjectSize);
            theDataFileMgr.insert(ns, js, false);
            logOp("i", ns, js);
        }
    }

    class JniMessagingPort : public AbstractMessagingPort {
    public:
        JniMessagingPort(Message& _container) : container(_container) { }
        void reply(Message& received, Message& response, MSGID) {
            container = response;
        }
        void reply(Message& received, Message& response) {
            container = response;
        }
        unsigned remotePort(){
            return 1;
        }
        Message & container;
    };
    
    void getDatabaseNames( vector< string > &names ) {
        boost::filesystem::path path( dbpath );
        for ( boost::filesystem::directory_iterator i( path );
                i != boost::filesystem::directory_iterator(); ++i ) {
            string fileName = boost::filesystem::path(*i).leaf();
            if ( fileName.length() > 3 && fileName.substr( fileName.length() - 3, 3 ) == ".ns" )
                names.push_back( fileName.substr( 0, fileName.length() - 3 ) );
        }
    }

    bool DBDirectClient::call( Message &toSend, Message &response, bool assertOk ) {
        SavedContext c;
        DbResponse dbResponse;
        assembleResponse( toSend, dbResponse );
        assert( dbResponse.response );
        response = *dbResponse.response;
        return true;
    }

    void DBDirectClient::say( Message &toSend ) {
        SavedContext c;
        DbResponse dbResponse;
        assembleResponse( toSend, dbResponse );
    }

    DBDirectClient::AlwaysAuthorized DBDirectClient::SavedContext::always;

    DBClientBase * createDirectClient(){
        return new DBDirectClient();
    }

    void recCacheCloseAll();

    boost::mutex &listenerSocketMutex( *( new boost::mutex ) );
    vector< int > listenerSockets;
    void registerListenerSocket( int socket ) {
        boostlock lk( listenerSocketMutex );
        listenerSockets.push_back( socket );
    }
    
    boost::mutex &exitMutex( *( new boost::mutex ) );
    bool firstExit = true;
    void shutdown();

    bool inShutdown(){
        return ! firstExit;
    }

    /* not using log() herein in case we are already locked */
    void dbexit( ExitCode rc, const char *why) {        
        {
            boostlock lk( exitMutex );
            if ( !firstExit ) {
                stringstream ss;
                ss << "dbexit: " << why << "; exiting immediately" << endl;
                rawOut( ss.str() );
                ::exit( rc );                
            }
            firstExit = false;
        }
            
        stringstream ss;
        ss << "dbexit: " << why << endl;
        rawOut( ss.str() );

		shutdown(); // gracefully shutdown instance

        rawOut( "dbexit: really exiting now\n" );
        ::exit(rc);
    }
    
    void shutdown() {

#ifndef _WIN32
        {
            // close listener sockets
            // We would only hang here if a synchronous signal is received 
            // during a registerListenerSocket() call, which we don't expect.
            boostlock lk( listenerSocketMutex );
            for( vector< int >::iterator i = listenerSockets.begin(); i != listenerSockets.end(); ++i )
                close( *i );
        }
#endif

        log() << "\t shutdown: going to flush oplog..." << endl;
        stringstream ss2;
        flushOpLog( ss2 );
        rawOut( ss2.str() );

        /* must do this before unmapping mem or you may get a seg fault */
        log() << "\t shutdown: going to close sockets..." << endl;
        closeAllSockets();

        // wait until file preallocation finishes
        // we would only hang here if the file_allocator code generates a
        // synchronous signal, which we don't expect
        log() << "\t shutdown: waiting for fs..." << endl;
        theFileAllocator().waitUntilFinished();
        
        log() << "\t shutdown: closing all files..." << endl;
        stringstream ss3;
        MemoryMappedFile::closeAllFiles( ss3 );
        rawOut( ss3.str() );

        // should we be locked here?  we aren't. might be ok as-is.
        recCacheCloseAll();
        
#if !defined(_WIN32) && !defined(__sunos__)
        if ( lockFile ){
            log() << "\t shutdown: removing fs lock..." << endl;
            if( ftruncate( lockFile , 0 ) ) 
                log() << "\t couldn't remove fs lock errno=" << errno << endl;
            flock( lockFile, LOCK_UN );
        }
#endif
    }

    void acquirePathLock() {
#if !defined(_WIN32) && !defined(__sunos__)
        string name = ( boost::filesystem::path( dbpath ) / "mongod.lock" ).native_file_string();
        lockFile = open( name.c_str(), O_RDWR | O_CREAT, S_IRWXU | S_IRWXG | S_IRWXO );
        massert( "Unable to create / open lock file for dbpath: " + name, lockFile > 0 );
        massert( "Unable to acquire lock for dbpath: " + name, flock( lockFile, LOCK_EX | LOCK_NB ) == 0 );
        
        stringstream ss;
        ss << getpid() << endl;
        string s = ss.str();
        const char * data = s.c_str();
        assert( write( lockFile , data , strlen( data ) ) );
        fsync( lockFile );
#endif        
    }
    
} // namespace mongo<|MERGE_RESOLUTION|>--- conflicted
+++ resolved
@@ -42,7 +42,7 @@
     void receivedUpdate(Message& m, stringstream& ss);
     void receivedDelete(Message& m, stringstream& ss);
     void receivedInsert(Message& m, stringstream& ss);
-    void receivedGetMore(DbResponse& dbresponse, Message& m, stringstream& ss);
+    bool receivedGetMore(DbResponse& dbresponse, Message& m, stringstream& ss);
 
     bool Database::_openAllFiles = false;
 
@@ -130,10 +130,11 @@
         replyToQuery(0, m, dbresponse, obj);
     }
     
-    void receivedQuery(DbResponse& dbresponse, Message& m, 
+    bool receivedQuery(DbResponse& dbresponse, Message& m, 
                        stringstream& ss, bool logit, 
                        mongolock& lock
       ) {
+        bool ok = true;
         MSGID responseTo = m.data->id;
 
         DbMessage d(m);
@@ -162,6 +163,7 @@
             msgdata = runQuery(m, ss ).release();
         }
         catch ( AssertionException& e ) {
+            ok = false;
             ss << " exception ";
             LOGSOME problem() << " Caught Assertion in runQuery ns:" << q.ns << ' ' << e.toString() << '\n';
             log() << "  ntoskip:" << q.ntoskip << " ntoreturn:" << q.ntoreturn << '\n';
@@ -203,6 +205,8 @@
             if ( strstr(q.ns, "$cmd") == 0 ) // (this condition is normal for $cmd dropDatabase)
                 log() << "ERROR: receiveQuery: database is null; ns=" << q.ns << endl;
         }
+
+        return ok;
     }
 
     bool commandIsReadOnly(BSONObj& _cmdobj);
@@ -281,12 +285,8 @@
 
         if ( op == dbQuery ) {
             // receivedQuery() does its own authorization processing.
-<<<<<<< HEAD
-            receivedQuery(dbresponse, m, ss, true, lk);
-=======
-            if ( ! receivedQuery(dbresponse, m, ss, true) )
+            if ( ! receivedQuery(dbresponse, m, ss, true, lk) )
                 log = true;
->>>>>>> c67c2f7d
         }
         else if ( op == dbGetMore ) {
             // does its own authorization processing.
@@ -489,8 +489,6 @@
         recordDelete( n );
     }
 
-<<<<<<< HEAD
-=======
     /**
      * @return if this was successful
      */
@@ -570,7 +568,6 @@
         return ok;
     }
     
->>>>>>> c67c2f7d
     QueryResult* emptyMoreResult(long long);
 
     bool receivedGetMore(DbResponse& dbresponse, /*AbstractMessagingPort& dbMsgPort, */Message& m, stringstream& ss) {
