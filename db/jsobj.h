// jsobj.h

#pragma once

#include "../stdafx.h"
#include "../util/builder.h"
#include "boost/utility.hpp"
//#include "javajs.h"

#include <set>

class JSObj;
class Record;
class JSObjBuilder;

#pragma pack(push)
#pragma pack(1)

/* BinData = binary data types. 
   EOO = end of object
*/
enum JSType { EOO = 0, Number=1, String=2, Object=3, Array=4, BinData=5, 
              Undefined=6, jstOID=7, Bool=8, Date=9 , jstNULL=10, RegEx=11 ,
              DBRef=12, Code=13, JSTypeMax=13, MaxKey=127 };

/* subtypes of BinData.
   bdtCustom and above are ones that the JS compiler understands, but are
   opaque to the database.
*/
enum BinDataType { Function=1, ByteArray=2, bdtCustom=128 };

/*	Object id's are optional for JSObjects.  
	When present they should be the first object member added.
*/
struct OID { 
	long long a;
	unsigned b;
	bool operator==(const OID& r) { return a==r.a&&b==r.b; }
	void out(){ cout << hex << a << hex << b << endl; };
};

/* marshalled js object format:

   <unsigned totalSize> {<byte JSType><cstring FieldName><Data>}* EOO
      totalSize includes itself.

   Data:
     Bool: <byte>
     EOO: nothing follows
     Undefined: nothing follows
     OID: an OID object
     Number: <double>
     String: <unsigned32 strsizewithnull><cstring>
	 Date:   <8bytes>
	 Regex:  <cstring regex><cstring options>
     Object: a nested object, leading with its entire size, which terminates with EOO.
     Array:  same as object
     BinData:
       <int len>
       <byte subtype>
       <byte[len] data>
*/

/* db operation message format 

   unsigned opid;         // arbitary; will be echoed back
   byte operation;
   
   dbInsert:
      int reserved;
      string collection;
      a series of JSObjects terminated with a null object (i.e., just EOO)
   dbUpdate: see query.h
   dbDelete: see query.h
   dbQuery: see query.h
*/

#pragma pack(pop)

/* <type><fieldName    ><value> 
   -------- size() ------------
         -fieldNameSize-
                        value()
   type()
*/
class Element {
	friend class JSElemIter;
	friend class JSObj;
public:
	string toString();
	JSType type() const { return (JSType) *data; }
	bool eoo() const { return type() == EOO; }
	int size() const;

	// wrap this element up as a singleton object.
	JSObj wrap();

	const char * fieldName() { 
		if( eoo() ) return ""; // no fieldname for it.
		return data + 1; 
	}

	// raw data be careful:
	const char * value() const { return (data + fieldNameSize + 1); }
	int valuesize() const { return size() - fieldNameSize - 1; } 

	bool boolean() { return *value() ? true : false; }

	unsigned long long date() const { return *((unsigned long long*) value()); }
	double& number() { return *((double *) value()); }
	double number() const { return *((double *) value()); }
	OID& oid() { return *((OID*) value()); }

	// for strings
	int valuestrsize() const { 
		return *((int *) value());
	}

	// for objects the size *includes* the size of the size field
	int objsize() const { 
		return *((int *) value());
	}

	// for strings.  also gives you start of the real data for an embedded object
	const char * valuestr() const { return value() + 4; }

	JSObj embeddedObject();

	const char *regex() { assert(type() == RegEx); return value(); }
	const char *regexFlags() { 
		const char *p = regex();
		return p + strlen(p) + 1;
	}

	/* like operator== but doesn't check the fieldname,
	   just the value.
	   */
	bool valuesEqual(Element& r) { 
		bool match= valuesize() == r.valuesize() && 
			memcmp(value(),r.value(),valuesize()) == 0;
		return match;
		// todo: make "0" == 0.0, undefined==null
	}

	bool operator==(Element& r) { 
		if( strcmp(fieldName(), r.fieldName()) != 0 )
			return false;
		return valuesEqual(r);
/*
		int sz = size();
		return sz == r.size() && 
			memcmp(data, r.data, sz) == 0;
*/
	}

	const char * rawdata() { return data; }

	Element();

private:
	Element(const char *d) : data(d) {
		fieldNameSize = eoo() ? 0 : strlen(fieldName()) + 1;
		totalSize = -1;
	}
	const char *data;
	int fieldNameSize;
	int totalSize; /* caches the computed size */
};

/* l and r MUST have same type when called: check that first. */
int compareElementValues(const Element& l, const Element& r);

class JSObj {
	friend class JSElemIter;
	class Details {
	public:
<<<<<<< HEAD
        ~Details() {
			// note refCount means two different things (thus the assert here)
            assert(refCount <= 0);
            if (owned()) {
                free((void *)_objdata);
            }
            _objdata = 0;
        }
=======
	  ~Details() {
	    // note refCount means two different things (thus the assert here)
            assert(refCount <= 0);
            if (owned()) {
	      free((void *)_objdata);
            }
            _objdata = 0;
	  }
>>>>>>> 1c54c09a
		const char *_objdata;
		int _objsize;
		int refCount; // -1 == don't free
		bool owned() { return refCount >= 0; }
	} *details;
	void init(const char *data, bool ifree) { 
		details = new Details();
		details->_objdata = data;
		details->_objsize = *((int*) data);
		details->refCount = ifree ? 1 : -1;
	}
public:
	explicit JSObj(const char *msgdata, bool ifree = false) {
		init(msgdata, ifree);
	}
	JSObj(Record *r);
	JSObj() : details(0) { }
	~JSObj() { 
		if( details ) {
			if( --details->refCount <= 0 )
				delete details;
			details = 0;
		}
	}

	/* switch the buffer's ownership to us. */
	void iWillFree() { 
		assert( !details->owned() );
		details->refCount = 1;
	}

	string toString() const;
	/* note: addFields always adds _id even if not specified */
	int addFields(JSObj& from, set<string>& fields); /* returns n added */
	int getFieldNames(set<string>& fields);

	/* return has eoo() true if no match 
	   supports "." notation to reach into embedded objects
	*/
	Element getFieldDotted(const char *name); 

	Element getField(const char *name); /* return has eoo() true if no match */

	const char * getStringField(const char *name);
	JSObj getObjectField(const char *name);

	/* makes a new JSObj with the fields specified in pattern.
       fields returned in the order they appear in pattern.
	   if any field missing, you get back an empty object overall.
	   */
	JSObj extractFields(JSObj pattern, JSObjBuilder& b);

	const char *objdata() const { return details->_objdata; }
	int objsize() const { return details ? details->_objsize : 0; } // includes the embedded size field
	bool isEmpty() const { return objsize() <= 5; }

	/* this is broken if elements aren't in the same order. */
	bool operator<(const JSObj& r) const { return woCompare(r) < 0; }

	/* -1: l<r. 0:l==r. 1:l>r 
	   wo='well ordered'.  fields must be in same order in each object.
	*/
	int woCompare(const JSObj& r) const;
	bool woEqual(const JSObj& r) const { 
		int os = objsize();
		return os == r.objsize() &&
			(os == 0 || memcmp(objdata(),r.objdata(),os)==0);
	}
	bool operator==(const JSObj& r) const { 
		return this->woEqual(r);
	}

	Element firstElement() { 
		return Element(objdata() + 4);
	}
	Element findElement(const char *name);

	OID* getOID() {
		Element e = firstElement();
		if( e.type() != jstOID )
			return 0;
		return &e.oid();
	}

	JSObj(const JSObj& r) { 
		if( r.details == 0 )
			details = 0;
		else if( r.details->owned() ) {
			details = r.details;
			details->refCount++;
		}
		else { 
			details = new Details(*r.details);
		}
	}
	JSObj& operator=(JSObj& r) {
		if( details && details->owned() ) {
			if( --details->refCount == 0 )
				delete details;
		}

		if( r.details == 0 )
			details = 0;
		else if( r.details->owned() ) {
			details = r.details;
			details->refCount++;
		}
		else { 
			details = new Details(*r.details);
		}
		return *this;
	}

	/* makes a copy of the object.  Normally, a jsobj points to data "owned" 
	   by something else.  this is a useful way to get your own copy of the buffer 
	   data (which is freed when the new jsobj destructs).
	   */
	JSObj copy();

	int hash() const {
		unsigned x = 0;
		const char *p = objdata();
		for( int i = 0; i < objsize(); i++ )
			x = x * 131 + p[i];
		return (x & 0x7fffffff) | 0x8000000; // must be > 0
	}
};

class JSObjBuilder { 
public:
	JSObjBuilder() { b.skip(4); /*leave room for size field*/ }

	/* add all the fields from the object specified to this object */
	void appendElements(JSObj x);

	void append(Element& e) { b.append((void*) e.rawdata(), e.size()); }

	/* append an element but with a new name */
	void appendAs(Element& e, const char *as) { 
		b.append((char) e.type());
		b.append(as);
		b.append((void *) e.value(), e.valuesize());
	}

	/* add a subobject as a member */
	void append(const char *fieldName, JSObj subObj) { 
		b.append((char) Object);
		b.append(fieldName);
		b.append((void *) subObj.objdata(), subObj.objsize());
	}

	void appendBool(const char *fieldName, int val) { 
		b.append((char) Bool);
		b.append(fieldName);
		b.append((char) (val?1:0));
	}
	void append(const char *fieldName, double n) { 
		b.append((char) Number);
		b.append(fieldName);
		b.append(n);
	}
	void appendOID(const char *fieldName) { 
		b.append((char) jstOID);
		b.append(fieldName);
		b.append((long long) 0);
		b.append((unsigned) 0);
	}

	void appendDate(const char *fieldName, unsigned long long dt) { 
		b.append((char) Date);
		b.append(fieldName);
		b.append(dt);
	}
	void append(const char *fieldName, const char *str) {
		b.append((char) String);
		b.append(fieldName);
		b.append((int) strlen(str)+1);
		b.append(str);
	}

	/* JSObj will free the buffer when it is finished. */
	JSObj doneAndDecouple() { 
		int l;
		return JSObj(decouple(l), true);
	}

	/* this version, jsobjbuilder still frees the jsobj
	when the builder goes out of scope.  use it this way
	by default, that's simplest.
	*/
	JSObj done() { 
		return JSObj(_done());
	}

	/* assume ownership of the buffer - you must then free it (with free()) */
	char* decouple(int& l) {
		char *x = _done();
                assert( x );
		l = b.len();
		b.decouple();
		return x;
	}
	void decouple() { b.decouple(); } // post done() call version.  be sure jsobj frees...

private:
	char* _done() { 
		b.append((char) EOO);
		char *data = b.buf();
		*((int*)data) = b.len();
		return data;
	}

	BufBuilder b;
};

class JSElemIter {
public:
	JSElemIter(const JSObj& jso) {
		pos = jso.objdata() + 4;
		theend = jso.objdata() + jso.objsize();
	}
	bool more() { return pos < theend; }
	Element next() {
		Element e(pos);
		pos += e.size();
		return e;
	}
private:
	const char *pos;
	const char *theend;
};

#include <pcrecpp.h> 

class RegexMatcher { 
public:
	const char *fieldName;
	pcrecpp::RE *re;
	RegexMatcher() { re = 0; }
	~RegexMatcher() { delete re; }
};

// SQL where clause equivalent
class Where; 

/* For when a js object is a query pattern. 

   e.g.
       db.foo.find( { a : 3 } );

   { a : 3 } is the pattern object.

   GT/LT:
   { a : { $gt : 3 } } 

   TODO: we should rewrite the matcher to be more an AST style.
*/
class JSMatcher : boost::noncopyable { 
	int matchesDotted(
		const char *fieldName, 
		Element& toMatch, JSObj& obj, 
		int compareOp, bool *deep, bool isArr = false);

	struct element_lt
	{
		bool operator()(const Element& l, const Element& r) const
		{
			int x = (int) l.type() - (int) r.type();
			if( x < 0 ) return true;
			if( x > 0 ) return false;
			return compareElementValues(l,r) < 0;
		}
	};
public:
	enum { 
		Equality = 0,
		LT = 0x1,
		LTE = 0x3,
		GTE = 0x6,
		GT = 0x4, 
		opIN = 0x8 // { x : { $in : [1,2,3] } }
	};

	static int opDirection(int op) { 
		return op <= LTE ? -1 : 1;
	}

	JSMatcher(JSObj& pattern);

	~JSMatcher();

	/* deep means we looked into arrays for a match */
	bool matches(JSObj& j, bool *deep = 0);

	int getN() { return n; }

private:
	int valuesMatch(Element& l, Element& r, int op);

	set<Element,element_lt> *in;
	Where *where;
	JSObj& jsobj;
	vector<Element> toMatch;
	vector<int> compareOp;
	int n;

	RegexMatcher regexs[4];
	int nRegex;

	// so we delete the mem when we're done:
	JSObjBuilder *builders[8];
	int nBuilders;
};

extern JSObj maxKey;

/*- just for testing -- */

#pragma pack(push)
#pragma pack(1)
struct JSObj1 {
	JSObj1() {
		totsize=sizeof(JSObj1); 
		n = Number; strcpy_s(nname, 5, "abcd"); N = 3.1;
		s = String; strcpy_s(sname, 7, "abcdef"); slen = 10; 
		strcpy_s(sval, 10, "123456789"); eoo = EOO;
	}
	unsigned totsize;

	char n;
	char nname[5];
	double N;

	char s;
	char sname[7];
	unsigned slen;
	char sval[10];

	char eoo;
};
#pragma pack(pop)
extern JSObj1 js1;

inline JSObj Element::embeddedObject() { 
	assert( type()==Object || type()==Array ); 
	return JSObj(value()); 
}

inline JSObj JSObj::copy() { 
	if( isEmpty() )
		return *this;

	char *p = (char*) malloc(objsize());
	memcpy(p, objdata(), objsize());
	return JSObj(p, true);
}

// wrap this element up as a singleton object.
inline JSObj Element::wrap() { 
	JSObjBuilder b;
	b.append(*this);
	return b.doneAndDecouple();
}

inline Element JSObj::findElement(const char *name) { 
	if( !isEmpty() ) {
		JSElemIter it(*this);
		while( it.more() ) {
			Element e = it.next();
			if( strcmp(name, e.fieldName()) == 0 ) 
				return e;
		}
	}
	return Element();
}

/* add all the fields from the object specified to this object */
inline void JSObjBuilder::appendElements(JSObj x) { 
	JSElemIter it(x);
	while( it.more() ) {
		Element e = it.next();
		if( e.eoo() ) break;
		append(e);
	}
}<|MERGE_RESOLUTION|>--- conflicted
+++ resolved
@@ -174,25 +174,14 @@
 	friend class JSElemIter;
 	class Details {
 	public:
-<<<<<<< HEAD
-        ~Details() {
+		~Details() {
 			// note refCount means two different things (thus the assert here)
-            assert(refCount <= 0);
-            if (owned()) {
-                free((void *)_objdata);
-            }
-            _objdata = 0;
-        }
-=======
-	  ~Details() {
-	    // note refCount means two different things (thus the assert here)
-            assert(refCount <= 0);
-            if (owned()) {
-	      free((void *)_objdata);
-            }
-            _objdata = 0;
-	  }
->>>>>>> 1c54c09a
+			assert(refCount <= 0);
+			if (owned()) {
+				free((void *)_objdata);
+			}
+			_objdata = 0;
+		}
 		const char *_objdata;
 		int _objsize;
 		int refCount; // -1 == don't free
