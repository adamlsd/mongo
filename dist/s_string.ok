--- conflicted
+++ resolved
@@ -583,11 +583,8 @@
 lseek
 lsm
 lsn
-<<<<<<< HEAD
 lsnappy
 lt
-=======
->>>>>>> 5b4f91e3
 lu
 lz
 lzo
