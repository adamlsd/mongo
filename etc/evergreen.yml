#####################################################
#               A note on expansions                #
#####################################################

# Expansions usually appear in the form ${key|default}
# If 'key' is found in the executor's map of currently known
# expansions, the corresponding value is used. If the key can
# not be found, the default is used.
#
# Arbitrary expansions can be specified in the YAML configuration
# files in the following places:
# - The 'expansions' field for buildvariants (branch file)
# - The 'expansions' field for distros (distros file)
#
# A number of 'built-in' expansions are also available for use; these include:
# - environment variables available on the host machine
# - 'workdir' (references the executor's work directory).
# - 'task_id' (references the task id of the task the executor is working on).
# - 'build_variant' (references the executing task's buildvariant).
# - 'config_root' (references the root directory for the executor's configuration artifacts).

stepback: true
command_type: system

# Files that match an ignore-list pattern will not trigger a build, if they're the only modified
# files in the patch.
ignore:
  - ".*"
  - "!.clang-format"
  - "!.eslintrc.yml"
  - "*.md"
  - "*.rst"
  - "*.txt"
  - "/distsrc/**"
  - "/docs/**"
  - "/etc/*.yml"
  - "!/etc/evergreen.yml"
  - "README"

## Some variables for convenience:
variables:

# Used when the tests it runs depend only on mongod, mongos, the mongo shell and the tools.
- &task_template
  name: template
  depends_on:
  - name: compile
  commands:
  - func: "do setup"
  - func: "run tests"
    vars:
      resmoke_args: --help
      run_multiple_jobs: false
      max_jobs: 0  # If set in combination with run_multiple_jobs, will cap the number of jobs used.

# Used for tests that invoke resmoke.py and require no additional setup.
- &task_depending_on_all_template
  <<: *task_template
  depends_on:
  - name: compile_all

- &benchmark_template
  name: benchmark_template
  depends_on:
  - name: compile_benchmarks
  commands:
  - func: "do benchmark setup"
  - func: "run tests"
    vars:
      resmoke_args: --help
      run_multiple_jobs: false
  - func: "send benchmark results"

- &jepsen_config_vars
  jepsen_key_time_limit: --key-time-limit 15
  jepsen_protocol_version: --protocol-version 1
  jepsen_read_concern: ""
  jepsen_read_with_find_and_modify: ""
  jepsen_storage_engine: ""
  jepsen_test_name: ""
  # Empirically, we've had greater success in reproducing the issues found in MongoDB versions
  # 3.4.0-rc3 and 3.4.0-rc4 when running Jepsen with at least --time-limit=600.
  jepsen_time_limit: --time-limit 1200
  jepsen_write_concern: ""

# Template for running Jepsen tests
- &run_jepsen_template
  name: run_jepsen_template
  depends_on:
  - name: compile
  commands:
  - func: "do setup"
  - func: "do jepsen setup"
  - func: "run jepsen test"
    vars:
      <<: *jepsen_config_vars

- &jstestfuzz_config_vars
  resmoke_args: --help # resmoke_args needs to be overridden to specify one of the jstestfuzz suites
  should_shuffle: false
  continue_on_failure: false
  # Terminate the function when there has been no output to stdout for 30 minutes. E.g. when something is stuck in an infinite loop.
  # resmoke.py writes the test output to logkeeper and only writes to stdout when starting the next test.
  # resmoke.py not producing output on stdout means that the test is still running and presumably not going to finish.
  # Note that timeout_secs is different from exec_timeout_secs, which applies to a task and times out regardless of whether output has been written to stdout.
  timeout_secs: 1800

- &run_jstestfuzz_tests
  func: "run tests"
  vars:
    <<: *jstestfuzz_config_vars

# Used for tests that invoke 'resmoke.py --suites=jstestfuzz*'.
- &jstestfuzz_template
  name: jstestfuzz_template
  exec_timeout_secs: 14400 # Time out the task if it runs for more than 4 hours.
  depends_on:
  - name: compile
  commands:
  - func: "do setup"
  - func: "run jstestfuzz"
  - *run_jstestfuzz_tests

# Templates used by powercycle
- &powercycle_remote_credentials
  private_key_file: $(${posix_workdir})/powercycle.pem
  private_key_remote: ${powercycle_private_key}
  aws_key_remote: ${powercycle_aws_key}
  aws_secret_remote: ${powercycle_aws_secret}

- &powercycle_ec2_instance
  aws_ec2_yml: aws_ec2.yml
  ec2_expire_hours: "24"
  ec2_monitor_files: proc.json system.json
  monitor_proc_file: proc.json
  monitor_system_file: system.json
  remote_dir: /log/powercycle
  secret_port: "20001"
  security_group_ids: ${powercycle_aws_security_group_id}
  security_groups: mci powercycle_testing
  subnet_id: ${powercycle_aws_subnet_id}
  ssh_identity: -i ${private_key_file}
  ssh_key_id: ${powercycle_ssh_key_id}
  standard_port: "20000"
  virtualenv_dir: venv_powercycle
  windows_crash_cmd: \"notmyfault/notmyfaultc64.exe -accepteula crash 1\"
  windows_crash_dl: https://download.sysinternals.com/files/NotMyFault.zip
  windows_crash_dir: notmyfault
  windows_crash_zip: notmyfault.zip

- &powercycle_expansions
  params:
     updates:
     - key: backup_path_after
       value: ${remote_dir}/afterrecovery
     - key: backup_path_before
       value: ${remote_dir}/beforerecovery
     - key: backup_artifacts
       value: ${remote_dir}/afterrecovery* ${remote_dir}/beforerecovery*
     - key: db_path
       value: /data/db
     - key: log_path
       value: ${remote_dir}/mongod.log
     - key: exit_file
       value: powercycle_exit.yml

- &powercycle_test
  ec2_artifacts: ${log_path} ${db_path} ${backup_artifacts}
  program_options:  --exitYamlFile=${exit_file} --logLevel=info --backupPathBefore=${backup_path_before} --backupPathAfter=${backup_path_after}
  connection_options: --sshUserHost=${private_ip_address} --sshConnection=\"${ssh_identity} ${ssh_connection_options}\"
  test_options: --testLoops=15 --seedDocNum=10000 --rsync --rsyncExcludeFiles=diagnostic.data/metrics.interim* --validate=local --canary=local
  crash_options: --crashMethod=internal --crashOption=${windows_crash_cmd} --crashWaitTime=45 --jitterForCrashWaitTime=5 --instanceId=${instance_id}
  client_options: --numCrudClients=20 --numFsmClients=20
  mongodb_options: --rootDir=${remote_dir}-${task_id} --mongodbBinDir=${remote_dir}
  mongod_options: --mongodUsablePorts ${standard_port} ${secret_port} --dbPath=${db_path} --logPath=${log_path}
  mongod_extra_options: --mongodOptions=\"--setParameter enableTestCommands=1 --setParameter logComponentVerbosity='{storage:{recovery:2}}'\"

- &benchrun_embedded
  name: benchrun_embedded
  execution_tasks:
  - benchrun_embedded_aggregation
  - benchrun_embedded_commands
  - benchrun_embedded_insert
  - benchrun_embedded_misc
  - benchrun_embedded_mixed_and_multi
  - benchrun_embedded_queries
  - benchrun_embedded_remove
  - benchrun_embedded_update

- &replica_sets_auth
  name: replica_sets_auth
  execution_tasks:
  - replica_sets_auth_0
  - replica_sets_auth_1
  - replica_sets_auth_2
  - replica_sets_auth_3
  - replica_sets_auth_4
  - replica_sets_auth_5
  - replica_sets_auth_6
  - replica_sets_auth_misc

- &replica_sets_ese
  name: replica_sets_ese
  execution_tasks:
  - replica_sets_ese_0
  - replica_sets_ese_1
  - replica_sets_ese_2
  - replica_sets_ese_3
  - replica_sets_ese_4
  - replica_sets_ese_5
  - replica_sets_ese_6
  - replica_sets_ese_misc

- &sharding
  name: sharding
  execution_tasks:
  - sharding_0
  - sharding_1
  - sharding_2
  - sharding_3
  - sharding_4
  - sharding_5
  - sharding_6
  - sharding_7
  - sharding_8
  - sharding_9
  - sharding_10
  - sharding_11
  - sharding_12
  - sharding_13
  - sharding_14
  - sharding_misc

- &sharding_auth
  name: sharding_auth
  execution_tasks:
  - sharding_auth_0
  - sharding_auth_1
  - sharding_auth_2
  - sharding_auth_3
  - sharding_auth_4
  - sharding_auth_5
  - sharding_auth_6
  - sharding_auth_7
  - sharding_auth_8
  - sharding_auth_9
  - sharding_auth_10
  - sharding_auth_11
  - sharding_auth_12
  - sharding_auth_13
  - sharding_auth_14
  - sharding_auth_15
  - sharding_auth_16
  - sharding_auth_17
  - sharding_auth_18
  - sharding_auth_19
  - sharding_auth_misc

- &sharding_auth_audit
  name: sharding_auth_audit
  execution_tasks:
  - sharding_auth_audit_0
  - sharding_auth_audit_1
  - sharding_auth_audit_2
  - sharding_auth_audit_3
  - sharding_auth_audit_4
  - sharding_auth_audit_5
  - sharding_auth_audit_6
  - sharding_auth_audit_7
  - sharding_auth_audit_8
  - sharding_auth_audit_9
  - sharding_auth_audit_10
  - sharding_auth_audit_11
  - sharding_auth_audit_12
  - sharding_auth_audit_13
  - sharding_auth_audit_14
  - sharding_auth_audit_15
  - sharding_auth_audit_16
  - sharding_auth_audit_17
  - sharding_auth_audit_18
  - sharding_auth_audit_misc

- &sharding_ese
  name: sharding_ese
  execution_tasks:
  - sharding_ese_0
  - sharding_ese_1
  - sharding_ese_2
  - sharding_ese_3
  - sharding_ese_4
  - sharding_ese_5
  - sharding_ese_6
  - sharding_ese_7
  - sharding_ese_8
  - sharding_ese_9
  - sharding_ese_10
  - sharding_ese_11
  - sharding_ese_12
  - sharding_ese_13
  - sharding_ese_14
  - sharding_ese_15
  - sharding_ese_16
  - sharding_ese_17
  - sharding_ese_18
  - sharding_ese_19
  - sharding_ese_20
  - sharding_ese_misc

- &sharding_last_stable_mongos_and_mixed_shards
  name: sharding_last_stable_mongos_and_mixed_shards
  execution_tasks:
  - sharding_last_stable_mongos_and_mixed_shards_0
  - sharding_last_stable_mongos_and_mixed_shards_1
  - sharding_last_stable_mongos_and_mixed_shards_2
  - sharding_last_stable_mongos_and_mixed_shards_3
  - sharding_last_stable_mongos_and_mixed_shards_4
  - sharding_last_stable_mongos_and_mixed_shards_5
  - sharding_last_stable_mongos_and_mixed_shards_6
  - sharding_last_stable_mongos_and_mixed_shards_7
  - sharding_last_stable_mongos_and_mixed_shards_8
  - sharding_last_stable_mongos_and_mixed_shards_9
  - sharding_last_stable_mongos_and_mixed_shards_10
  - sharding_last_stable_mongos_and_mixed_shards_11
  - sharding_last_stable_mongos_and_mixed_shards_misc

- &sharding_op_query
  name: sharding_op_query
  execution_tasks:
  - sharding_op_query_0
  - sharding_op_query_1
  - sharding_op_query_2
  - sharding_op_query_3
  - sharding_op_query_4
  - sharding_op_query_5
  - sharding_op_query_6
  - sharding_op_query_7
  - sharding_op_query_8
  - sharding_op_query_9
  - sharding_op_query_10
  - sharding_op_query_11
  - sharding_op_query_misc

- &unittests
  name: unittests!
  execution_tasks:
  - compile_unittests
  - unittests

- &dbtest
  name: dbtest!
  execution_tasks:
  - compile_dbtest
  - dbtest

- &compile_task_group_template
  name: compile_task_group_template
  max_hosts: 1
  tasks: []
  setup_task:
  - func: "apply compile expansions"
  - func: "set task expansion macros"
  teardown_task:
  - func: "attach scons config log"
  - func: "attach report"
  - func: "attach artifacts"
  - func: "kill processes"
  - func: "save code coverage data"
  - func: "save mongo coredumps"
  - func: "save failed unittests"
  - func: "save unstripped dbtest"
  - func: "save hang analyzer debugger files"
  - func: "save disk statistics"
  - func: "save system resource information"
  - func: "remove files"
    vars:
      files: >-
        src/resmoke_error_code
        src/build/scons/config.log
        src/*.gcda.gcov
        src/gcov-intermediate-files.tgz
        src/*.core src/*.mdmp
        mongo-coredumps.tgz
        src/unittest_binaries/*_test${exe}
        mongo-unittests.tgz
        src/debugger*.*
        src/mongo-hanganalyzer.tgz
        diskstats.tgz
        system-resource-info.tgz
        ${report_file|src/report.json}
        ${archive_file|src/archive.json}
  setup_group:
  - func: "kill processes"
  - func: "cleanup environment"
  # The python virtual environment is installed in ${workdir}, which is created in
  # "set up virtualenv".
  - func: "set up virtualenv"
  - func: "set task expansion macros"
  - func: "clear OOM messages"
  - command: manifest.load
  - func: "git get project"
  - func: "get modified patch files"
  # NOTE: To disable the compile bypass feature, comment out the next line.
  #
  - func: "bypass compile and fetch binaries"
  - func: "update bypass expansions"
  - func: "get buildnumber"
  - func: "set up credentials"
  - func: "fetch and build OpenSSL"
  - func: "use WiredTiger develop" # noop if ${use_wt_develop} is not "true"
  - func: "generate compile expansions"
  teardown_group:
  - func: "scons cache pruning"
  - func: "umount shared scons directory"
  - func: "print OOM messages"
  - func: "cleanup environment"
  timeout:
  - func: "run hang analyzer"

# Use this template for enterprise Windows testing coverage on non-pushing
# variants
- &enterprise-windows-64-2k8-nopush-template
  name: enterprise-windows-64-2k8-nopush-template
  run_on:
  - windows-64-vs2015-small
  modules:
  - enterprise
  display_tasks:
  - *dbtest
  - *replica_sets_auth
  - *replica_sets_ese
  - *sharding_auth
  - *sharding_auth_audit
  - *sharding_ese
  - *unittests
  expansions: &enterprise-windows-64-2k8-nopush-expansions-template
    platform_decompress: unzip
    exe: ".exe"
    msi_target: msi
    content_type: application/zip
    compile_flags: --release --ssl MONGO_DISTMOD=windows-64 CPPPATH="c:/openssl/include c:/sasl/include c:/snmp/include c:/curl/include" LIBPATH="c:/openssl/lib c:/sasl/lib c:/snmp/lib c:/curl/lib" -j$(( $(grep -c ^processor /proc/cpuinfo) / 2 )) --dynamic-windows --win-version-min=ws08r2
    # We invoke SCons using --jobs = (# of CPUs / 4) to avoid causing out of memory errors due to
    # spawning a large number of linker processes.
    num_scons_link_jobs_available: $(( $(grep -c ^processor /proc/cpuinfo) / 4 ))
    python: python
    num_jobs_available: $(grep -c ^processor /proc/cpuinfo)
    ext: zip
    use_scons_cache: true
    multiversion_platform: windows
    multiversion_edition: enterprise
    gorootvars: 'PATH="/cygdrive/c/golang/go1.10/bin:/cygdrive/c/mingw-w64/x86_64-4.9.1-posix-seh-rt_v3-rev1/mingw64/bin:$PATH" GOROOT="c:/golang/go1.10" CGO_CFLAGS="-D_WIN32_WINNT=0x0601 -DNTDDI_VERSION=0x06010000"'
    tooltags: "-tags 'ssl sasl'"
    build_mongoreplay: false
    jstestfuzz_num_generated_files: 35
  tasks:
  - name: compile_all_run_unittests_TG
    requires:
    - name: burn_in_tests
    distros:
    - windows-64-vs2015-large
  - name: compile_benchmarks
    distros:
    - windows-64-vs2015-large
  - name: burn_in_tests
  - name: aggregation_multiversion_fuzzer
  - name: audit
  - name: auth_audit
  - name: benchmarks_orphaned
  - name: benchmarks_sharding
  - name: buildscripts_test
  - name: ese
  - name: external_auth
  - name: jsCore
  - name: jsCore_ese
  - name: jsCore_decimal
  - name: jsCore_auth
  - name: jsCore_txns
  - name: causally_consistent_jscore_txns_passthrough
  - name: jstestfuzz
  - name: jstestfuzz_concurrent
  - name: jstestfuzz_concurrent_replication
  - name: jstestfuzz_concurrent_sharded
  - name: jstestfuzz_replication
  - name: jstestfuzz_sharded
  - name: replica_sets_auth_0
  - name: replica_sets_auth_1
  - name: replica_sets_auth_2
  - name: replica_sets_auth_3
  - name: replica_sets_auth_4
  - name: replica_sets_auth_5
  - name: replica_sets_auth_6
  - name: replica_sets_auth_misc
  - name: replica_sets_ese_0
  - name: replica_sets_ese_1
  - name: replica_sets_ese_2
  - name: replica_sets_ese_3
  - name: replica_sets_ese_4
  - name: replica_sets_ese_5
  - name: replica_sets_ese_6
  - name: replica_sets_ese_misc
  - name: sasl
  - name: sharding_auth_0
    distros:
    - windows-64-vs2015-large
  - name: sharding_auth_1
    distros:
    - windows-64-vs2015-large
  - name: sharding_auth_2
    distros:
    - windows-64-vs2015-large
  - name: sharding_auth_3
    distros:
    - windows-64-vs2015-large
  - name: sharding_auth_4
    distros:
    - windows-64-vs2015-large
  - name: sharding_auth_5
    distros:
    - windows-64-vs2015-large
  - name: sharding_auth_6
    distros:
    - windows-64-vs2015-large
  - name: sharding_auth_7
    distros:
    - windows-64-vs2015-large
  - name: sharding_auth_8
    distros:
    - windows-64-vs2015-large
  - name: sharding_auth_9
    distros:
    - windows-64-vs2015-large
  - name: sharding_auth_10
    distros:
    - windows-64-vs2015-large
  - name: sharding_auth_11
    distros:
    - windows-64-vs2015-large
  - name: sharding_auth_12
    distros:
    - windows-64-vs2015-large
  - name: sharding_auth_13
    distros:
    - windows-64-vs2015-large
  - name: sharding_auth_14
    distros:
    - windows-64-vs2015-large
  - name: sharding_auth_15
    distros:
    - windows-64-vs2015-large
  - name: sharding_auth_16
    distros:
    - windows-64-vs2015-large
  - name: sharding_auth_17
    distros:
    - windows-64-vs2015-large
  - name: sharding_auth_18
    distros:
    - windows-64-vs2015-large
  - name: sharding_auth_19
    distros:
    - windows-64-vs2015-large
  - name: sharding_auth_misc
    distros:
    - windows-64-vs2015-large
  - name: sharding_auth_audit_0
    distros:
    - windows-64-vs2015-large
  - name: sharding_auth_audit_1
    distros:
    - windows-64-vs2015-large
  - name: sharding_auth_audit_2
    distros:
    - windows-64-vs2015-large
  - name: sharding_auth_audit_3
    distros:
    - windows-64-vs2015-large
  - name: sharding_auth_audit_4
    distros:
    - windows-64-vs2015-large
  - name: sharding_auth_audit_5
    distros:
    - windows-64-vs2015-large
  - name: sharding_auth_audit_6
    distros:
    - windows-64-vs2015-large
  - name: sharding_auth_audit_7
    distros:
    - windows-64-vs2015-large
  - name: sharding_auth_audit_8
    distros:
    - windows-64-vs2015-large
  - name: sharding_auth_audit_9
    distros:
    - windows-64-vs2015-large
  - name: sharding_auth_audit_10
    distros:
    - windows-64-vs2015-large
  - name: sharding_auth_audit_11
    distros:
    - windows-64-vs2015-large
  - name: sharding_auth_audit_12
    distros:
    - windows-64-vs2015-large
  - name: sharding_auth_audit_13
    distros:
    - windows-64-vs2015-large
  - name: sharding_auth_audit_14
    distros:
    - windows-64-vs2015-large
  - name: sharding_auth_audit_15
    distros:
    - windows-64-vs2015-large
  - name: sharding_auth_audit_16
    distros:
    - windows-64-vs2015-large
  - name: sharding_auth_audit_17
    distros:
    - windows-64-vs2015-large
  - name: sharding_auth_audit_18
    distros:
    - windows-64-vs2015-large
  - name: sharding_auth_audit_misc
    distros:
    - windows-64-vs2015-large
  - name: sharding_ese_0
    distros:
    - windows-64-vs2015-large
  - name: sharding_ese_1
    distros:
    - windows-64-vs2015-large
  - name: sharding_ese_2
    distros:
    - windows-64-vs2015-large
  - name: sharding_ese_3
    distros:
    - windows-64-vs2015-large
  - name: sharding_ese_4
    distros:
    - windows-64-vs2015-large
  - name: sharding_ese_5
    distros:
    - windows-64-vs2015-large
  - name: sharding_ese_6
    distros:
    - windows-64-vs2015-large
  - name: sharding_ese_7
    distros:
    - windows-64-vs2015-large
  - name: sharding_ese_8
    distros:
    - windows-64-vs2015-large
  - name: sharding_ese_9
    distros:
    - windows-64-vs2015-large
  - name: sharding_ese_10
    distros:
    - windows-64-vs2015-large
  - name: sharding_ese_11
    distros:
    - windows-64-vs2015-large
  - name: sharding_ese_12
    distros:
    - windows-64-vs2015-large
  - name: sharding_ese_13
    distros:
    - windows-64-vs2015-large
  - name: sharding_ese_14
    distros:
    - windows-64-vs2015-large
  - name: sharding_ese_15
    distros:
    - windows-64-vs2015-large
  - name: sharding_ese_16
    distros:
    - windows-64-vs2015-large
  - name: sharding_ese_17
    distros:
    - windows-64-vs2015-large
  - name: sharding_ese_18
    distros:
    - windows-64-vs2015-large
  - name: sharding_ese_19
    distros:
    - windows-64-vs2015-large
  - name: sharding_ese_20
    distros:
    - windows-64-vs2015-large
  - name: sharding_ese_misc
    distros:
    - windows-64-vs2015-large
  - name: snmp
  - name: ssl
  - name: sslSpecial


#######################################
#            Functions                #
#######################################

functions:

  "remove files": &remove_files
    command: shell.exec
    params:
      script: |
        if [ -z "${files}" ]; then
          exit 0
        fi
        for file in ${files}
        do
          if [ -f "$file" ]; then
            echo "Removing file $file"
            rm -f $file
          fi
        done

  "git get project" : &git_get_project
    command: git.get_project
    params:
      directory: ${git_project_directory|src}
      revisions: # for each module include revision as <module_name> : ${<module_name>_rev}
        enterprise: ${enterprise_rev}
        wtdevelop: ${wtdevelop_rev}

  "fetch artifacts" : &fetch_artifacts
    command: s3.get
    params:
      aws_key: ${aws_key}
      aws_secret: ${aws_secret}
      remote_file: ${project}/${build_variant}/${revision}/artifacts/${build_id}.tgz
      bucket: mciuploads
      extract_to: src

  "fetch binaries" : &fetch_binaries
    command: s3.get
    params:
      aws_key: ${aws_key}
      aws_secret: ${aws_secret}
      remote_file: ${mongo_binaries}
      bucket: mciuploads
      local_file: src/mongo-binaries.tgz

  "extract binaries" : &extract_binaries
    command: shell.exec
    params:
      working_dir: src
      script: |
        set -o errexit
        ${decompress} mongo-binaries.tgz
        cp mongodb*/bin/* .

  "check binary version" : &check_binary_version
    command: shell.exec
    params:
      working_dir: src
      script: |
        set -o errexit
        mongo_binary=$(find mongodb*/bin -name mongo${exe})
        # There should only be one mongo shell
        if [ $(echo $mongo_binary | wc -w) -ne 1 ]; then
          echo "There is more than 1 extracted mongo binary: $mongo_binary"
          exit 1
        fi
        # For compile bypass we need to skip the binary version check since we can tag a commit
        # after the base commit binaries were created. This would lead to a mismatch of the binaries
        # and the version from git describe in the compile_expansions.yml.
        if [ "${is_patch}" = "true" ] && [ "${bypass_compile|false}" = "true" ]; then
          echo "Skipping binary version check since we are bypassing compile in this patch build."
          exit 0
        fi
        ${activate_virtualenv}
        bin_ver=$($python -c "import yaml; print(yaml.safe_load(open('compile_expansions.yml'))['version']);" | tr -d '[ \r\n]')
        # Due to SERVER-23810, we cannot use $mongo_binary --quiet --nodb --eval "version();"
        mongo_ver=$($mongo_binary --version | perl -pe '/version v(.*)$/; $_ = $1;' | tr -d '[ \r\n]')
        # The versions must match
        if [ "$bin_ver" != "$mongo_ver" ]; then
          echo "The mongo version is $mongo_ver, expected version is $bin_ver"
          exit 1
        fi

  "fetch benchmarks" : &fetch_benchmarks
    command: s3.get
    params:
      aws_key: ${aws_key}
      aws_secret: ${aws_secret}
      remote_file: ${project}/${build_variant}/${revision}/benchmarks/${build_id}.tgz
      bucket: mciuploads
      extract_to: src

  "fetch benchrun embedded files" : &fetch_benchrun_embedded_files
    command: s3.get
    params:
      aws_key: ${aws_key}
      aws_secret: ${aws_secret}
      remote_file: ${project}/benchrun_embedded/benchrun_json_files.tgz
      bucket: mciuploads
      extract_to: src/benchrun_embedded/testcases

  "get buildnumber" : &get_buildnumber
    command: keyval.inc
    params:
      key: "${build_variant}_master"
      destination: "builder_num"

  "run diskstats": &run_diskstats
    command: shell.exec
    params:
      background: true
      system_log: true
      script: |
        set -o errexit
        set -o verbose

        # On Windows we can use typeperf.exe to dump performance counters.
        if [ "Windows_NT" = "$OS" ]; then
            typeperf -qx PhysicalDisk | grep Disk | grep -v _Total > disk_counters.txt
            typeperf -cf disk_counters.txt -si 5 -o mongo-diskstats
        # Linux: iostat -t option for timestamp.
        elif iostat -tdmx > /dev/null 2>&1; then
            iostat -tdmx 5 > mongo-diskstats
        # OSX: Simulate the iostat timestamp.
        elif iostat -d > /dev/null 2>&1; then
            iostat -d -w 5 | while IFS= read -r line; do printf '%s %s\n' "$(date +'%m/%d/%Y %H:%M:%S')" "$line" >> mongo-diskstats; done
        # Check if vmstat -t is available.
        elif vmstat -td  > /dev/null 2>&1; then
            vmstat -td 5 > mongo-diskstats
        # Check if vmstat -T d is available.
        elif vmstat -T d > /dev/null 2>&1; then
            vmstat -T d 5 > mongo-diskstats
        else
            printf "Cannot collect mongo-diskstats on this platform\n"
        fi

  "collect system resource info": &collect_system_resource_info
    command: shell.exec
    params:
      working_dir: src
      background: true
      system_log: true
      script: |
        ${activate_virtualenv}
        $python buildscripts/collect_resource_info.py -o system_resource_info.json -i 5

  # Run a monitor process as a background, system task to periodically
  # display how many threads interesting processes are using.
  "monitor process threads": &monitor_process_threads
    command: shell.exec
    params:
      background: true
      system_log: true
      script: |
        proc_list="(bsondump|java|lein|mongo|python|_test$|_test\.exe$)"
        if [ "Windows_NT" = "$OS" ]; then
          get_pids() {
            proc_pids=$(tasklist /fo:csv |
                        awk -F'","' '{x=$1; gsub("\"","",x); print $2, x}' |
                        grep -iE $1 |
                        cut -f1 -d ' ');
          }
          get_process_info() {
            proc_name="";
            proc_info=$(wmic process where "ProcessId=\"$1\"" get "Name,ProcessId,ThreadCount" /format:csv 2> /dev/null | grep $1);
            if [ ! -z $proc_info ]; then
              proc_name=$(echo $proc_info | cut -f2 -d ',');
              proc_threads=$(echo $proc_info | cut -f4 -d ',');
            fi;
          }
        else
          get_pids() { proc_pids=$(pgrep $1); }
          get_process_info() {
            proc_name=$(ps -p $1 -o comm=);
            # /proc is available on Linux platforms
            if [ -f /proc/$1/status ]; then
              ${set_sudo}
              proc_threads=$($sudo grep Threads /proc/$1/status | sed "s/\s//g" | cut -f2 -d ":");
            else
              proc_threads=$(ps -AM $1 | grep -vc PID);
            fi;
          }
        fi
        while [ 1 ]
        do
          get_pids $proc_list
          if [ ! -z "$proc_pids" ]; then
            printf "Running process/thread counter\n"
            printf "PROCESS\tPID\tTHREADS\n"
          fi
          for pid in $proc_pids
          do
            get_process_info $pid
            if [ ! -z "$proc_name" ]; then
              printf "$proc_name\t$pid\t$proc_threads\n"
            fi
          done
          sleep 60
        done

  "set up credentials" : &set_up_credentials
    command: shell.exec
    params:
      working_dir: src
      silent: true
      script: |
        cat > mci.buildlogger <<END_OF_CREDS
        slavename='${slave}'
        passwd='${passwd}'
        builder='MCI_${build_variant}'
        build_num=${builder_num}
        build_phase='${task_name}_${execution}'
        END_OF_CREDS

  "set up remote credentials": &set_up_remote_credentials
    command: shell.exec
    params:
      silent: true
      script: |
        set -o errexit

        # Since the macros 'private_key_remote' and 'private_key_file' are not always defined
        # we default to /dev/null to avoid syntax errors of an empty expansion.
        if [ ! -z "${private_key_remote}" ] && [ ! -z "${private_key_file}" ] ; then
          mkdir -p ~/.ssh
          echo -n "${private_key_remote}" > ${private_key_file|/dev/null}
          chmod 0600 ${private_key_file|/dev/null}
        fi

        if [ ! -d ~.aws ]; then
          mkdir -p ~/.aws
        fi

        # If ${aws_profile_remote} is not specified then the config & credentials are
        # stored in the 'default' profile.
        aws_profile="${aws_profile_remote|default}"

        # The profile in the config file is specified as [profile <profile>], except
        # for [default], see http://boto3.readthedocs.io/en/latest/guide/configuration.html
        if [ $aws_profile = "default" ] ; then
          aws_profile_config="[default]"
        else
          aws_profile_config="[profile $aws_profile]"
        fi
        cat <<EOF >> ~/.aws/config
        $aws_profile_config
        region = us-east-1
        EOF

        # The profile in the credentials file is specified as [<profile>].
        cat <<EOF >> ~/.aws/credentials
        [$aws_profile]
        aws_access_key_id = ${aws_key_remote}
        aws_secret_access_key = ${aws_secret_remote}
        EOF

        cat <<EOF > ~/.boto
        [Boto]
        https_validate_certificates = False
        EOF

  "call BF Suggestion service":
    command: shell.exec
    params:
      working_dir: src
      shell: bash
      silent: true
      script: |
        report_file="report.json"
        # Check if the report file exists and has failures.
        if [ -f $report_file ] && grep -Eq "\"failures\": [1-9]" $report_file; then
          # Calling the BF Suggestion server endpoint to start feature extraction.
          payload="{\"task_id\": \"${task_id}\", \"execution\": ${execution}}"
          echo "Sending task info to the BF suggestion service"
          # The --user option is passed through stdin to avoid showing in process list.
          user_option="--user ${bfsuggestion_user}:${bfsuggestion_password}"
          curl --header "Content-Type: application/json" \
               --data "$payload" \
               --max-time 10 \
               --silent \
               --show-error \
               --config - \
               https://bfsuggestion.corp.mongodb.com/tasks <<< $user_option
          echo "Request to BF Suggestion service status: $?"
        fi

  "upload debugsymbols" : &upload_debugsymbols
    command: s3.put
    params:
      optional: true
      aws_key: ${aws_key}
      aws_secret: ${aws_secret}
      local_file: src/mongo-debugsymbols.tgz
      remote_file: ${mongo_debugsymbols}
      bucket: mciuploads
      permissions: public-read
      content_type: ${content_type|application/gzip}

  "fetch debugsymbols archive" : &fetch_debugsymbols_archive
    command: s3.get
    params:
      aws_key: ${aws_key}
      aws_secret: ${aws_secret}
      remote_file: ${mongo_debugsymbols}
      bucket: mciuploads
      local_file: src/mongo-debugsymbols.tgz

  "extract debugsymbols" : &extract_debugsymbols
    command: shell.exec
    params:
      working_dir: src
      script: |
        set -o errexit
        set -o verbose
        # Debug symbols are not created for every variant
        if [ ! -f mongo-debugsymbols.tgz ]; then
          exit
        fi
        ${decompress} mongo-debugsymbols.tgz
        files="mongo mongod mongos"
        file_exts="debug dSYM pdb"
        for file_ext in $file_exts
        do
            for file in $files
            do
                mv mongodb*/$file.$file_ext . 2>/dev/null || true
            done
            rm -r mongodb*/*.$file_ext 2>/dev/null || true
        done
        rm mongo-debugsymbols.tgz 2>/dev/null || true

  "fetch and build OpenSSL" :
    command: shell.exec
    params:
        working_dir:  src
        script: |
            set -o errexit
            set -o verbose
            if [ "${build_openssl|}" = "true" ]; then
                bash buildscripts/fetch_and_build_openssl.sh "${python|python}" "${openssl_make_flags|}" "${openssl_config_flags|}"
            fi

  "use WiredTiger develop" :
    command: shell.exec
    params:
      working_dir: src
      script: |
        set -o errexit
        set -o verbose
        if [ "${use_wt_develop|}" = "true" ]; then
        cd src/third_party
        for wtdir in api dist examples ext lang src test tools ; do
          rm -rf wiredtiger/$wtdir
          mv wtdevelop/$wtdir wiredtiger/
        done
        fi

  "setup android toolchain" :
    command: shell.exec
    params:
      script: |
        set -o errexit
        set -o verbose
        if [ "${setup_android_toolchain|}" = "true" ]; then
            ${activate_virtualenv}
            PYTHON=$python ${compile_env|} src/buildscripts/setup-android-toolchain.sh ${android_toolchain_target_arch} ${android_toolchain_api_version}
        fi

  "shared scons cache pruning" :
    command: shell.exec
    type: system
    params:
      working_dir: src
      script: |
        set -o errexit
        set -o verbose
        # removes files from the shared scons cache.

        set +o errexit
        mount | grep "\/efs" > /dev/null
        if [ $? -eq 0 ]; then
          echo "Shared cache is already mounted"
        else
          echo "Shared cache - mounting file system"
          sudo mount /efs
        fi
        set -o errexit

        dirs=$(ls -l /efs | grep -v total | awk '{print $NF}')

        echo "Pruning shared SCons directories"

        for dir in $dirs; do
          echo "Pruning /efs/$dir/scons-cache"
          distro=$(cat /efs/$dir/info/distro_name)

          # Set cache sizes by distro
          case $distro in
               ubuntu1604|ubuntu1804|rhel62|rhel70)
                    cache_size=300
                    ;;
               *)
                    # default
                    cache_size=200
                    ;;
          esac

          sudo python buildscripts/scons_cache_prune.py --cache-dir /efs/$dir/scons-cache --cache-size $cache_size --prune-ratio 1.0
          echo ""
        done

        sudo umount /efs || true

  "scons cache pruning" :
    command: shell.exec
    params:
      working_dir: src
      script: |
        set -o errexit
        set -o verbose
        # removes files from the local scons cache.

        ${activate_virtualenv}
        echo "Legacy local shared cache prune"
        if [ -d "${scons_cache_path}" ]; then
          $python buildscripts/scons_cache_prune.py --cache-dir ${scons_cache_path} --cache-size ${scons_cache_size|200} --prune-ratio ${scons_prune_ratio|0.8}
        fi

  "umount shared scons directory" :
    command: shell.exec
    params:
      working_dir: src
      script: |
        set -o errexit
        set -o verbose

        if [ "${scons_cache_scope}" = "shared" ]; then
            ${set_sudo}
            $sudo umount /efs || true
        fi

  "build new tools" :
    command: shell.exec
    params:
      working_dir: src/src/mongo/gotools
      script: |
        set -o verbose
        set -o errexit

        # make sure newlines in the scripts are handled correctly by windows
        if [ "Windows_NT" = "$OS" ]; then
            set -o igncr
        fi;

        sed -i.bak "s/built-without-version-string/$(git describe)/" common/options/options.go
        sed -i.bak "s/built-without-git-spec/$(git rev-parse HEAD)/" common/options/options.go

        . ./${set_tools_gopath|set_gopath.sh}

        build_tools="bsondump mongostat mongofiles mongoexport mongoimport mongorestore mongodump mongotop"

        if [ "${build_mongoreplay}" = "true" ]; then
            build_tools="$build_tools mongoreplay"
        fi

        for i in $build_tools; do
             ${gorootvars} go build ${tooltags|} -o "../../mongo-tools/$i${exe|}" $i/main/$i.go
             "../../mongo-tools/$i${exe|}" --version
        done

  "get modified patch files" :
    command: shell.exec
    params:
      working_dir: src
      shell: bash
      script: |
        set -o verbose
        set -o errexit

        # For patch builds gather the modified patch files.
        if [ "${is_patch}" = "true" ]; then
          # Get list of patched files
          git diff HEAD --name-only >> patch_files.txt
          if [ -d src/mongo/db/modules/enterprise ]; then
            pushd src/mongo/db/modules/enterprise
            # Update the patch_files.txt in the mongo repo.
            git diff HEAD --name-only >> ~1/patch_files.txt
            popd
          fi
        fi

  "determine task timeout" : &determine_task_timeout
    command: shell.exec
    params:
      working_dir: src
      shell: bash
      script: |
        set -o verbose
        set -o errexit

        ${activate_virtualenv}
        $python buildscripts/evergreen_task_timeout.py \
          --task-name ${task_name}                     \
          --build-variant ${build_variant}             \
          --timeout ${timeout_secs|0}                  \
          --out-file task_timeout_expansions.yml

  "update task timeout expansions" : &update_task_timeout_expansions
    command: expansions.update
    params:
      ignore_missing_file: true
      file: src/task_timeout_expansions.yml

  "update task timeout" : &update_task_timeout
    command: timeout.update
    params:
      timeout_secs: ${timeout_secs}

  "update bypass expansions" : &update_bypass_expansions
    command: expansions.update
    params:
      ignore_missing_file: true
      file: src/bypass_compile_expansions.yml

  "bypass compile and fetch binaries" :
    command: shell.exec
    params:
      continue_on_err: true
      working_dir: src
      shell: bash
      script: |
        set -o verbose
        set -o errexit

        # For patch builds determine if we can bypass compile.
        if [[ "${is_patch}" = "true" && "${task_name}" = "compile" ]]; then
          ${activate_virtualenv}
          $python buildscripts/bypass_compile_and_fetch_binaries.py            \
            --project ${project}                                               \
            --buildVariant ${build_variant}                                    \
            --revision ${revision}                                             \
            --patchFile patch_files.txt                                        \
            --outFile bypass_compile_expansions.yml                            \
            --jsonArtifact artifacts.json
        fi

  "send benchmark results" :
    command: json.send
    params:
      name: perf
      file: src/perf.json

  "do setup" :
  - *fetch_artifacts
  - *update_bypass_expansions
  - *fetch_binaries
  - *extract_binaries
  - *check_binary_version
  - *get_buildnumber
  - *set_up_credentials
  - *run_diskstats
  - *monitor_process_threads
  - *collect_system_resource_info

  "do benchmark setup" :
  - *git_get_project
  - *update_bypass_expansions
  - *get_buildnumber
  - *set_up_credentials
  - *fetch_benchmarks

  "do benchmark embedded setup" :
  - *git_get_project
  - *fetch_artifacts
  - *get_buildnumber
  - *set_up_credentials
  - *fetch_benchrun_embedded_files

  "set up virtualenv" :
    command: shell.exec
    type: test
    params:
        script: |
          # exit immediately if virtualenv is not found
          set -o errexit
          set -o verbose

          python_loc=$(which ${python|/opt/mongodbtoolchain/v2/bin/python2})
          python3_loc=$(which ${python|/opt/mongodbtoolchain/v2/bin/python3})
          virtualenv_loc=$(which ${virtualenv|virtualenv})
          if [ "Windows_NT" = "$OS" ]; then
            python_loc=$(cygpath -w $python_loc)
            python3_loc=$(cygpath -w c:/python/Python36/python.exe)
          fi
          # Set up virtualenv in ${workdir}
          "$virtualenv_loc" --python "$python_loc" --system-site-packages "${workdir}/venv"
          # Add virtualenv for python3 in ${workdir}
          "$virtualenv_loc" --python "$python3_loc" --system-site-packages "${workdir}/venv_3"

  "run tests" :
    - *determine_task_timeout
    - *update_task_timeout_expansions
    - *update_task_timeout
    - command: expansions.update
      params:
        updates:
        - key: aws_key_remote
          value: ${mongodatafiles_aws_key}
        - key: aws_profile_remote
          value: mongodata_aws
        - key: aws_secret_remote
          value: ${mongodatafiles_aws_secret}
    - *set_up_remote_credentials
    - command: shell.exec
      type: test
      params:
        working_dir: src
        shell: bash
        script: |
          set -o errexit
          set -o verbose

          if [[ ${disable_unit_tests|false} = "false" && ! -f ${skip_tests|/dev/null} ]]; then

          # activate the virtualenv if it has been set up
          ${activate_virtualenv}
          pip install boto3==1.5.27
          pip install mock==2.0.0

          # Set the TMPDIR environment variable to be a directory in the task's working
          # directory so that temporary files created by processes spawned by resmoke.py get
          # cleaned up after the task completes. This also ensures the spawned processes
          # aren't impacted by limited space in the mount point for the /tmp directory.
          export TMPDIR="${workdir}/tmp"
          mkdir -p $TMPDIR

          if [ -f /proc/self/coredump_filter ]; then
            # Set the shell process (and its children processes) to dump ELF headers (bit 4),
            # anonymous shared mappings (bit 1), and anonymous private mappings (bit 0).
            echo 0x13 > /proc/self/coredump_filter

            if [ -f /sbin/sysctl ]; then
              # Check that the core pattern is set explicitly on our distro image instead
              # of being the OS's default value. This ensures that coredump names are consistent
              # across distros and can be picked up by Evergreen.
              core_pattern=$(/sbin/sysctl -n "kernel.core_pattern")
              if [ "$core_pattern" = "dump_%e.%p.core" ]; then
                echo "Enabling coredumps"
                ulimit -c unlimited
              fi
            fi
          fi

          extra_args=""
          if [ ${run_multiple_jobs|false} = true ]; then
            processor_architecture=$(uname -m)
            num_jobs_available=${num_jobs_available|1}
            # Reduce the number of available jobs by half when running any sharding*, replica_sets*
            # and select jsCore passthrough tasks on Windows and ARM to avoid overwhelming test hosts.
            if [ "Windows_NT" = "$OS" ] || [ "aarch64" = $processor_architecture ]; then
              case "${task_name}" in
              replica_sets_initsync_jscore_passthrough          \
              |replica_sets_initsync_static_jscore_passthrough  \
              |replica_sets*                           \
              |sharding*                              \
              )
                num_jobs_available=$((${num_jobs_available|2} / 2))
                echo "Reducing jobs from ${num_jobs_available|1} to $num_jobs_available"
                ;;
              esac
            fi

            # Reduce the number of available jobs by two-thirds when running the
            # secondary_reads_passthrough task on the Enterprise RHEL 6.2 InMemory build variant.
            if [[ "${build_variant}" = "enterprise-rhel-62-64-bit-inmem" \
                  && "${task_name}" = "secondary_reads_passthrough" ]]; then
              num_jobs_available=$((${num_jobs_available|3} / 3))
              echo "Reducing jobs from ${num_jobs_available|1} to $num_jobs_available"
            fi

            if [ ${max_jobs|0} -gt 0 ] && [ ${max_jobs|0} -lt $num_jobs_available ]; then
              extra_args="$extra_args --jobs=${max_jobs}"
            else
              extra_args="$extra_args --jobs=$num_jobs_available"
            fi
          fi

          if [ ${should_shuffle|true} = true ]; then
            extra_args="$extra_args --shuffle"
          fi

          if [ ${continue_on_failure|true} = true ]; then
            extra_args="$extra_args --continueOnFailure"
          fi

          # Default storageEngineCacheSizeGB to 1. Override on individual test config if needed.
          # resmoke will assign to the appropriate parameter on storage engines that support it.
          set +o errexit
          echo "${resmoke_args}" | grep -q storageEngineCacheSizeGB
          if [ $? -eq 1 ]; then
            extra_args="$extra_args --storageEngineCacheSizeGB=1"
          fi
          set -o errexit


          # Reduce the JSHeapLimit for the serial_run task task on Code Coverage builder variant.
          if [[ "${build_variant}" = "enterprise-rhel-62-64-bit-coverage" && "${task_name}" = "serial_run" ]]; then
            extra_args="$extra_args --mongodSetParameter {'jsHeapLimitMB':10}"
          fi

          path_value="$PATH"
          if [ ${variant_path_suffix} ]; then
            path_value="$path_value:${variant_path_suffix}"
          fi
          if [ ${task_path_suffix} ]; then
            path_value="$path_value:${task_path_suffix}"
          fi

          if [ "${is_patch}" = "true" ]; then
            extra_args="$extra_args --tagFile=etc/test_lifecycle.yml --patchBuild"
          else
            extra_args="$extra_args --tagFile=etc/test_retrial.yml"
          fi

          # The "resmoke_wrapper" expansion is used by the 'burn_in_tests' task to wrap the resmoke.py
          # invocation. It doesn't set any environment variables and should therefore come last in
          # this list of expansions.
          set +o errexit
          PATH="$path_value"                              \
              AWS_PROFILE=${aws_profile_remote}           \
              ${gcov_environment}                         \
              ${rlp_environment}                          \
              ${lang_environment}                         \
              ${san_options}                              \
              ${san_symbolizer}                           \
              ${snmp_config_path}                         \
              ${resmoke_wrapper}                          \
              $python buildscripts/evergreen_run_tests.py \
                  ${resmoke_args}                         \
                  $extra_args                             \
                  ${test_flags}                           \
                  --log=buildlogger                       \
                  --staggerJobs=on                        \
                  --buildId=${build_id}                   \
                  --distroId=${distro_id}                 \
                  --executionNumber=${execution}          \
                  --projectName=${project}                \
                  --gitRevision=${revision}               \
                  --revisionOrderId=${revision_order_id}  \
                  --taskId=${task_id}                     \
                  --taskName=${task_name}                 \
                  --variantName=${build_variant}          \
                  --versionId=${version_id}               \
                  --archiveFile=archive.json              \
                  --reportFile=report.json                \
                  --perfReportFile=perf.json
          resmoke_exit_code=$?
          set -o errexit

          # 74 is exit code for IOError on POSIX systems, which is raised when the machine is
          # shutting down.
          #
          # 75 is exit code resmoke.py uses when the log output would be incomplete due to failing
          # to communicate with logkeeper.
          if [[ $resmoke_exit_code = 74 || $resmoke_exit_code = 75 ]]; then
            echo $resmoke_exit_code > run_tests_infrastructure_failure
            exit 0
          elif [ $resmoke_exit_code != 0 ]; then
            # On failure save the resmoke exit code.
            echo $resmoke_exit_code > resmoke_error_code
          fi
          exit $resmoke_exit_code
          fi # end if [[ ${disable_unit_tests} && ! -f ${skip_tests|/dev/null} ]]

      # The existence of the "run_tests_infrastructure_failure" file indicates this failure isn't
      # directly actionable. We use type=setup rather than type=system or type=test for this command
      # because we don't intend for any human to look at this failure.
    - command: shell.exec
      type: setup
      params:
        working_dir: src
        script: |
          set -o verbose
          if [ -f run_tests_infrastructure_failure ]; then
            exit $(cat run_tests_infrastructure_failure)
          fi

  "scons compile" :
    command: shell.exec
    type: test
    params:
      working_dir: src
      script: |
        set -o errexit
        set -o verbose

        if [ "${is_patch}" = "true" ] && [ "${bypass_compile|false}" = "true" ]; then
          exit 0
        fi
        rm -rf ${install_directory|/data/mongo-install-directory}

        extra_args=""
        if [ -n "${num_scons_link_jobs_available|}" ]; then
          echo "Changing SCons to run with --jlink=${num_scons_link_jobs_available|}"
          extra_args="$extra_args --jlink=${num_scons_link_jobs_available|}"
        fi

        ${activate_virtualenv}
        set +o errexit
        ${compile_env|} $python ./buildscripts/scons.py ${compile_flags|} ${task_compile_flags|} ${scons_cache_args|} $extra_args ${targets} ${additional_targets|} MONGO_VERSION=${version}
        exit_status=$?
        # If compile fails we do not run any tests
        if [ $exit_status -ne 0 ]; then
          if [ ${dump_scons_config_on_failure} = 'true' ]; then
            echo "Dumping build/scons/config.log"
            cat build/scons/config.log
          fi
          touch ${skip_tests}
        fi
        exit $exit_status

  "generate compile expansions" :
    command: shell.exec
    params:
      working_dir: src
      script: |
        set -o errexit
        set -o verbose

        # We get the raw version string (r1.2.3-45-gabcdef) from git
        MONGO_VERSION=$(git describe)
        # If this is a patch build, we add the patch version id to the version string so we know
        # this build was a patch, and which evergreen task it came from
        if [ "${is_patch}" = "true" ] && [ "${bypass_compile|false}" = "false" ]; then
          MONGO_VERSION="$MONGO_VERSION-patch-${version_id}"
        fi

        ${activate_virtualenv}
        # shared scons cache testing
        # if 'scons_cache_scope' enabled and project level 'disable_shared_scons_cache' is not true
        # 'scons_cache_scope' is set on a per variant basis
        # 'disable_shared_scons_cache' is set on a project level and applies to all variants

        # Shared - if scons_cache_scope is set, then use new shared scons cache settings
        if [ ! -z ${scons_cache_scope} ]; then

          if [ "${disable_shared_scons_cache}" = "true" ]; then

            echo "SCons Cache disabled. All shared scons settings will be ignored"
            scons_cache_scope=none

          else
            scons_cache_scope=${scons_cache_scope}
          fi

          if [ "$scons_cache_scope" = "shared" ]; then
            set +o errexit
            mount | grep "\/efs" > /dev/null
            if [ $? -eq 0 ]; then
              echo "Shared cache is already mounted"
            else
              echo "Shared cache - mounting file system"
              ${set_sudo}
              $sudo mount /efs
            fi
            set -o errexit
          fi

          echo "Shared Cache with setting: ${scons_cache_scope}"
          MONGO_VERSION=$MONGO_VERSION SCONS_CACHE_MODE=${scons_cache_mode|nolinked} SCONS_CACHE_SCOPE=$scons_cache_scope IS_PATCH=${is_patch} ${python|/opt/mongodbtoolchain/v2/bin/python2} buildscripts/generate_compile_expansions_shared_cache.py --out compile_expansions.yml

        # Legacy Expansion generation
        else
          echo "Using legacy expansion generation"
          # Proceed with regular expansions generated
          # This script converts the generated version string into a sanitized version string for
          # use by scons and uploading artifacts as well as information about for the scons cache.
          MONGO_VERSION=$MONGO_VERSION SCONS_CACHE_MODE=${scons_cache_mode|nolinked} USE_SCONS_CACHE=${use_scons_cache|false} ${python|/opt/mongodbtoolchain/v2/bin/python2} buildscripts/generate_compile_expansions.py --out compile_expansions.yml
        fi

  "apply compile expansions" :
    command: expansions.update
    params:
      file: src/compile_expansions.yml

  "do jepsen setup" :
    - command: shell.exec
      params:
        working_dir: src
        script: |
          set -o errexit

          # Build libfaketime. A version of libfaketime at least as new as v0.9.6-9-g75896bd is
          # required to use the FAKETIME_NO_CACHE and FAKETIME_TIMESTAMP_FILE environment variables.
          # Additionally, a version of libfaketime containing the changes mentioned in SERVER-29336
          # is required to avoid needing to use libfaketimeMT.so.1 and serializing all calls to
          # fake_clock_gettime() with a mutex.
          git clone --branch=for-jepsen --depth=1 git@github.com:10gen/libfaketime.git
          cd libfaketime
          branch=$(git symbolic-ref --short HEAD)
          commit=$(git show -s --pretty=format:"%h - %an, %ar: %s")
          echo "Git branch: $branch, commit: $commit"
          make PREFIX=$(pwd)/build/ LIBDIRNAME='.' install
    - command: shell.exec
      params:
        working_dir: src
        script: |
          set -o errexit
          git clone --branch=jepsen-mongodb-master --depth=1 git@github.com:10gen/jepsen.git jepsen-mongodb
          cd jepsen-mongodb
          branch=$(git symbolic-ref --short HEAD)
          commit=$(git show -s --pretty=format:"%h - %an, %ar: %s")
          echo "Git branch: $branch, commit: $commit"
          lein install
    - command: shell.exec
      params:
        working_dir: src
        script: |
          set -o errexit
          ${activate_virtualenv}
          $python -c 'import socket; num_nodes = 5; print("\n".join(["%s:%d" % (socket.gethostname(), port) for port in range(20000, 20000 + num_nodes)]))' > nodes.txt

  "run jepsen test" :
    - command: shell.exec
      type: test
      timeout_secs: 2700 # Timeout test if there is no output for more than 45 minutes.
      params:
        working_dir: src/jepsen-mongodb
        script: |
          set -o verbose

          # Set the TMPDIR environment variable to be a directory in the task's working
          # directory so that temporary files created by processes spawned by jepsen get
          # cleaned up after the task completes. This also ensures the spawned processes
          # aren't impacted by limited space in the mount point for the /tmp directory.
          # We also need to set the _JAVA_OPTIONS environment variable so that lein will
          # recognize this as the default temp directory.
          export TMPDIR="${workdir}/tmp"
          mkdir -p $TMPDIR
          export _JAVA_OPTIONS=-Djava.io.tmpdir=$TMPDIR

          start_time=$(date +%s)
          lein run test --test ${jepsen_test_name}                                           \
                        --mongodb-dir ../                                                    \
                        --working-dir ${workdir}/src/jepsen-workdir                          \
                        --clock-skew faketime                                                \
                        --libfaketime-path ${workdir}/src/libfaketime/build/libfaketime.so.1 \
                        --mongod-conf mongod_verbose.conf                                    \
                        --virtualization none                                                \
                        --nodes-file ../nodes.txt                                            \
                        ${jepsen_key_time_limit}                                             \
                        ${jepsen_protocol_version}                                           \
                        ${jepsen_read_concern}                                               \
                        ${jepsen_read_with_find_and_modify}                                  \
                        ${jepsen_storage_engine}                                             \
                        ${jepsen_time_limit}                                                 \
                        ${jepsen_write_concern}                                              \
                        2>&1                                                                 \
          | tee jepsen_${task_name}_${execution}.log
          end_time=$(date +%s)
          elapsed_secs=$((end_time-start_time))
          # Since we cannot use PIPESTATUS to get the exit code from the "lein run ..." pipe in dash shell,
          # we will check the output for success, failure or setup error. Note that 'grep' returns with exit code
          # 0 if it finds a match, and exit code 1 if no match is found.
          grep -q "Everything looks good" jepsen_${task_name}_${execution}.log
          grep_exit_code=$?
          if [ $grep_exit_code -eq 0 ]; then
            status='"pass"'
            failures=0
            final_exit_code=0
          else
            grep -q "Analysis invalid" jepsen_${task_name}_${execution}.log
            grep_exit_code=$?
            if [ $grep_exit_code -eq 0 ]; then
              status='"fail"'
              failures=1
              final_exit_code=1
            else
              # If the failure is due to setup, then this is considered a system failure.
              echo $grep_exit_code > jepsen_system_failure_${task_name}_${execution}
              exit 0
            fi
          fi
          # Create report.json
          echo "{\"failures\": $failures, \"results\": [{\"status\": $status, \"exit_code\": $final_exit_code, \"test_file\": \"${task_name}\", \"start\": $start_time, \"end\": $end_time, \"elapsed\": $elapsed_secs}]}" > ../report.json
          exit $final_exit_code
    - command: shell.exec
      params:
        working_dir: src/jepsen-mongodb
        script: |
          set -o verbose
          # Jepsen system failure if file exists.
          if [ -f jepsen_system_failure_${task_name}_${execution} ]; then
            exit $(cat jepsen_system_failure_${task_name}_${execution})
          fi

  "run jstestfuzz":
    - command: shell.exec
      params:
        working_dir: src
        script: |
          set -o errexit
          set -o verbose

          git clone git@github.com:10gen/jstestfuzz.git

          cp mongodb*/bin/mongod .
    - command: shell.exec
      params:
        working_dir: src
        script: |
          set -o errexit
          set -o verbose

          git clone --depth 1 git@github.com:10gen/mongo-enterprise-modules.git jstests/enterprise_tests
          git clone --depth 1 git@github.com:10gen/QA.git jstests/qa_tests
    - command: shell.exec
      type: test
      params:
        working_dir: src/jstestfuzz
        script: |
          set -o errexit
          set -o verbose

          if [ "Windows_NT" = "$OS" ]; then
            # An "npm" directory might not have been created in %APPDATA% by the Windows installer.
            # Work around the issue by specifying a different %APPDATA% path.
            # See: https://github.com/nodejs/node-v0.x-archive/issues/8141
            export APPDATA=${workdir}/npm-app-data
            export PATH="$PATH:/cygdrive/c/Program Files (x86)/nodejs" # Windows location
          else
            export PATH="$PATH:/opt/node/bin"
          fi

          echo "jstestfuzz self-tests are starting"
          set +o errexit
          npm test > npm_test-${task_id}.log 2>&1
          if [ $? -ne 0 ]; then
            which node
            node --version
            which npm
            npm --version
            cat npm_test-${task_id}.log
            exit 1
          fi
          rm -f npm_test-${task_id}.log
          set -o errexit
          echo "jstestfuzz self-tests finished"

          npm run ${npm_command|jstestfuzz} -- ${jstestfuzz_vars}

    - command: archive.targz_pack
      params:
        target: "jstests.tgz"
        source_dir: "src/jstestfuzz"
        include:
          - "out/*.js"
    - command: s3.put
      params:
        aws_key: ${aws_key}
        aws_secret: ${aws_secret}
        local_file: jstests.tgz
        remote_file: ${project}/${build_variant}/${revision}/jstestfuzz/${task_id}-${execution}.tgz
        bucket: mciuploads
        permissions: public-read
        content_type: ${content_type|application/gzip}
        display_name: Generated Tests - Execution ${execution}

  "run idl tests" :
    - command: shell.exec
      type: test
      params:
        working_dir: src
        script: |
          set -o verbose
          set -o errexit

          ${activate_virtualenv}
          $python buildscripts/idl/run_tests.py

  "run powercycle test" :
    - command: shell.exec
      type: test
      params:
        working_dir: src
        shell: bash
        script: |
          set -o verbose
          set -o errexit

          ${set_sudo}
          if [ ! -z $sudo ]; then
            remote_sudo="--remoteSudo"
          fi

          ${activate_virtualenv}
          # The virtualenv bin_dir is different for Linux and Windows
          bin_dir=$(find $VIRTUAL_ENV -name activate | sed -e "s,$VIRTUAL_ENV,,;s,activate,,;s,/,,g")
          cmds=". ${virtualenv_dir|venv}/$bin_dir/activate"
          cmds="$cmds; python -u"
          # The remote python operates in a virtualenv
          remote_python="--remotePython=\"$cmds\""

          # Initialize report.json. The report will be finalized by powertest.py.
          report_json="report.json"
          start_time=$(date +%s)
          status="\"fail\""
          failures=0
          exit_code=1
          end_time=$start_time
          elapsed_secs=0
          echo "{\"failures\": $failures, \"results\": [{\"status\": $status, \"exit_code\": $exit_code, \"test_file\": \"${task_name}\", \"start\": $start_time, \"end\": $end_time, \"elapsed\": $elapsed_secs}]}" > $report_json
          generate_report_json="--reportJsonFile=$report_json"

          # Windows task overrides:
          #   - Execute 10 test loops
          #   - Cap the maximum number of clients to 10 each
          if [ "Windows_NT" = "$OS" ]; then
            test_override=--testLoops=10
            max_clients=10
            for client in --numCrudClients --numFsmClients
            do
              override=$(echo ${client_options} | awk "BEGIN {FS=\" |=\"} {for(j=1;j<=NF;j++) if (\$j~/^$client/) {min=(\$(j+1) < $max_clients) ? \$(j+1) : $max_clients; printf \"%s=%d\", \$j,min}}")
              client_override="$client_override $override"
            done
          fi

          # Set an exit trap so we can save the real exit status (see SERVER-34033).
          trap 'echo $? > error_exit.txt; exit 0' EXIT
          config_file=powertest.yml
          eval $python pytests/powertest.py \
            "--saveConfigOptions=$config_file \
            ${connection_options}  \
            ${program_options}     \
            $generate_report_json  \
            $remote_sudo           \
            $remote_python         \
            ${test_options}        \
            $test_override         \
            ${crash_options}       \
            ${client_options}      \
            $client_override       \
            ${mongodb_options}     \
            ${mongod_options}      \
            ${mongod_extra_options}"
          set +o errexit
          $python -u pytests/powertest.py --configFile=$config_file

    - command: expansions.update
      params:
        ignore_missing_file: true
        file: src/${exit_file}

    - command: shell.exec
      params:
        working_dir: src
        shell: bash
        script: |
          # Trigger a system failure if powertest.py failed due to ssh access.
          if [ -n "${ec2_ssh_failure}" ]; then
            echo "ec2_ssh_failure detected - $(cat ${exit_file})"
            exit ${exit_code}
          fi

    - command: shell.exec
      params:
        working_dir: src
        shell: bash
        script: |
          if [ ! -f report.json ]; then
            exit 0
          fi
          grep -q "pass" report.json
          pass=$?
          # On test success, we only archive mongod.log.
          if [ $pass -eq 0 ]; then
            echo "ec2_artifacts: ${log_path}" > ec2_artifacts.yml
          fi

    - command: expansions.update
      params:
        ignore_missing_file: true
        file: src/ec2_artifacts.yml

    - command: shell.exec
      type: test
      params:
        shell: bash
        script: |
          # Test exits from here with specified exit_code.
          if [ -n "${exit_code}" ]; then
            # Python program saved exit_code
            exit_code=${exit_code}
          elif [ -f error_exit.txt ]; then
            # Bash trap exit_code
            exit_code=$(cat error_exit.txt)
          else
            exit_code=0
          fi
          echo "Exiting powercycle with code $exit_code"
          exit $exit_code


  "do multiversion setup" :
    command: shell.exec
    params:
      working_dir: src
      script: |
        set -o errexit
        set -o verbose

        ${activate_virtualenv}
        # The Windows build variants are running python 2.7.3 and require TLS 1.2 from pyOpenSSL
        pip install 'pyOpenSSL ; sys_platform == "win32" or sys_platform == "cygwin"'

        rm -rf /data/install /data/multiversion
        $python buildscripts/setup_multiversion_mongodb.py   \
          --installDir /data/install                         \
          --linkDir /data/multiversion                       \
          --edition ${multiversion_edition|base}             \
          --platform ${multiversion_platform|linux}          \
          --architecture ${multiversion_architecture|x86_64} \
          --useLatest 3.2 3.4 3.6 4.0

  "do snmp setup" :
    command: shell.exec
    params:
      working_dir: src
      script: |
        set -o errexit
        set -o verbose

        mkdir -p snmpconf
        cp -f src/mongo/db/modules/enterprise/docs/mongod.conf.master snmpconf/mongod.conf

  "do watchdog setup" :
    command: shell.exec
    params:
      working_dir: src
      script: |
        set -o errexit
        set -o verbose

        bash src/mongo/db/modules/enterprise/jstests/watchdog/charybdefs_setup.sh

  "cleanup environment" :
    command: shell.exec
    params:
      script: |
        set -o verbose

        rm -rf src /data/db/* mongo-diskstats* mongo-*.tgz ~/.aws ~/.boto venv

  "kill processes" :
    command: shell.exec
    params:
      silent: true
      script: |
        process_kill_list="(^cl\.exe$|bsondump|java|lein|lldb|mongo|python|_test$|_test\.exe$)"
        # Exclude Evergreen agent processes and other system daemons
        process_exclude_list="(main|tuned|evergreen)"

        if [ "Windows_NT" = "$OS" ]; then
          # Get the list of Windows tasks (tasklist list format):
          # - Transpose the Image Name and PID
          # - The first column has the process ID
          # - The second column (and beyond) has task name
          # - Grep for the task names of interest while ignoring any names that are in the exclude list

          processes=$(tasklist /fo:csv | awk -F'","' '{x=$1; gsub("\"","",x); print $2, x}' | grep -iE "$process_kill_list" | grep -ivE "$process_exclude_list")

          # Kill the Windows process by process ID with force (/f)
          kill_process () { pid=$(echo $1 | cut -f1 -d ' '); echo "Killing process $1"; taskkill /pid "$pid" /f; }
        else
          # Get the list of Unix tasks (pgrep full & long):
          # - Grep for the task names of interest while ignoring any names that are in the exclude list
          # - The first column has the process ID
          # - The second column (and beyond) has task name

          # There are 2 "styles" of pgrep, figure out which one works.
          # Due to https://bugs.launchpad.net/ubuntu/+source/procps/+bug/1501916
          # we cannot rely on the return status ($?) to detect if the option is supported.
          pgrep -f --list-full ".*" 2>&1 | grep -qE "(illegal|invalid|unrecognized) option"
          if [ $? -ne 0 ]; then
            pgrep_list=$(pgrep -f --list-full "$process_kill_list")
          else
            pgrep_list=$(pgrep -f -l "$process_kill_list")
          fi

          # Since a process name might have a CR or LF in it, we need to delete any lines from
          # pgrep which do not start with space(s) and 1 digit and trim any leading spaces.
          processes=$(echo "$pgrep_list" | grep -ivE "$process_exclude_list" | sed -e '/^ *[0-9]/!d; s/^ *//; s/[[:cntrl:]]//g;')

          # Kill the Unix process ID with signal KILL (9)
          kill_process () { pid=$(echo $1 | cut -f1 -d ' '); echo "Killing process $1"; kill -9 $pid; }
        fi
        # Since a full process name can have spaces, the IFS (internal field separator)
        # should not include a space, just a LF & CR
        IFS=$(printf "\n\r")
        for process in $processes
        do
          kill_process "$process"
        done

  "run kitchen":
    command: shell.exec
    type: test
    params:
      shell: bash
      working_dir: src/buildscripts/package_test
      script: |
        set -o errexit

        export KITCHEN_ARTIFACTS_URL="https://s3.amazonaws.com/mciuploads/${project}/${build_variant}/${revision}/artifacts/${build_id}.tgz"
        export KITCHEN_SECURITY_GROUP="${kitchen_security_group}"
        export KITCHEN_SSH_KEY_ID="${kitchen_ssh_key_id}"
        export KITCHEN_SUBNET="${kitchen_subnet}"
        export KITCHEN_VPC="${kitchen_vpc}"

        ${activate_virtualenv}
        # set expiration tag 2 hours in the future, since no test should take this long
        export KITCHEN_EXPIRE="$($python -c 'import datetime; print((datetime.datetime.utcnow() + datetime.timedelta(hours=2)).strftime("%Y-%m-%d %H:%M:%S"))')"

        for i in {1..3}
        do
          # kitchen commands use regex so 'kitchen verify amazon' matches both amazon and amazon2
          # that's why we pass $ at the end of "${packager_distro}"
          if ! kitchen verify "${packager_distro}"\$; then
            verified="false"
            kitchen destroy "${packager_distro}"\$ || true
            sleep 30
          else
            verified="true"
            break
          fi
        done

        kitchen destroy "${packager_distro}"\$ || true
        test "$verified" = "true"

  "fetch test_lifecycle.yml":
  - command: shell.exec
    type: test
    params:
      working_dir: src
      script: |
        set -o verbose

        ${activate_virtualenv}
        $python buildscripts/fetch_test_lifecycle.py                      \
            --metadataRepo git@github.com:mongodb/mongo-test-metadata.git \
            --lifecycleFile etc/test_lifecycle.yml                        \
            --referencesFile references.yml                               \
            --destinationFile etc/test_lifecycle.yml                      \
            --revision ${revision}                                        \
            ${project}
        exit_code=$?
        if [ ${fail_task_on_error|false} = true ]; then
          exit $exit_code
        else
          exit 0
        fi

  "copy ec2 monitor files": &copy_ec2_monitor_files
    command: shell.exec
    params:
      background: true
      system_log: true
      working_dir: src
      silent: false
      script: |
        while [ 1 ]
        do
          # Tar/zip monitor files on remote host.
          if [ -z "${ec2_monitor_files}" ] || [ -z "${instance_id}" ]; then
            exit 0
          fi
          # Ensure we use the latest private_ip_address, as it could change if the EC2 instance
          # has been stopped and started.
          ${activate_virtualenv}
          # Specify '--mode start' to ensure the remote instance is running.
          monitor_ec2_yml=monitor_ec2.yml
          $python buildscripts/aws_ec2.py --imageId ${instance_id} --mode start --yamlFile $monitor_ec2_yml
          echo "AMI EC2 instance ${instance_id} status: $(cat $monitor_ec2_yml)"
          private_ip_address=$($python buildscripts/yaml_key_value.py --yamlFile $monitor_ec2_yml --yamlKey private_ip_address)
          if [ -z "$private_ip_address" ]; then
            echo "Cannot determine the IP address for the remote monitor."
            continue
          fi
          cmd="${tar|tar} czf ec2_monitor_files.tgz ${ec2_monitor_files}"
          ssh_connection_options="${ssh_identity} ${ssh_connection_options}"
          ssh_connection_options="$ssh_connection_options -o ConnectionAttempts=3"
          $python buildscripts/remote_operations.py          \
            --verbose                                        \
            --userHost $USER@$private_ip_address             \
            --sshConnectionOptions "$ssh_connection_options" \
            --retries ${ssh_retries|0}                       \
            --commands "$cmd"
          $python buildscripts/remote_operations.py          \
            --verbose                                        \
            --userHost $USER@$private_ip_address             \
            --operation "copy_from"                          \
            --sshConnectionOptions "$ssh_connection_options" \
            --retries ${ssh_retries|0}                       \
            --file ec2_monitor_files.tgz
          sleep 30
        done

  "set up EC2 instance": &set_up_ec2_instance
    - command: shell.exec
      params:
        working_dir: src
        script: |

          set -o errexit
          ${activate_virtualenv}
          pip install -r buildscripts/requirements.txt
          pip install -r pytests/requirements.txt

          if [ ! -z "${subnet_id}" ]; then
            subnet_id="-n ${subnet_id}"
          fi

          for security_group_id in ${security_group_ids}
          do
            security_group_ids="$security_group_ids -g $security_group_id"
          done

          if [ -z "${security_group_ids}" ]; then
            for security_group in ${security_groups}
            do
              security_groups="$security_groups -s $security_group"
            done
          fi

          if [ -n "${ec2_expire_hours}" ]; then
            expire_hours="-e ${ec2_expire_hours}"
            # Since Windows hosts are expensive to keep running we'll expire it after 3 hours.
            if [ "Windows_NT" = "$OS" ]; then
              expire_hours="-e 3"
            fi
          fi

          # Clone another instance of this host in EC2.
          buildscripts/launch_evergreen_ec2_instance.sh \
            $expire_hours                               \
            -k ${ssh_key_id}                            \
            $security_groups                            \
            $security_group_ids                         \
            $subnet_id                                  \
            -t "AMI Evergreen ${task_id}"               \
            -y ${aws_ec2_yml}

    - command: expansions.update
      params:
        file: src/${aws_ec2_yml}

    - command: shell.exec
      params:
        shell: bash
        working_dir: src
        script: |
          set -o errexit
          # Copy mount_drives.sh script to remote host.
          ssh_connection_options="${ssh_identity} ${ssh_connection_options}"
          ${activate_virtualenv}
          $python buildscripts/remote_operations.py          \
            --verbose                                        \
            --userHost $USER@${private_ip_address}           \
            --operation "copy_to"                            \
            --sshConnectionOptions "$ssh_connection_options" \
            --retries ${ssh_retries|0}                       \
            --file buildscripts/mount_drives.sh

    - command: shell.exec
      params:
        shell: bash
        working_dir: src
        script: |
          set -o errexit
          # Mount /data on the attached drive(s), more than 1 indicates a RAID set.
          ${set_sudo}
          script_opts="-d '${data_device_names}'"
          if [ ! -z "${raid_data_device_name}" ]; then
            script_opts="$script_opts -r ${raid_data_device_name}"
          fi
          if [ ! -z "${fstype}" ]; then
            script_opts="$script_opts -t ${fstype}"
          fi
          if [ ! -z "${fs_options}" ]; then
            script_opts="$script_opts -o '${fs_options}'"
          fi
          # Mount /log on the attached drive.
          if [ ! -z "${log_device_name}" ]; then
            script_opts="$script_opts -l '${log_device_name}'"
            log="/log"
          fi
          group=$(id -Gn $USER | cut -f1 -d ' ') || true
          user_group="$USER:$group"
          script_opts="$script_opts -u $user_group"
          data_db=/data/db
          cmds="$sudo bash mount_drives.sh $script_opts; mount; ls -ld $data_db $log; df"
          ssh_connection_options="${ssh_identity} ${ssh_connection_options}"
          ${activate_virtualenv}
          $python buildscripts/remote_operations.py          \
            --verbose                                        \
            --userHost $USER@${private_ip_address}           \
            --sshConnectionOptions "$ssh_connection_options" \
            --retries ${ssh_retries|0}                       \
            --commands "$cmds"

    - command: shell.exec
      params:
        shell: bash
        working_dir: src
        script: |
          set -o errexit
          # Create remote_dir, if specified as expansion macro and is not '.' (pwd).
          if [[ -z "${remote_dir|}" || ${remote_dir} == "." ]]; then
            exit 0
          fi
          ${set_sudo}
          ssh_connection_options="${ssh_identity} ${ssh_connection_options}"
          group=$(id -Gn $USER | cut -f1 -d ' ') || true
          user_group="$USER:$group"
          set_permission="chmod 777 ${remote_dir}"
          if [ "Windows_NT" = "$OS" ]; then
            set_permission="setfacl -s user::rwx,group::rwx,other::rwx ${remote_dir}"
          fi
          cmds="$sudo mkdir -p ${remote_dir}; $sudo chown $user_group ${remote_dir}; $set_permission; ls -ld ${remote_dir}"
          ${activate_virtualenv}
          $python buildscripts/remote_operations.py          \
            --verbose                                        \
            --userHost $USER@${private_ip_address}           \
            --sshConnectionOptions "$ssh_connection_options" \
            --retries ${ssh_retries|0}                       \
            --commands "$cmds"

    - command: shell.exec
      params:
        shell: bash
        working_dir: src
        script: |
          set -o errexit
          # Copy buildscripts, pytests and mongoDB executables to the remote host.
          file_param="--file buildscripts --file pytests"
          mongo_executables="mongo mongod mongos"
          for executable in $mongo_executables
          do
            file_param="$file_param --file $executable${exe}"
          done
          ssh_connection_options="${ssh_identity} ${ssh_connection_options}"
          ${activate_virtualenv}
          $python buildscripts/remote_operations.py          \
            --verbose                                        \
            --userHost $USER@${private_ip_address}           \
            --operation "copy_to"                            \
            --sshConnectionOptions "$ssh_connection_options" \
            --retries ${ssh_retries|0}                       \
            $file_param                                      \
            --remoteDir ${remote_dir}

    - command: shell.exec
      params:
        shell: bash
        working_dir: src
        script: |
          set -o errexit
          # Set up virtualenv on remote.
          cmds="python_loc=\$(which \${python|/opt/mongodbtoolchain/v2/bin/python2})"
          cmds="$cmds; remote_dir=${remote_dir|.}"
          cmds="$cmds; if [ \"Windows_NT\" = \"$OS\" ]; then python_loc=\$(cygpath -w \$python_loc); remote_dir=\$(cygpath -w \$remote_dir); fi"
          cmds="$cmds; virtualenv --python \$python_loc --system-site-packages ${virtualenv_dir|venv}"
          cmds="$cmds; activate=\$(find ${virtualenv_dir|venv} -name 'activate')"
          cmds="$cmds; . \$activate"
          cmds="$cmds; pip install -r \$remote_dir/pytests/requirements.txt"
          ssh_connection_options="${ssh_identity} ${ssh_connection_options}"
          ${activate_virtualenv}
          $python buildscripts/remote_operations.py          \
            --verbose                                        \
            --userHost $USER@${private_ip_address}           \
            --sshConnectionOptions "$ssh_connection_options" \
            --retries ${ssh_retries|0}                       \
            --commands "$cmds"

    - command: shell.exec
      params:
        shell: bash
        working_dir: src
        script: |
          set -o errexit
          ${set_sudo}
          # Set up curator to collect system & process stats on remote.
          if [ "Windows_NT" = "$OS" ]; then
             variant=windows-64
          else
             variant=ubuntu1604
          fi
          # Download stable version of curator
          curator_hash=117d1a65256ff78b6d15ab79a1c7088443b936d0
          curator_url="https://s3.amazonaws.com/boxes.10gen.com/build/curator/curator-dist-$variant-$curator_hash.tar.gz"
          cmds="curl -s $curator_url | tar -xzv"
          if [ "Windows_NT" = "$OS" ]; then
            # Since curator runs as SYSTEM user, ensure the output files can be accessed.
            cmds="$cmds; touch ${monitor_system_file}; chmod 777 ${monitor_system_file}"
            cmds="$cmds; cygrunsrv --install curator_sys --path curator --chdir \$HOME --args 'stat system --file ${monitor_system_file}'"
            cmds="$cmds; touch ${monitor_proc_file}; chmod 777 ${monitor_proc_file}"
            cmds="$cmds; cygrunsrv --install curator_proc --path curator --chdir \$HOME --args 'stat process-all --file ${monitor_proc_file}'"
            cmds="$cmds; cygrunsrv --start curator_sys"
            cmds="$cmds; cygrunsrv --start curator_proc"
          else
            cmds="$cmds; cmd=\"@reboot cd \$HOME && $sudo ./curator stat system >> ${monitor_system_file}\""
            cmds="$cmds; (crontab -l ; echo \"\$cmd\") | crontab -"
            cmds="$cmds; cmd=\"@reboot cd \$HOME && $sudo ./curator stat process-all >> ${monitor_proc_file}\""
            cmds="$cmds; (crontab -l ; echo \"\$cmd\") | crontab -"
            cmds="$cmds; crontab -l"
            cmds="$cmds; { $sudo \$HOME/curator stat system --file ${monitor_system_file} > /dev/null 2>&1 & $sudo \$HOME/curator stat process-all --file ${monitor_proc_file} > /dev/null 2>&1 & } & disown"
          fi
          ssh_connection_options="${ssh_identity} ${ssh_connection_options}"
          ${activate_virtualenv}
          $python buildscripts/remote_operations.py          \
            --verbose                                        \
            --userHost $USER@${private_ip_address}           \
            --sshConnectionOptions "$ssh_connection_options" \
            --retries ${ssh_retries|0}                       \
            --commands "$cmds"

    - command: shell.exec
      params:
        shell: bash
        working_dir: src
        script: |
          set -o errexit
          ${set_sudo}
          # Many systems have the firewall disabled, by default. In case the firewall is
          # enabled we add rules for the mongod ports on the remote.
          # RHEL 7 firewall rules
          if [ ! -z "$(which firewall-cmd 2> /dev/null)" ]; then
            cmds="$sudo firewall-cmd --permanent --zone=public --add-port=ssh/tcp"
            cmds="$cmds; $sudo firewall-cmd --permanent --zone=public --add-port=${standard_port}/tcp"
            cmds="$cmds; $sudo firewall-cmd --permanent --zone=public --add-port=${secret_port}/tcp"
            cmds="$cmds; $sudo firewall-cmd --reload"
            cmds="$cmds; $sudo firewall-cmd --list-all"
          # ArchLinux, Debian, RHEL 6 firewall rules
          elif [ ! -z "$($sudo iptables --list 2> /dev/null)" ]; then
            cmds="$sudo iptables -I INPUT 1 -p tcp --dport ssh -j ACCEPT"
            cmds="$cmds; $sudo iptables -I INPUT 1 -p tcp --dport ${standard_port} -j ACCEPT"
            cmds="$cmds; $sudo iptables -I INPUT 1 -p tcp --dport ${secret_port} -j ACCEPT"
            if [ -d /etc/iptables ]; then
              rules_file=/etc/iptables/iptables.rules
            elif [ -f /etc/sysconfig/iptables ]; then
              rules_file=/etc/sysconfig/iptables
            else
              rules_file=/etc/iptables.up.rules
            fi
            cmds="$cmds; $sudo iptables-save | $sudo tee $rules_file"
            cmds="$cmds; $sudo iptables --list-rules"
          elif [ ! -z "$($sudo service iptables status 2> /dev/null)" ]; then
            cmds="$sudo iptables -I INPUT 1 -p tcp --dport ssh -j ACCEPT"
            cmds="$cmds; $sudo iptables -I INPUT 1 -p tcp --dport ${standard_port} -j ACCEPT"
            cmds="$cmds; $sudo iptables -I INPUT 1 -p tcp --dport ${secret_port} -j ACCEPT"
            cmds="$cmds; $sudo service iptables save"
            cmds="$cmds; $sudo service iptables status"
          # Ubuntu firewall rules
          elif [ ! -z "$($sudo ufw status 2> /dev/null)" ]; then
            cmds="$sudo ufw allow ssh/tcp"
            cmds="$cmds; $sudo ufw allow ${standard_port}/tcp"
            cmds="$cmds; $sudo ufw allow ${secret_port}/tcp"
            cmds="$cmds; $sudo ufw reload"
            cmds="$cmds; $sudo ufw status"
          # SuSE firewall rules
          # TODO: Add firewall rules using SuSEfirewall2
          elif [ ! -z "$($sudo /sbin/SuSEfirewall2 help 2> /dev/null)" ]; then
            cmds="$sudo /sbin/SuSEfirewall2 stop"
            cmds="$cmds; $sudo /sbin/SuSEfirewall2 off"
          # Windows firewall rules
          elif [ ! -z "$(netsh advfirewall show store 2> /dev/null)" ]; then
            add_rule="netsh advfirewall firewall add rule"
            cmds="$add_rule name='MongoDB port ${standard_port} in' dir=in action=allow protocol=TCP localport=${standard_port}"
            cmds="$cmds; $add_rule name='MongoDB port ${standard_port} out' dir=in action=allow protocol=TCP localport=${standard_port}"
            cmds="$cmds; $add_rule name='MongoDB port ${secret_port} in' dir=in action=allow protocol=TCP localport=${secret_port}"
            cmds="$cmds; $add_rule name='MongoDB port ${secret_port} out' dir=in action=allow protocol=TCP localport=${secret_port}"
            cmds="$cmds; netsh advfirewall firewall show rule name=all | grep -A 13 'MongoDB'"
          else
            echo "Firewall not active or unknown firewall command on this platform"
            exit 0
          fi
          set -o errexit
          if [ ! -z "$cmds" ]; then
            ssh_connection_options="${ssh_identity} ${ssh_connection_options}"
            ${activate_virtualenv}
            $python buildscripts/remote_operations.py          \
              --verbose                                        \
              --userHost $USER@${private_ip_address}           \
              --sshConnectionOptions "$ssh_connection_options" \
              --retries ${ssh_retries|0}                       \
              --commands "$cmds"
          fi

    - command: shell.exec
      params:
        shell: bash
        working_dir: src
        script: |
          set -o errexit
          if [[ "Windows_NT" != "$OS" || -z "${windows_crash_zip}" ]]; then
            exit 0
          fi
          # Install NotMyFault, used to crash Windows.
          cmds="curl -s -o ${windows_crash_zip} ${windows_crash_dl}"
          cmds="$cmds; unzip -q ${windows_crash_zip} -d ${windows_crash_dir}"
          cmds="$cmds; chmod +x ${windows_crash_dir}/*.exe"
          ssh_connection_options="${ssh_identity} ${ssh_connection_options}"
          ${activate_virtualenv}
          $python buildscripts/remote_operations.py          \
            --verbose                                        \
            --userHost $USER@${private_ip_address}           \
            --sshConnectionOptions "$ssh_connection_options" \
            --retries ${ssh_retries|0}                       \
            --commands "$cmds"

    - *copy_ec2_monitor_files

  ### Determine & set remote EC2 IP address ###
  "get EC2 address": &get_ec2_address
    command: shell.exec
    params:
      shell: bash
      working_dir: src
      script: |
        if [ -z "${instance_id}" ]; then
          exit 0
        fi
        # Ensure we use the latest private_ip_address, as it could change if the EC2 instance
        # has been stopped and started.
        ${activate_virtualenv}
        # Specify '--mode start' to ensure the remote instance is running.
        now=$(date +'%Y%m%d%H%M%S')
        aws_ec2_status_yml=aws_ec2_status.yml
        $python buildscripts/aws_ec2.py            \
          --imageId ${instance_id}                 \
          --mode start                             \
          --yamlFile $aws_ec2_status_yml           \
          --consoleOutputFile ec2_console_$now.log \
          --consoleScreenshotFile ec2_console_screen_shot_$now.jpg
        private_ip_address=$($python buildscripts/yaml_key_value.py --yamlFile $aws_ec2_status_yml --yamlKey private_ip_address)
        echo "private_ip_address: $private_ip_address" > private_ip_address.yml

  "update EC2 address": &update_ec2_address
    command: expansions.update
    params:
      file: src/private_ip_address.yml

  ### Process & archive remote EC2 artifacts ###
  "tar EC2 artifacts": &tar_ec2_artifacts
    command: shell.exec
    params:
      shell: bash
      working_dir: src
      script: |
        # Tar/zip artifacts on remote host.
        if [[ -z "${ec2_artifacts}" || -n "${ec2_ssh_failure}" ]]; then
          exit 0
        fi
        cmd="${tar|tar} czf ec2_artifacts.tgz ${ec2_artifacts}"
        ssh_connection_options="${ssh_identity} ${ssh_connection_options}"
        ${activate_virtualenv}
        $python buildscripts/remote_operations.py          \
          --verbose                                        \
          --userHost $USER@${private_ip_address}           \
          --sshConnectionOptions "$ssh_connection_options" \
          --retries ${ssh_retries|0}                       \
          --commands "$cmd"

  "copy EC2 artifacts": &copy_ec2_artifacts
    command: shell.exec
    params:
      shell: bash
      working_dir: src
      script: |
        # Copy remote artifacts.
        if [[ -z "${ec2_artifacts}" || -n "${ec2_ssh_failure}" ]]; then
          exit 0
        fi
        ssh_connection_options="${ssh_identity} ${ssh_connection_options}"
        ${activate_virtualenv}
        $python buildscripts/remote_operations.py          \
          --verbose                                        \
          --userHost $USER@${private_ip_address}           \
          --operation "copy_from"                          \
          --sshConnectionOptions "$ssh_connection_options" \
          --retries ${ssh_retries|0}                       \
          --file ec2_artifacts.tgz

  "cleanup EC2 instance": &cleanup_ec2_instance
    command: shell.exec
    params:
      shell: bash
      working_dir: src
      script: |
        # We do not terminate the EC2 instance if there was an ec2_ssh_failure.
        if [[ -z ${instance_id|""} || -n "${ec2_ssh_failure}" ]]; then
          exit 0
        fi
        ${activate_virtualenv}
        echo "Terminating $instance_id"
        aws_ec2=$($python buildscripts/aws_ec2.py --imageId ${instance_id} --mode terminate)
        echo "Terminated AMI EC2 instance: $aws_ec2"

  "gather remote mongo coredumps": &gather_remote_mongo_coredumps
    command: shell.exec
    params:
      shell: bash
      working_dir: "src"
      script: |
        if [[ ! -f ${aws_ec2_yml|""} || -n "${ec2_ssh_failure}" ]]; then
          exit 0
        fi
        ssh_connection_options="${ssh_identity} ${ssh_connection_options}"
        remote_dir=${remote_dir|.}
        # Find all core files and move to $remote_dir
        cmds="core_files=\$(/usr/bin/find -H . \( -name '*.core' -o -name '*.mdmp' \) 2> /dev/null)"
        cmds="$cmds; if [ -z \"\$core_files\" ]; then exit 0; fi"
        cmds="$cmds; echo Found remote core files \$core_files, moving to \$(pwd)"
        cmds="$cmds; for core_file in \$core_files"
        cmds="$cmds; do base_name=\$(echo \$core_file | sed 's/.*\///')"
        cmds="$cmds;   if [ ! -f \$base_name ]; then mv \$core_file .; fi"
        cmds="$cmds; done"
        ${activate_virtualenv}
        $python buildscripts/remote_operations.py          \
          --verbose                                        \
          --userHost $USER@${private_ip_address}           \
          --sshConnectionOptions "$ssh_connection_options" \
          --retries ${ssh_retries}                         \
          --commands "$cmds"                               \
          --commandDir $remote_dir

  "copy remote mongo coredumps": &copy_remote_mongo_coredumps
    command: shell.exec
    params:
      shell: bash
      working_dir: "src"
      script: |
        if [[ ! -f ${aws_ec2_yml|""} || -n "${ec2_ssh_failure}" ]]; then
          exit 0
        fi
        ssh_connection_options="${ssh_identity} ${ssh_connection_options}"
        remote_dir=${remote_dir|.}
        ${activate_virtualenv}
        $python buildscripts/remote_operations.py          \
          --verbose                                        \
          --userHost $USER@${private_ip_address}           \
          --operation "copy_from"                          \
          --sshConnectionOptions "$ssh_connection_options" \
          --retries ${ssh_retries}                         \
          --file "$remote_dir/*.core"                      \
          --file "$remote_dir/*.mdmp"
        # Since both type of core files do not exist on the same host, this command
        # will always return non-zero. As the core file retrieval is optional, we
        # always exit successfully.
        exit 0

  "archive remote EC2 artifacts": &archive_remote_ec2_artifacts
    command: s3.put
    params:
      aws_key: ${aws_key}
      aws_secret: ${aws_secret}
      local_file: src/ec2_artifacts.tgz
      remote_file: ${project}/${build_variant}/${revision}/remote_ec2/remote_ec2_artifacts-${task_id}-${execution}.tgz
      bucket: mciuploads
      permissions: public-read
      content_type: ${content_type|application/gzip}
      display_name: Remote EC2 Artifacts - Execution ${execution}
      optional: true

  "archive remote EC2 monitor files": &archive_remote_ec2_monitor_files
    command: s3.put
    params:
      aws_key: ${aws_key}
      aws_secret: ${aws_secret}
      local_file: src/ec2_monitor_files.tgz
      remote_file: ${project}/${build_variant}/${revision}/remote_ec2/remote_ec2_monitor-${task_id}-${execution}.tgz
      bucket: mciuploads
      permissions: public-read
      content_type: ${content_type|application/gzip}
      display_name: Remote EC2 Monitor - Execution ${execution}
      optional: true

  "gather EC2 console artifacts": &gather_ec2_console_artifacts
    command: shell.exec
    params:
      working_dir: src
      script: |
        ec2_console_files=$(ls ec2_console* 2> /dev/null)
        if [ -n "$ec2_console_files" ]; then
          ${tar|tar} czf ec2_console_files.tgz $ec2_console_files
        fi

  "archive EC2 console artifacts": &archive_ec2_console_artifacts
    command: s3.put
    params:
      aws_key: ${aws_key}
      aws_secret: ${aws_secret}
      local_file: src/ec2_console_files.tgz
      remote_file: ${project}/${build_variant}/${revision}/ec2/ec2_console-${task_id}-${execution}.tgz
      bucket: mciuploads
      permissions: public-read
      content_type: ${content_type|application/x-gzip}
      display_name: EC2 Console files - Execution ${execution}
      optional: true

  "save ec2 task artifacts":
    - *get_ec2_address
    - *update_ec2_address
    - *tar_ec2_artifacts
    - *copy_ec2_artifacts
    - *gather_remote_mongo_coredumps
    - *copy_remote_mongo_coredumps
    - *gather_ec2_console_artifacts
    - *archive_ec2_console_artifacts
    - *cleanup_ec2_instance
    - *archive_remote_ec2_artifacts
    - *archive_remote_ec2_monitor_files

  ### Process & archive local client logs ###
  "tar local client logs": &tar_local_client_logs
    command: shell.exec
    params:
      working_dir: src
      script: |
        client_logs=$(ls crud*.log fsm*.log 2> /dev/null)
        if [ ! -z "$client_logs" ]; then
          ${tar|tar} czf client-logs.tgz $client_logs
        fi

  "archive local client logs": &archive_local_client_logs
    command: s3.put
    params:
      aws_key: ${aws_key}
      aws_secret: ${aws_secret}
      local_file: src/client-logs.tgz
      remote_file: ${project}/${build_variant}/${revision}/client_logs/mongo-client-logs-${task_id}-${execution}.tgz
      bucket: mciuploads
      permissions: public-read
      content_type: ${content_type|application/gzip}
      display_name: Client logs - Execution ${execution}
      optional: true

  "save local client logs":
    - *tar_local_client_logs
    - *archive_local_client_logs

  ### Set expansion macros used in each task ###
  "set task expansion macros":
    command: expansions.update
    params:
      updates:
      - key: activate_virtualenv
        value: |
          # check if virtualenv is set up
          if [ -d "${workdir}/venv" ]; then
            if [ "Windows_NT" = "$OS" ]; then
              # Need to quote the path on Windows to preserve the separator.
              . "${workdir}/venv/Scripts/activate" 2> /tmp/activate_error.log
            else
              . ${workdir}/venv/bin/activate 2> /tmp/activate_error.log
            fi
            if [ $? -ne 0 ]; then
              echo "Failed to activate virtualenv: $(cat /tmp/activate_error.log)"
            fi
            python=python
          else
            python=${python|/opt/mongodbtoolchain/v2/bin/python2}
          fi
          echo "python set to $(which $python)"
      - key: activate_virtualenv_3
        value: |
          # check if virtualenv for python3 is set up
          if [ -d "${workdir}/venv_3" ]; then
            if [ "Windows_NT" = "$OS" ]; then
              # Need to quote the path on Windows to preserve the separator.
              . "${workdir}/venv_3/Scripts/activate" 2> /tmp/activate_error.log
            else
              . ${workdir}/venv_3/bin/activate 2> /tmp/activate_error.log
            fi
            if [ $? -ne 0 ]; then
              echo "Failed to activate virtualenv: $(cat /tmp/activate_error.log)"
            fi
            python=python
          else
            if [ "Windows_NT" = "$OS" ]; then
              python=/cygdrive/c/python/Python36/python
            else
              python=${python3|/opt/mongodbtoolchain/v2/bin/python3}
            fi
          fi
          echo "python set to $(which $python)"
      - key: posix_workdir
        value: eval 'if [ "Windows_NT" = "$OS" ]; then echo $(cygpath -u "${workdir}"); else echo ${workdir}; fi'
      # For ssh disable the options GSSAPIAuthentication, CheckHostIP, StrictHostKeyChecking
      # & UserKnownHostsFile, since these are local connections from one AWS instance to another.
      - key: ssh_connection_options
        value: -o GSSAPIAuthentication=no -o CheckHostIP=no -o StrictHostKeyChecking=no -o UserKnownHostsFile=/dev/null -o ConnectTimeout=10 -o ConnectionAttempts=20
      - key: ssh_retries
        value: "10"
      - key: set_sudo
        value: |
          set -o > /tmp/settings.log
          set +o errexit
          grep errexit /tmp/settings.log | grep on
          errexit_on=$?
          # Set errexit "off".
          set +o errexit
          sudo=
          # Use sudo, if it is supported.
          sudo date > /dev/null 2>&1
          if [ $? -eq 0 ]; then
            sudo=sudo
          fi
          # Set errexit "on", if previously enabled.
          if [ $errexit_on -eq 0 ]; then
            set -o errexit
          fi
      - key: mongo_binaries
        value: ${project}/${build_variant}/${revision}/binaries/mongo-${build_id}.${ext|tgz}
      - key: mongo_debugsymbols
        value: ${project}/${build_variant}/${revision}/debugsymbols/debugsymbols-${build_id}.${ext|tgz}
      - key: mongo_shell
        value: ${project}/${build_variant}/${revision}/binaries/mongo-shell-${build_id}.${ext|tgz}
      - key: skip_tests
        value: skip_test-${build_id}

  ### Clear and print OOM messages ###
  "clear OOM messages":
      command: shell.exec
      params:
        system_log: true
        script: |

          ulimit -a
          # Clear the dmesg ring buffer. The "post" phase will check dmesg for OOM messages.
          ${set_sudo}
          $sudo dmesg -c > /dev/null 2>&1
          if [ $? -eq 0 ]; then
            echo "Cleared the dmesg ring buffer"
          else
            echo "Could not clear the dmesg ring buffer"
          fi

  "print OOM messages":
    # Print out any Out of Memory killed process messages.
    command: shell.exec
    params:
      system_log: true
      working_dir: src # Temporary files created in src will be cleaned up in "pre".
      script: |
        ${set_sudo}
        # Use dmesg -T option, if supported, to display timestamps.
        dmesg=dmesg
        $sudo dmesg -T > /dev/null 2>&1
        if [ $? -eq 0 ]; then
          dmesg="dmesg -T"
        fi
        $sudo $dmesg 2> /dev/null > dmesg.txt
        if [ $? -ne 0 ]; then
          echo "Cannot check for OOM (Out of memory) killed processes on this platform"
          exit 0
        fi
        grep -iE '(Out of memory|OOM[- ]killer|Killed process)' dmesg.txt > oom.txt
        if [ -s oom.txt ]; then
          echo "OOM (Out of memory) killed processes detected"
          cat oom.txt
        else
          echo "No OOM (Out of memory) killed processes detected"
        fi

  ### Cleanup after the watchdog FUSE testing ###
  "cleanup FUSE watchdog":
    command: shell.exec
    params:
      working_dir: src
      script: |
        if [ -d /data/thrift ]; then
          rm -rf /data/thrift
        fi

        if [ -d /data/charybdefs ]; then
          rm -rf /data/charybdefs
        fi

  ### Process & archive Code Coverage artifacts ###
  "process code coverage data": &process_code_coverage_data
    command: shell.exec
    params:
      working_dir: src
      script: |
        set +o errexit
        if [ -d "./build" ]; then
          file_list=$(find ./build -type f -name "*.gcda")
          if [ -n "$file_list" ]; then
            for gcda_file in $file_list; do
              echo "Processing file $gcda_file"
              /opt/mongodbtoolchain/v2/bin/gcov -i $gcda_file
              base_name=$(echo $gcda_file | rev | cut -f1 -d '/' | cut -f2 -d '.' | rev)
              gcov_file=$base_name.gcda.gcov
              if [ -f "$gcov_file" ]; then
                # Add a prefix to the intermediate file, since it does not have a unique name.
                # Convert the '/' to '#' in the file path.
                file_prefix=$(echo $gcda_file | sed -e 's,^\./,,' | rev | cut -f2- -d '/' | rev | tr -s '/' '#')
                new_gcov_file=$file_prefix#$base_name.gcda.gcov
                if [ ! -f $new_gcov_file ]; then
                  echo "Renaming gcov intermediate file $gcov_file to $new_gcov_file"
                  mv $gcov_file $new_gcov_file
                else
                  # We treat this as a fatal condition and remove all of the coverage files.
                  echo "Not renaming $gcov_file as $new_gcov_file already exists!"
                  rm -f *.gcda.gcov
                  exit 1
                fi
              fi
              rm $gcda_file
            done
          fi
        fi

  "tar code coverage data": &tar_code_coverage_data
    command: archive.targz_pack
    params:
      target: "src/gcov-intermediate-files.tgz"
      source_dir: "src"
      include:
        - "*.gcda.gcov"

  "archive code coverage data": &archive_code_coverage_data
    command: s3.put
    params:
      aws_key: ${aws_key}
      aws_secret: ${aws_secret}
      local_file: "src/gcov-intermediate-files.tgz"
      remote_file: ${project}/${build_variant}/${revision}/gcov/gcov-intermediate-files-${task_id}-${execution}.tgz
      bucket: mciuploads
      permissions: public-read
      content_type: ${content_type|application/gzip}
      display_name: gcov intermediate files - Execution ${execution}
      optional: true

  "save code coverage data":
    - *process_code_coverage_data
    - *tar_code_coverage_data
    - *archive_code_coverage_data

  "tar jepsen logs": &tar_jepsen_logs
    command: archive.targz_pack
    params:
      target: "src/jepsen-mongod-logs.tgz"
      source_dir: "${workdir}/src/jepsen-workdir"
      include:
        - "./**.log"

  "archive jepsen logs": &archive_jepsen_logs
    command: s3.put
    params:
      aws_key: ${aws_key}
      aws_secret: ${aws_secret}
      local_file: src/jepsen-mongod-logs.tgz
      remote_file: ${project}/${build_variant}/${revision}/jepsen/jepsen-mongod-logs-${task_id}-${execution}.tgz
      bucket: mciuploads
      permissions: public-read
      content_type: ${content_type|application/gzip}
      display_name: Jepsen mongod Logs - ${execution}
      optional: true

  "tar jepsen results": &tar_jepsen_results
    command: archive.targz_pack
    params:
      target: "src/jepsen-results.tgz"
      source_dir: "src/jepsen-mongodb/store"
      include:
        - "./**"

  "archive jepsen results": &archive_jepsen_results
    command: s3.put
    params:
      aws_key: ${aws_key}
      aws_secret: ${aws_secret}
      local_file: src/jepsen-results.tgz
      remote_file: ${project}/${build_variant}/${revision}/jepsen/jepsen-results-${task_id}-${execution}.tgz
      bucket: mciuploads
      permissions: public-read
      content_type: ${content_type|application/gzip}
      display_name: Jepsen Test Results - ${execution}
      optional: true

  "save jepsen artifacts":
    - *tar_jepsen_logs
    - *archive_jepsen_logs
    - *tar_jepsen_results
    - *archive_jepsen_results

  ### Process & archive mongo coredumps ###
  "gather mongo coredumps": &gather_mongo_coredumps
    command: shell.exec
    params:
      working_dir: "src"
      script: |
        # Find all core files and move to src
        core_files=$(/usr/bin/find -H .. \( -name "*.core" -o -name "*.mdmp" \) 2> /dev/null)
        for core_file in $core_files
        do
          base_name=$(echo $core_file | sed "s/.*\///")
          # Move file if it does not already exist
          if [ ! -f $base_name ]; then
            mv $core_file .
          fi
        done

  "tar mongo coredumps": &tar_mongo_coredumps
    command: archive.targz_pack
    params:
      target: "mongo-coredumps.tgz"
      source_dir: "src"
      include:
        - "./**.core"
        - "./**.mdmp" # Windows: minidumps

  "archive mongo coredumps": &archive_mongo_coredumps
    command: s3.put
    params:
      aws_key: ${aws_key}
      aws_secret: ${aws_secret}
      local_file: mongo-coredumps.tgz
      remote_file: ${project}/${build_variant}/${revision}/coredumps/mongo-coredumps-${build_id}-${task_name}-${execution}.tgz
      bucket: mciuploads
      permissions: public-read
      content_type: ${content_type|application/gzip}
      display_name: Core Dumps - Execution ${execution}
      optional: true

  "save mongo coredumps":
  - *gather_mongo_coredumps
  - *tar_mongo_coredumps
  - *archive_mongo_coredumps

  ### Process & archive failed unittest artifacts ###
  "gather failed unittests": &gather_failed_unittests
    command: shell.exec
    params:
      working_dir: "src"
      script: |
        mkdir unittest_binaries || true
        # Find all core files
        core_files=$(/usr/bin/find -H . \( -name "dump_*.core" -o -name "*.mdmp" \) 2> /dev/null)
        for core_file in $core_files
        do
          # A core file name does not always have the executable name that generated it.
          # See http://stackoverflow.com/questions/34801353/core-dump-filename-gets-thread-name-instead-of-executable-name-with-core-pattern
          # On platforms with GDB, we get the binary name from core file
          gdb=/opt/mongodbtoolchain/gdb/bin/gdb
          if [ -f $gdb ]; then
            binary_file=$($gdb -batch --quiet -ex "core $core_file" 2> /dev/null | grep "Core was generated" | cut -f2 -d "\`" | cut -f1 -d "'" | cut -f1 -d " ")
            binary_file_locations=$binary_file
          else
            # Find the base file name from the core file name, note it may be truncated.
            # Remove leading 'dump_' and trailing '.<pid>.core' or '.<pid or time>.mdmp'
            binary_file=$(echo $core_file | sed "s/.*\///;s/dump_//;s/\..*\.core//;s/\..*\.mdmp//")
            # Locate the binary file. Since the base file name might be truncated, the find
            # may return more than 1 file.
            binary_file_locations=$(/usr/bin/find -H . -name "$binary_file*${exe}" 2> /dev/null)
          fi
          if [ -z "$binary_file_locations" ]; then
            echo "Cannot locate the unittest binary file ($binary_file) that generated the core file $core_file"
          fi
          for binary_file_location in $binary_file_locations
          do
            new_binary_file=unittest_binaries/$(echo $binary_file_location | sed "s/.*\///")
            if [ ! -f $new_binary_file ]; then
              mv $binary_file_location $new_binary_file
            fi
            # On Windows if a .pdb symbol file exists, include it in the archive.
            pdb_file=$(echo $binary_file_location | sed "s/\.exe/.pdb/")
            if [ -f $pdb_file ]; then
              new_pdb_file=unittest_binaries/$(echo $pdb_file | sed "s/.*\///")
              mv $pdb_file $new_pdb_file
            fi
          done
        done

  "tar failed unittests": &tar_failed_unittests
    command: archive.targz_pack
    params:
      target: "mongo-unittests.tgz"
      source_dir: "src/unittest_binaries"
      include:
        - "./*_test${exe}"

  "archive failed unittests": &archive_failed_unittests
    command: s3.put
    params:
      aws_key: ${aws_key}
      aws_secret: ${aws_secret}
      local_file: mongo-unittests.tgz
      remote_file: ${project}/${build_variant}/${revision}/unittests/mongo-unittests-${build_id}-${task_name}-${execution}.tgz
      bucket: mciuploads
      permissions: public-read
      content_type: ${content_type|application/gzip}
      display_name: Unit tests - Execution ${execution}
      optional: true

  "save failed unittests":
  - *gather_failed_unittests
  - *tar_failed_unittests
  - *archive_failed_unittests

  "detect failed dbtest": &detect_failed_dbtest
    command: shell.exec
    params:
      working_dir: "src"
      script: |
        if [ -f resmoke_error_code ] && [ -f ../dbtest_unstripped.tgz ]; then
          echo "Task dbtest failed with error $(cat resmoke_error_code), archiving the unstripped binary"
          mv ../dbtest_unstripped.tgz ../dbtest.tgz
        fi

  "archive unstripped dbtest": &archive_unstripped_dbtest
    command: s3.put
    params:
      aws_key: ${aws_key}
      aws_secret: ${aws_secret}
      local_file: dbtest.tgz
      remote_file: ${project}/${build_variant}/${revision}/dbtest/dbtest-${build_id}-${task_name}-${execution}.tgz
      bucket: mciuploads
      permissions: public-read
      content_type: application/tar
      display_name: Unstripped dbtest binary - Execution ${execution}
      optional: true

  "save unstripped dbtest":
  - *detect_failed_dbtest
  - *archive_unstripped_dbtest

  ### Process & archive artifacts from hung processes ###
  "run hang analyzer":
    command: shell.exec
    params:
      working_dir: src
      script: |
        set -o verbose

        hang_analyzer_option="-o file -o stdout -p ${hang_analyzer_processes|dbtest,java,mongo,mongod,mongos,python,_test} -g bsondump,mongodump,mongoexport,mongofiles,mongoimport,mongoreplay,mongorestore,mongostat,mongotop"

        if [ ${hang_analyzer_dump_core|true} = true ]; then
          hang_analyzer_option="-c $hang_analyzer_option"
        fi

        ${activate_virtualenv}
        echo "Calling the hang analyzer: PATH=\"/opt/mongodbtoolchain/gdb/bin:$PATH\" $python buildscripts/hang_analyzer.py $hang_analyzer_option"
        PATH="/opt/mongodbtoolchain/gdb/bin:$PATH" $python buildscripts/hang_analyzer.py $hang_analyzer_option

        # Call hang_analyzer.py script for tasks that are running remote mongo processes
        if [ -n "${private_ip_address}" ]; then
          core_ext=core
          if [ "Windows_NT" = "$OS" ]; then
            core_ext=mdmp
          fi
          ssh_connection_options="${ssh_identity} ${ssh_connection_options}"
          # buildscripts must be installed in ${remote_dir} on the remote host.
          remote_dir=${remote_dir|.}

          # Copy mongoDB debug symbols to the remote host.
          debug_files=$(ls *.debug *.dSYM *.pdb 2> /dev/null)
          for debug_file in $debug_files
          do
            file_param="$file_param --file $debug_file"
          done
          if [ ! -z "$file_param" ]; then
            $python buildscripts/remote_operations.py          \
              --verbose                                        \
              --userHost $USER@${private_ip_address}           \
              --operation "copy_to"                            \
              --sshConnectionOptions "$ssh_connection_options" \
              --retries ${ssh_retries}                         \
              $file_param                                      \
              --remoteDir $remote_dir
          fi

          # Activate virtualenv on remote host. The virtualenv bin_dir is different for Linux and
          # Windows.
          bin_dir=$(find $VIRTUAL_ENV -name activate | sed -e "s,$VIRTUAL_ENV,,;s,activate,,;s,/,,g")
          cmds=". ${virtualenv_dir|venv}/$bin_dir/activate"
          # In the 'cmds' variable we pass to remote host, use 'python' instead of '$python' since
          # we don't want to evaluate the local python variable, but instead pass the python string
          # so the remote host will use the right python when the virtualenv is sourced.
          cmds="$cmds; cd ${remote_dir}"
          cmds="$cmds; PATH=\"/opt/mongodbtoolchain/gdb/bin:\$PATH\" python buildscripts/hang_analyzer.py $hang_analyzer_option"
          $python buildscripts/remote_operations.py          \
            --verbose                                        \
            --userHost $USER@${private_ip_address}           \
            --sshConnectionOptions "$ssh_connection_options" \
            --retries ${ssh_retries}                         \
            --commands "$cmds"

          $python buildscripts/remote_operations.py          \
            --verbose                                        \
            --userHost $USER@${private_ip_address}           \
            --operation "copy_from"                          \
            --sshConnectionOptions "$ssh_connection_options" \
            --retries ${ssh_retries}                         \
            --file "$remote_dir/debugger*.*"                 \
            --file "$remote_dir/*.$core_ext"
        fi

  "tar hang analyzer debugger files": &tar_hang_analyzer_debugger_files
    command: archive.targz_pack
    params:
      target: "src/mongo-hanganalyzer.tgz"
      source_dir: "src"
      include:
        - "./debugger*.*"

  "archive hang analyzer debugger files": &archive_hang_analyzer_debugger_files
    command: s3.put
    params:
      aws_key: ${aws_key}
      aws_secret: ${aws_secret}
      local_file: src/mongo-hanganalyzer.tgz
      remote_file: ${project}/${build_variant}/${revision}/hanganalyzer/mongo-hanganalyzer-${build_id}-${task_name}-${execution}.tgz
      bucket: mciuploads
      permissions: public-read
      content_type: ${content_type|application/gzip}
      display_name: Hang Analyzer Output - Execution ${execution}
      optional: true

  "save hang analyzer debugger files":
  - *tar_hang_analyzer_debugger_files
  - *archive_hang_analyzer_debugger_files

  ### Process & archive disk statistic artifacts ###
  "tar disk statistics": &tar_disk_statistics
    command: archive.targz_pack
    params:
      target: "diskstats.tgz"
      source_dir: "./"
      include:
        - "./mongo-diskstats*"
        - "./mongo-diskstats*.csv"

  "archive disk statistics": &archive_disk_statistics
    command: s3.put
    params:
      aws_key: ${aws_key}
      aws_secret: ${aws_secret}
      local_file: diskstats.tgz
      remote_file: ${project}/${build_variant}/${revision}/diskstats/mongo-diskstats-${task_id}-${execution}.tgz
      bucket: mciuploads
      permissions: public-read
      content_type: ${content_type|application/gzip}
      display_name: Disk Stats - Execution ${execution}
      optional: true

  "save disk statistics":
  - *tar_disk_statistics
  - *archive_disk_statistics

  ### Process & archive system resource artifacts ###
  "tar system resource information": &tar_system_resource_information
    command: archive.targz_pack
    params:
      target: "system-resource-info.tgz"
      source_dir: src
      include:
        - "./system_resource_info*"

  "archive system resource information": &archive_system_resource_information
    command: s3.put
    params:
      aws_key: ${aws_key}
      aws_secret: ${aws_secret}
      local_file: system-resource-info.tgz
      remote_file: ${project}/${build_variant}/${revision}/systemresourceinfo/mongo-system-resource-info-${task_id}-${execution}.tgz
      bucket: mciuploads
      permissions: public-read
      content_type: ${content_type|application/gzip}
      display_name: System Resource Info - Execution ${execution}
      optional: true

  "save system resource information":
  - *tar_system_resource_information
  - *archive_system_resource_information

  ### Attach report & artifacts ###
  "attach scons config log":
    command: s3.put
    params:
      optional: true
      aws_key: ${aws_key}
      aws_secret: ${aws_secret}
      local_file: src/build/scons/config.log
      remote_file: ${project}/${build_variant}/${revision}/artifacts/config-${build_id}.log
      bucket: mciuploads
      permissions: public-read
      content_type: text/plain
      display_name: config.log

  "attach report":
    command: attach.results
    params:
      file_location: ${report_file|src/report.json}

  "attach artifacts":
    command: attach.artifacts
    params:
      optional: true
      ignore_artifacts_for_spawn: false
      files:
        - ${archive_file|src/archive.json}


# Pre task steps
pre:
  - func: "kill processes"
  - func: "cleanup environment"
  # The python virtual environment is installed in ${workdir}, which is created in
  # "set up virtualenv".
  - func: "set up virtualenv"
  - func: "set task expansion macros"
  - func: "clear OOM messages"

# Post task steps
post:
  - func: "attach report"
  - func: "attach artifacts"
  - func: "save ec2 task artifacts"
  - func: "call BF Suggestion service"
  - func: "kill processes"
  - func: "save local client logs"
  - func: "save code coverage data"
  - func: "save jepsen artifacts"
  - func: "save mongo coredumps"
  - func: "save failed unittests"
  - func: "save hang analyzer debugger files"
  - func: "save disk statistics"
  - func: "save system resource information"
  - func: "print OOM messages"
  - func: "cleanup FUSE watchdog"
  - func: "cleanup environment"

# Timeout steps
timeout:
  - func: "fetch debugsymbols archive"
  - func: "extract debugsymbols"
  - func: "get EC2 address"
  - func: "update EC2 address"
  - func: "run hang analyzer"


#######################################
#               Tasks                 #
#######################################

## The test_lifecycle_excluded_tasks are a list of tasks names which include:
##   - Non jstests, i.e., compile, unittests
##   - Non standard jstests, i.e., jstestfuzz
## Note that the task name supports glob patterns.
test_lifecycle_excluded_tasks:
- burn_in_tests
- compile*
- benchmarks*
- dbtest*
- "*fuzzer*"
- idl_tests
- integration*
- jepsen*
- jstestfuzz*
- lint
- mongos*
- package
- push
- unittests*

tasks:

## compile - build all scons targets except unittests ##
- name: compile
  depends_on: []
  commands:
    - func: "build new tools"
    - func: "scons compile"
      vars:
        targets: core tools dbtest integration_tests dist dist-debugsymbols distsrc-${ext|tgz} ${msi_target|}
        task_compile_flags: >-
          --use-new-tools
          --build-mongoreplay="${build_mongoreplay}"
          --detect-odr-violations
    - command: shell.exec
      type: test
      params:
        working_dir: src
        script: |
          set -o errexit
          set -o verbose

          if [ "${is_patch}" = "true" ] && [ "${bypass_compile|false}" = "true" ]; then
            exit 0
          fi

          mv mongodb-src-*.${ext|tgz} distsrc.${ext|tgz}
          mv mongodb-*-debugsymbols.${ext|tgz} mongo-debugsymbols.tgz || true
          mv mongodb-*.${ext|tgz} mongodb-binaries.tgz

    # Tar unstripped dbtest, to be archived in case of failure
    - command: archive.targz_pack
      params:
        target: "dbtest_unstripped.tgz"
        source_dir: "src"
        include:
          - "./dbtest*"

    - command: shell.exec
      type: test
      params:
        working_dir: src
        script: |
          set -o errexit
          set -o verbose

          if [ "${is_patch}" = "true" ] && [ "${bypass_compile|false}" = "true" ]; then
            exit 0
          fi

          # If strip is on the path (everywhere except windows) then we should strip the test binaries
          # before tarring them up
          if [ -x ${strip_path|/usr/bin/strip} ]; then
            cat build/integration_tests.txt | xargs ${strip_command|/usr/bin/strip}
            ${strip_command|/usr/bin/strip} dbtest
            ${strip_command|/usr/bin/strip} mongobridge
          fi


    - command: shell.exec
      params:
        working_dir: src
        script: |
          set -o errexit
          set -o verbose

          if [ "${is_patch}" = "true" ] && [ "${bypass_compile|false}" = "true" ]; then
            exit 0
          fi
          ${activate_virtualenv}
          if [ "${has_packages|}" = "true" ] ; then
            cd buildscripts
            $python ${packager_script} --prefix `pwd`/.. --distros ${packager_distro} --tarball `pwd`/../mongodb-binaries.tgz -s ${version} -m HEAD -a ${packager_arch}
            cd ..
          fi

          # Create separate shell archive
          mkdir -p shell-archive/build
          cd shell-archive
          ${platform_decompress|tar xzvf} ../mongodb-binaries.tgz
          find . -mindepth 3 ! -name "mongo${exe}" -type f -exec rm {} \; # delete bin/* except bin/mongo
          $python ../buildscripts/make_archive.py -o mongodb-shell.${ext|tgz} $(find mongodb-* -type f)
          cd ..

    - func: "fetch test_lifecycle.yml"
      vars:
        # Do not fail the task if we fail to fetch the test_lifecycle.yml file
        fail_task_on_error: false

    - command: archive.targz_pack
      params:
        target: "artifacts.tgz"
        source_dir: "src"
        include:
          - "src/mongo/db/modules/enterprise/jstests/**"
          - "compile_expansions.yml"
          - "src/mongo/db/modules/subscription/jstests/**"
          - "src/mongo/db/modules/enterprise/docs/**"
          - "*.exe"
          - "jstests/**"
          - "pytests/**"
          - "./test*"
          - "./dbtest*"
          - "./mongobridge*"
          - "./mongoebench*"
          - "./mongoed*"
          - "buildscripts/**"
          - "*Example"
          - "*Test"
          - "./**.pdb"
          - "./**.msi"
          - "./etc/*san.suppressions"
          - "./etc/repo_config.yaml"
          - "./etc/test_lifecycle.yml"
          - "./etc/test_retrial.yml"
          - "./build/integration_tests/**"
          - "./build/integration_tests.txt"
          - "./build/**.gcno"
          - "repo/**"
          - "src/mongo/util/options_parser/test_config_files/**"
          - "library_dependency_graph.json"
          - "src/third_party/JSON-Schema-Test-Suite/tests/draft4/**"
          - "bypass_compile_expansions.yml"
          - "patch_files.txt"
          - "artifacts.json"
        exclude_files:
          - "*_test.pdb"
    - func: "upload debugsymbols"
    - command: s3.put
      params:
        optional: true
        aws_key: ${aws_key}
        aws_secret: ${aws_secret}
        local_file: src/mongodb-binaries.tgz
        remote_file: ${mongo_binaries}
        bucket: mciuploads
        permissions: public-read
        content_type: ${content_type|application/gzip}
        display_name: Binaries
    - command: s3.put
      params:
        optional: true
        aws_key: ${aws_key}
        aws_secret: ${aws_secret}
        local_file: src/shell-archive/mongodb-shell.${ext|tgz}
        remote_file: ${mongo_shell}
        bucket: mciuploads
        permissions: public-read
        content_type: ${content_type|application/gzip}
        display_name: Shell
    - command: s3.put
      params:
        aws_key: ${aws_key}
        aws_secret: ${aws_secret}
        local_file: artifacts.tgz
        remote_file: ${project}/${build_variant}/${revision}/artifacts/${build_id}.tgz
        bucket: mciuploads
        permissions: public-read
        content_type: application/tar
        display_name: Artifacts
    - command: s3.put
      params:
        aws_key: ${aws_key}
        aws_secret: ${aws_secret}
        local_file: src/distsrc.${ext|tgz}
        remote_file: ${project}/${build_variant}/${revision}/sources/mongo-src-${build_id}.${ext|tgz}
        bucket: mciuploads
        permissions: public-read
        content_type: ${content_type|application/gzip}
        display_name: Source tarball
        # We only need to upload the source tarball from one of the build variants
        # because it should be the same everywhere, so just use linux-64/windows-64-2k8-ssl.
        build_variants: [ linux-64, windows-64-2k8-ssl ]
    # For patch builds that bypass compile, we upload links to pre-existing tarballs, except for the
    # artifacts.tgz.
    - command: attach.artifacts
      params:
        optional: true
        ignore_artifacts_for_spawn: false
        files:
          - src/artifacts.json

## compile_all - build all scons targets ##
- name: compile_all
  commands:
    - func: "build new tools"
    - func: "scons compile"
      vars:
        targets: all
        task_compile_flags: >-
          --use-new-tools
          --build-mongoreplay="${build_mongoreplay}"
          --detect-odr-violations
    - command: s3.put
      params:
        aws_key: ${aws_key}
        aws_secret: ${aws_secret}
        local_file: src/library_dependency_graph.json
        remote_file: ${project}/${build_variant}/${revision}/library_dependency_graph.${build_id}.json
        bucket: mciuploads
        permissions: public-read
        content_type: application/json
        display_name: Library Dependency Graph (library_dependency_graph.json)
        build_variants: [enterprise-rhel-70-64-bit-kitchen-sink] # This must be the Dagger variant

## compile_unittests - build unittests ##
- name: compile_unittests
  commands:
    - func: "scons compile"
      vars:
        targets: unittests
        task_compile_flags: >-
          --detect-odr-violations

## unittests - run unittests ##
- name: unittests
  commands:
    - func: "run diskstats"
    - func: "monitor process threads"
    - func: "collect system resource info"
    - func: "run tests"
      vars:
        resmoke_args: --suites=unittests
        run_multiple_jobs: true

## compile_dbtest ##
- name: compile_dbtest
  commands:
    - func: "scons compile"
      vars:
        targets: dbtest
        task_compile_flags: >-
          --detect-odr-violations

    # Tar unstripped dbtest, to be archived in case of failure
    - command: archive.targz_pack
      params:
        target: "dbtest_unstripped.tgz"
        source_dir: "src"
        include:
          - "./dbtest*"

## dbtest ##
- name: dbtest
  commands:
    - func: "run diskstats"
    - func: "monitor process threads"
    - func: "collect system resource info"
    - func: "run tests"
      vars:
        resmoke_args: --suites=dbtest --storageEngine=wiredTiger
        run_multiple_jobs: true

## embedded_sdk_build_and_test_* - build the embedded-dev and embedded-test targets only ##

- name: embedded_sdk_build_cdriver
  commands:
    - command: shell.exec
      params:
        script: |
          set -o errexit
          set -o verbose

          VERSION=${version}
          WORKDIR=${workdir}

          CDRIVER_VERSION=1.12.0
          rm -rf mongo-c-driver-$CDRIVER_VERSION
          rm -rf mongo-c-driver
          curl -LO https://github.com/mongodb/mongo-c-driver/releases/download/$CDRIVER_VERSION/mongo-c-driver-$CDRIVER_VERSION.tar.gz
          tar xzf mongo-c-driver-$CDRIVER_VERSION.tar.gz
          mv mongo-c-driver-$CDRIVER_VERSION mongo-c-driver
          cd mongo-c-driver

          trap "cat CMakeFiles/CMakeOutput.log" EXIT
          export ${compile_env|}
          ${cmake_path|/opt/cmake/bin/cmake} -DCMAKE_INSTALL_PREFIX=$WORKDIR/src/build/mongo-embedded-sdk-$VERSION-tmp -DENABLE_SHM_COUNTERS=OFF -DENABLE_SNAPPY=OFF -DENABLE_AUTOMATIC_INIT_AND_CLEANUP=OFF -DENABLE_ZLIB=OFF -DENABLE_SSL=OFF -DENABLE_SASL=OFF -DENABLE_TESTS=OFF -DENABLE_SRV=OFF -DENABLE_EXAMPLES=OFF -DENABLE_STATIC=OFF ${cdriver_cmake_flags}
          make install VERBOSE=1
          mv $WORKDIR/src/build/mongo-embedded-sdk-$VERSION-tmp $WORKDIR/src/build/mongo-embedded-sdk-$VERSION

- name: embedded_sdk_install_dev
  commands:
    - func: "scons compile"
      vars:
        targets: install-embedded-dev
        task_compile_flags: &embedded_sdk_compile_flags >-
          --install-mode=hygienic
          --js-engine=none
          --link-model=dynamic
          --prefix='$BUILD_ROOT/mongo-embedded-sdk-$MONGO_VERSION'
          --dbg=off
          --opt=size
          --enable-free-mon=off
          --enable-http-client=off
          --use-system-mongo-c=on
          --wiredtiger=off
          --allocator=system
          CPPPATH='$BUILD_ROOT/mongo-embedded-sdk-$MONGO_VERSION/include/libbson-1.0 $BUILD_ROOT/mongo-embedded-sdk-$MONGO_VERSION/include/libmongoc-1.0'

- name: embedded_sdk_s3_put
  commands:
    # Not using archive.targz_pack here because I can't get it to work.
    - command: shell.exec
      params:
        working_dir: "src/build"
        script: |
          set -o errexit
          set -o verbose

          tar cfvz embedded-sdk.tgz mongo-embedded-sdk-${version}

    # Upload it so we can download from EVG.
    - command: s3.put
      params:
        optional: true
        aws_key: ${aws_key}
        aws_secret: ${aws_secret}
        local_file: "src/build/embedded-sdk.tgz"
        remote_file: ${project}/embedded-sdk/${build_variant}/${revision}/${version}.tgz
        bucket: mciuploads
        permissions: public-read
        content_type: application/tar
        display_name: "Embedded SDK Tar Archive"

- name: embedded_sdk_install_tests
  commands:
    - func: "scons compile"
      vars:
        targets: install-embedded-test
        task_compile_flags: *embedded_sdk_compile_flags

- name: embedded_sdk_tests_s3_put
  commands:
    # Not using archive.targz_pack here because I can't get it to work.
    - command: shell.exec
      params:
        working_dir: "src/build"
        script: |
          set -o errexit
          set -o verbose

          tar cfvz embedded-sdk-tests.tgz mongo-embedded-sdk-${version}

    # Upload it so we can download from EVG.
    - command: s3.put
      params:
        optional: true
        aws_key: ${aws_key}
        aws_secret: ${aws_secret}
        local_file: "src/build/embedded-sdk-tests.tgz"
        remote_file: ${project}/embedded-sdk-test/${build_variant}/${revision}/${version}.tgz
        bucket: mciuploads
        permissions: public-read
        content_type: application/tar
        display_name: "Embedded SDK Tests Tar Archive"

- name: embedded_sdk_run_tests
  commands:
    - command: shell.exec
      params:
        working_dir: "src/build/mongo-embedded-sdk-${version}"
        script: |
          set -o errexit
          set -o verbose

          if [ ${enable_embedded_tests|false} = "ios_tvos_simulator" -a $(command -v xcrun) ]; then
            find ./lib -type f -name "*.dylib" -print0 | xargs -0 -L 1 xcrun codesign -s -
          fi

    - command: shell.exec
      type: test
      params:
        working_dir: src
        script: |
          set -o verbose
          set -o errexit

          ${activate_virtualenv}
          if [ ${enable_embedded_tests|false} = "ios_tvos_simulator" ]; then
              ${compile_env|} buildscripts/runiossim.sh ${ios_sim_device} ${ios_sim_runtime} "build/mongo-embedded-sdk-${version}/bin/mongo_embedded_capi_test" --tempPath /data
              ${compile_env|} buildscripts/runiossim.sh ${ios_sim_device} ${ios_sim_runtime} "build/mongo-embedded-sdk-${version}/bin/mongo_embedded_mongoc_client_test" --tempPath /data
          elif [ ${enable_embedded_tests|false} = "android_emulator" ]; then
              # strip because the binaries with debug symbols are too big for the default storage on the emulator
              find build/mongo-embedded-sdk-${version}/bin -type f | xargs $(dirname $(pwd))/android_toolchain-${android_toolchain_target_arch}-${android_toolchain_api_version}/bin/*-linux-android*-strip
              find build/mongo-embedded-sdk-${version}/lib -type f -name "*.so" | xargs $(dirname $(pwd))/android_toolchain-${android_toolchain_target_arch}-${android_toolchain_api_version}/bin/*-linux-android*-strip
              ${compile_env|} buildscripts/runandroidsim.sh $(dirname $(pwd))/android_sdk ${android_toolchain_system_image_arch} ${android_system_image_version} "build/mongo-embedded-sdk-${version}" "bin/mongo_embedded_capi_test" --tempPath /data
              ${compile_env|} buildscripts/runandroidsim.sh $(dirname $(pwd))/android_sdk ${android_toolchain_system_image_arch} ${android_system_image_version} "build/mongo-embedded-sdk-${version}" "bin/mongo_embedded_mongoc_client_test" --tempPath /data
          elif [ ${enable_embedded_tests|false} = "native" ]; then
            "build/mongo-embedded-sdk-${version}/bin/mongo_embedded_capi_test"
            "build/mongo-embedded-sdk-${version}/bin/mongo_embedded_mongoc_client_test"
          fi

    # If this is a patch build, blow away the file so our subsequent and optional s3.put
    # doesn't run. That way, we won't overwrite the latest part in our patches.
    - command: shell.exec
      params:
        working_dir: "src/build"
        script: |
          set -o errexit
          set -o verbose

          if [ "${is_patch}" = "true" ]; then
            rm -f src/build/embedded-sdk.tgz
          fi

- name: embedded_sdk_s3_put_latest
  commands:
    # A second put, this time to -latest, to give devs a reasonable
    # way to get the most recent build.
    - command: s3.put
      params:
        visibility: none
        optional: true
        aws_key: ${aws_key}
        aws_secret: ${aws_secret}
        local_file: "src/build/embedded-sdk.tgz"
        remote_file: ${project}/embedded-sdk/${build_variant}-latest.tgz
        bucket: mciuploads
        permissions: public-read
        content_type: ${content_type|application/x-gzip}

- name: embedded_sdk_tests_s3_put_latest
  commands:
    # A second put, this time to -latest, to give devs a reasonable
    # way to get the most recent build.
    - command: s3.put
      params:
        visibility: none
        optional: true
        aws_key: ${aws_key}
        aws_secret: ${aws_secret}
        local_file: "src/build/embedded-sdk-tests.tgz"
        remote_file: ${project}/embedded-sdk-test/${build_variant}-latest.tgz
        bucket: mciuploads
        permissions: public-read
        content_type: ${content_type|application/x-gzip}

- name: embedded_sdk_multiarch_android_package
  depends_on:
    - name: embedded_sdk_s3_put
      variant: embedded-sdk-android-arm32
    - name: embedded_sdk_s3_put
      variant: embedded-sdk-android-arm64
    - name: embedded_sdk_s3_put
      variant: embedded-sdk-android-x86_64
  commands:
    - command: manifest.load
    - func: "git get project"
    - func: "get buildnumber"
    - func: "set up credentials"
    - func: "setup android toolchain" # noop if ${setup_android_toolchain} is not "true"
    - func: "generate compile expansions"
    - func: "apply compile expansions"
    - command: s3.get
      params:
        aws_key: ${aws_key}
        aws_secret: ${aws_secret}
        remote_file: ${project}/embedded-sdk/embedded-sdk-android-arm32/${revision}/${version}.tgz
        bucket: mciuploads
        local_file: "embedded-sdk-android-armeabi-v7a.tgz"
    - command: s3.get
      params:
        aws_key: ${aws_key}
        aws_secret: ${aws_secret}
        remote_file: ${project}/embedded-sdk/embedded-sdk-android-arm64/${revision}/${version}.tgz
        bucket: mciuploads
        local_file: "embedded-sdk-android-arm64-v8a.tgz"
    - command: s3.get
      params:
        aws_key: ${aws_key}
        aws_secret: ${aws_secret}
        remote_file: ${project}/embedded-sdk/embedded-sdk-android-x86_64/${revision}/${version}.tgz
        bucket: mciuploads
        local_file: "embedded-sdk-android-x86_64.tgz"
    - command: shell.exec
      params:
        script: |
          set -o errexit
          set -o verbose

          if [ "${setup_android_toolchain|}" = "true" ]; then
            export ANDROID_HOME=$(pwd)/android_sdk

            cd src/src/mongo/embedded/java

            chmod +x gradlew

            for arch in arm64-v8a armeabi-v7a x86_64 ; do
                tar zxvf ../../../../../embedded-sdk-android-$arch.tgz
                mkdir -p jniLibs/$arch
                cp ./mongo-embedded-sdk-${version}/lib/*.so jniLibs/$arch
                rm -rf ./mongo-embedded-sdk-${version}
            done

            ./gradlew clean :aar:build :aar:publishMavenAarPublicationToLocalRepository

            mkdir -p ../../../../build/mongo-embedded-sdk-${version}/android
            cp -r aar/build/repo/* ../../../../build/mongo-embedded-sdk-${version}/android
          fi
    - command: shell.exec
      params:
        script: |
          set -o errexit
          set -o verbose

          if [ "${setup_android_toolchain|}" = "true" ]; then
            cd src/build
            tar zcvf mongo-embedded-sdk-${version}.tgz mongo-embedded-sdk-${version}
          fi
    - command: s3.put
      params:
        aws_key: ${aws_key}
        aws_secret: ${aws_secret}
        local_file: "src/build/mongo-embedded-sdk-${version}.tgz"
        remote_file: "${project}/embedded-sdk/embedded-sdk-android-multiarch/${revision}/${version}.tgz"
        bucket: mciuploads
        permissions: public-read
        content_type: application/tar
        display_name: "Embedded SDK Tar Archive"

    # If this is a patch build, blow away the file so our subsequent and optional s3.put
    # doesn't run. That way, we won't overwrite the latest part in our patches.
    - command: shell.exec
      params:
        script: |
          set -o errexit
          set -o verbose

          if [ "${is_patch}" = "true" ]; then
            rm -f src/build/mongo-embedded-sdk-${version}.tgz
          fi
    # A second put, this time to -latest, to give devs a reasonable
    # way to get the most recent build.
    - command: s3.put
      params:
        visibility: none
        optional: true
        aws_key: ${aws_key}
        aws_secret: ${aws_secret}
        local_file: "src/build/mongo-embedded-sdk-${version}.tgz"
        remote_file: ${project}/embedded-sdk/${build_variant}-latest.tgz
        bucket: mciuploads
        permissions: public-read
        content_type: application/tar

- name: embedded_sdk_multiarch_java_package
  depends_on:
    - name: embedded_sdk_s3_put
      variant: embedded-sdk-ubuntu-1604-x86_64
    - name: embedded_sdk_s3_put
      variant: embedded-sdk-macosx-10.10
  commands:
    - command: manifest.load
    - func: "git get project"
    - func: "get buildnumber"
    - func: "set up credentials"
    - func: "setup android toolchain" # noop if ${setup_android_toolchain} is not "true"
    - func: "generate compile expansions"
    - func: "apply compile expansions"
    - command: s3.get
      params:
        aws_key: ${aws_key}
        aws_secret: ${aws_secret}
        remote_file: ${project}/embedded-sdk/embedded-sdk-ubuntu-1604-x86_64/${revision}/${version}.tgz
        bucket: mciuploads
        local_file: "embedded-sdk-java-linux-x86-64.tgz"
    - command: s3.get
      params:
        aws_key: ${aws_key}
        aws_secret: ${aws_secret}
        remote_file: ${project}/embedded-sdk/embedded-sdk-macosx-10.10/${revision}/${version}.tgz
        bucket: mciuploads
        local_file: "embedded-sdk-java-darwin.tgz"
    - command: shell.exec
      params:
        script: |
          set -o errexit
          set -o verbose

          if [ "${setup_android_toolchain|}" = "true" ]; then
            export ANDROID_HOME=$(pwd)/android_sdk

            cd src/src/mongo/embedded/java

            chmod +x gradlew

            tar zxvf ../../../../../embedded-sdk-java-linux-x86-64.tgz
            mkdir -p jniLibs/linux-x86-64
            cp ./mongo-embedded-sdk-${version}/lib/*.so jniLibs/linux-x86-64
            rm -rf ./mongo-embedded-sdk-${version}

            tar zxvf ../../../../../embedded-sdk-java-darwin.tgz
            mkdir -p jniLibs/darwin
            cp ./mongo-embedded-sdk-${version}/lib/*.dylib jniLibs/darwin
            rm -rf ./mongo-embedded-sdk-${version}

            ./gradlew clean :jar:build :jar:publishMavenPublicationToLocalRepository

            mkdir -p ../../../../build/mongo-embedded-sdk-${version}/java
            cp -r jar/build/repo/* ../../../../build/mongo-embedded-sdk-${version}/java
          fi
    - command: shell.exec
      params:
        script: |
          set -o errexit
          set -o verbose

          if [ "${setup_android_toolchain|}" = "true" ]; then
            cd src/build
            tar zcvf mongo-embedded-sdk-${version}.tgz mongo-embedded-sdk-${version}
          fi
    - command: s3.put
      params:
        aws_key: ${aws_key}
        aws_secret: ${aws_secret}
        local_file: "src/build/mongo-embedded-sdk-${version}.tgz"
        remote_file: "${project}/embedded-sdk/embedded-sdk-java-multiarch/${revision}/${version}.tgz"
        bucket: mciuploads
        permissions: public-read
        content_type: application/tar
        display_name: "Embedded SDK Tar Archive"
    # If this is a patch build, blow away the file so our subsequent and optional s3.put
    # doesn't run. That way, we won't overwrite the latest part in our patches.
    - command: shell.exec
      params:
        script: |
          set -o errexit
          set -o verbose

          if [ "${is_patch}" = "true" ]; then
            rm -f src/build/mongo-embedded-sdk-${version}.tgz
          fi
    # A second put, this time to -latest, to give devs a reasonable
    # way to get the most recent build.
    - command: s3.put
      params:
        visibility: none
        optional: true
        aws_key: ${aws_key}
        aws_secret: ${aws_secret}
        local_file: "src/build/mongo-embedded-sdk-${version}.tgz"
        remote_file: ${project}/embedded-sdk/${build_variant}-latest.tgz
        bucket: mciuploads
        permissions: public-read
        content_type: application/tar

- name: compile_benchmarks
  depends_on: []
  commands:
    - command: manifest.load
    - func: "git get project"
    - func: "get buildnumber"
    - func: "set up credentials"
    - func: "use WiredTiger develop" # noop if ${use_wt_develop} is not "true"
    - func: "generate compile expansions"
    # Then we load the generated version data into the agent so we can use it in task definitions
    - func: "apply compile expansions"
    - func: "scons compile"
      vars:
        targets: benchmarks
    - command: archive.targz_pack
      params:
        target: "benchmarks.tgz"
        source_dir: "src"
        include:
          - "./build/benchmarks.txt"
          - "./build/**_bm"
          - "./build/**_bm.gcno"
          - "./build/**_bm.exe"
          - "./build/**_bm.pdb"
    - command: s3.put
      params:
        aws_key: ${aws_key}
        aws_secret: ${aws_secret}
        local_file: benchmarks.tgz
        remote_file: ${project}/${build_variant}/${revision}/benchmarks/${build_id}.tgz
        bucket: mciuploads
        permissions: public-read
        content_type: application/tar
        display_name: Benchmarks

## lint ##
- name: lint
  depends_on: []
  commands:
    - command: manifest.load
    - func: "git get project"
    - command: shell.exec
      type: test
      params:
        working_dir: src
        script: |
          set -o errexit
          set -o verbose

          ### TODO: Remove python3 when mypy 0.580 is installed in the toolchain.
          # Since mypy requires python3, we need to activate the venv_3
          ${activate_virtualenv_3}
          pip install -r buildscripts/requirements.txt
          updated_mypy=$(PATH=$PATH:/opt/mongodbtoolchain/v2/bin which mypy)
          deactivate
          ###
          ${activate_virtualenv}
          # TODO: Remove once the linters have been updated on the variants.
          pip install -r buildscripts/requirements.txt
          # The linters require the modules be installed.
          pip install -r pytests/requirements.txt
          MYPY=$updated_mypy ${compile_env|} $python ./buildscripts/scons.py ${compile_flags|} --stack-size=1024 lint

- <<: *task_template
  name: burn_in_tests
  depends_on:
  - name: compile
  commands:
  - func: "git get project"
    # The repository is cloned in a directory distinct from src for the modified test detection
    # because the extraction of the artifacts performed in the 'do setup' causes
    # 'git diff --name-only' to see all tests as modified on Windows (git 1.9.5). See SERVER-30634.
    vars:
      git_project_directory: burn_in_tests_clonedir
  - func: "do setup"
  - command: shell.exec
    params:
      working_dir: burn_in_tests_clonedir
      shell: bash
      script: |
        set -o errexit
        set -o verbose
        # If this is a scheduled build, we check for changes against the last scheduled commit.
        if [ "${is_patch}" != "true" ]; then
          burn_in_args="--checkEvergreen"
        fi
        # Copy the dbtest executable from the src dir because burn_in_tests.py calls it to get the
        # list of dbtest suites.
        cp ../src/dbtest${exe} .
        pushd ../src
        ${activate_virtualenv}
        popd
        # Capture a list of new and modified tests.
        build_variant=${build_variant}
        if [ -n "${burn_in_tests_build_variant|}" ]; then
          build_variant=${burn_in_tests_build_variant|}
        fi
        # Evergreen executable is in $HOME.
        PATH=$PATH:$HOME $python buildscripts/burn_in_tests.py --branch=${branch_name} --buildVariant=$build_variant --testListOutfile=jstests/new_tests.json --noExec $burn_in_args
        # Copy the results to the src dir.
        cp jstests/new_tests.json ../src/jstests/new_tests.json
  - func: "do multiversion setup"
  - func: "run tests"
    vars:
      task_path_suffix: /data/multiversion:$HOME
      resmoke_wrapper: $python buildscripts/burn_in_tests.py --testListFile=jstests/new_tests.json
      resmoke_args: --repeatSuites=2
      run_multiple_jobs: true

- <<: *benchmark_template
  name: benchmarks_orphaned
  commands:
  - func: "do benchmark setup"
  - func: "run tests"
    vars:
      resmoke_args: --suites=benchmarks
      run_multiple_jobs: false
  - func: "send benchmark results"

- <<: *benchmark_template
  name: benchmarks_sharding
  commands:
  - func: "do benchmark setup"
  - func: "run tests"
    vars:
      resmoke_args: --suites=benchmarks_sharding
      run_multiple_jobs: false
  - func: "send benchmark results"

- <<: *task_template
  name: benchrun_embedded_aggregation
  commands:
  - func: "do benchmark embedded setup"
  - func: "run tests"
    vars:
      resmoke_args: --suites=benchrun_embedded_aggregation
      run_multiple_jobs: false
  - func: "send benchmark results"

- <<: *task_template
  name: benchrun_embedded_commands
  commands:
  - func: "do benchmark embedded setup"
  - func: "run tests"
    vars:
      resmoke_args: --suites=benchrun_embedded_commands
      run_multiple_jobs: false
  - func: "send benchmark results"

- <<: *task_template
  name: benchrun_embedded_insert
  commands:
  - func: "do benchmark embedded setup"
  - func: "run tests"
    vars:
      resmoke_args: --suites=benchrun_embedded_insert
      run_multiple_jobs: false
  - func: "send benchmark results"

- <<: *task_template
  name: benchrun_embedded_misc
  commands:
  - func: "do benchmark embedded setup"
  - func: "run tests"
    vars:
      resmoke_args: --suites=benchrun_embedded_misc
      run_multiple_jobs: false
  - func: "send benchmark results"

- <<: *task_template
  name: benchrun_embedded_mixed_and_multi
  commands:
  - func: "do benchmark embedded setup"
  - func: "run tests"
    vars:
      resmoke_args: --suites=benchrun_embedded_mixed_and_multi
      run_multiple_jobs: false
  - func: "send benchmark results"

- <<: *task_template
  name: benchrun_embedded_queries
  commands:
  - func: "do benchmark embedded setup"
  - func: "run tests"
    vars:
      resmoke_args: --suites=benchrun_embedded_queries
      run_multiple_jobs: false
  - func: "send benchmark results"

- <<: *task_template
  name: benchrun_embedded_remove
  commands:
  - func: "do benchmark embedded setup"
  - func: "run tests"
    vars:
      resmoke_args: --suites=benchrun_embedded_remove
      run_multiple_jobs: false
  - func: "send benchmark results"

- <<: *task_template
  name: benchrun_embedded_update
  commands:
  - func: "do benchmark embedded setup"
  - func: "run tests"
    vars:
      resmoke_args: --suites=benchrun_embedded_update
      run_multiple_jobs: false
  - func: "send benchmark results"

- <<: *run_jepsen_template
  name: jepsen_register_findAndModify
  commands:
  - func: "do setup"
  - func: "do jepsen setup"
  - func: "run jepsen test"
    vars:
      <<: *jepsen_config_vars
      jepsen_read_with_find_and_modify: --read-with-find-and-modify
      jepsen_storage_engine: --storage-engine wiredTiger
      jepsen_test_name: register

- <<: *run_jepsen_template
  name: jepsen_register_linearizableRead
  commands:
  - func: "do setup"
  - func: "do jepsen setup"
  - func: "run jepsen test"
    vars:
      <<: *jepsen_config_vars
      jepsen_read_concern: --read-concern linearizable
      jepsen_storage_engine: --storage-engine wiredTiger
      jepsen_test_name: register

- <<: *run_jepsen_template
  name: jepsen_set_linearizableRead
  commands:
  - func: "do setup"
  - func: "do jepsen setup"
  - func: "run jepsen test"
    vars:
      <<: *jepsen_config_vars
      jepsen_read_concern: --read-concern linearizable
      jepsen_storage_engine: --storage-engine wiredTiger
      jepsen_test_name: set

- <<: *run_jepsen_template
  name: jepsen_read-concern-majority
  commands:
  - func: "do setup"
  - func: "do jepsen setup"
  - func: "run jepsen test"
    vars:
      <<: *jepsen_config_vars
      jepsen_storage_engine: --storage-engine wiredTiger
      jepsen_test_name: read-concern-majority

- <<: *run_jepsen_template
  name: jepsen_read-concern-majority_w1
  commands:
  - func: "do setup"
  - func: "do jepsen setup"
  - func: "run jepsen test"
    vars:
      <<: *jepsen_config_vars
      jepsen_storage_engine: --storage-engine wiredTiger
      jepsen_test_name: read-concern-majority
      jepsen_write_concern: --write-concern w1

## Standalone generational fuzzer for aggregation pipelines ##
- <<: *jstestfuzz_template
  name: aggregation_multiversion_fuzzer
  commands:
  - func: "do setup"
  - func: "do multiversion setup"
  - func: "run jstestfuzz"
    vars:
      jstestfuzz_vars: --numGeneratedFiles 50
      npm_command: agg-fuzzer
  - <<: *run_jstestfuzz_tests
    vars:
      <<: *jstestfuzz_config_vars
      task_path_suffix: /data/multiversion
      resmoke_args: --suites=generational_fuzzer --shellReadMode=commandsNoDocumentSequences

## Standalone generational fuzzer for aggregation expressions ##
- <<: *jstestfuzz_template
  name: aggregation_expression_multiversion_fuzzer
  commands:
  - func: "do setup"
  - func: "do multiversion setup"
  - func: "run jstestfuzz"
    vars:
      jstestfuzz_vars: --numGeneratedFiles 50
      npm_command: agg-expr-fuzzer
  - <<: *run_jstestfuzz_tests
    vars:
      <<: *jstestfuzz_config_vars
      task_path_suffix: /data/multiversion
      resmoke_args: --suites=generational_fuzzer --shellReadMode=commandsNoDocumentSequences

## jstestfuzz standalone update generational fuzzer ##
- <<: *jstestfuzz_template
  name: update_fuzzer
  commands:
  - func: "do setup"
  - func: "do multiversion setup"
  - func: "run jstestfuzz"
    vars:
      npm_command: update-fuzzer
  - <<: *run_jstestfuzz_tests
    vars:
      <<: *jstestfuzz_config_vars
      task_path_suffix: /data/multiversion
      resmoke_args: --suites=generational_fuzzer --shellReadMode=commandsNoDocumentSequences

## jstestfuzz replication update generational fuzzer ##
- <<: *jstestfuzz_template
  name: update_fuzzer_replication
  commands:
  - func: "do setup"
  - func: "do multiversion setup"
  - func: "run jstestfuzz"
    vars:
      npm_command: update-fuzzer
  - <<: *run_jstestfuzz_tests
    vars:
      <<: *jstestfuzz_config_vars
      task_path_suffix: /data/multiversion
      resmoke_args: --suites=generational_fuzzer_replication --shellReadMode=commandsNoDocumentSequences

## rollback generational fuzzer ##
- <<: *jstestfuzz_template
  name: rollback_fuzzer
  commands:
  - func: "do setup"
  - func: "run jstestfuzz"
    vars:
      jstestfuzz_vars: --numGeneratedFiles 15
      npm_command: rollback-fuzzer
  - <<: *run_jstestfuzz_tests
    vars:
      <<: *jstestfuzz_config_vars
      resmoke_args: --suites=rollback_fuzzer

## rollback generational fuzzer with clean shutdowns ##
- <<: *jstestfuzz_template
  name: rollback_fuzzer_clean_shutdowns
  commands:
  - func: "do setup"
  - func: "run jstestfuzz"
    vars:
      jstestfuzz_vars: --numGeneratedFiles 4 --numLinesPerFile 300 --maxLinesBetweenEvents 50
      npm_command: rollback-fuzzer
  - <<: *run_jstestfuzz_tests
    vars:
      <<: *jstestfuzz_config_vars
      resmoke_args: --suites=rollback_fuzzer_clean_shutdowns

## rollback generational fuzzer with unclean shutdowns ##
- <<: *jstestfuzz_template
  name: rollback_fuzzer_unclean_shutdowns
  commands:
  - func: "do setup"
  - func: "run jstestfuzz"
    vars:
      jstestfuzz_vars: --numGeneratedFiles 2 --numLinesPerFile 300 --maxLinesBetweenEvents 50
      npm_command: rollback-fuzzer
  - <<: *run_jstestfuzz_tests
    vars:
      <<: *jstestfuzz_config_vars
      resmoke_args: --suites=rollback_fuzzer_unclean_shutdowns

## jstestfuzz ##
- <<: *jstestfuzz_template
  name: jstestfuzz
  commands:
  - func: "do setup"
  - func: "run jstestfuzz"
    vars:
      jstestfuzz_vars: --jsTestsDir ../jstests
  - <<: *run_jstestfuzz_tests
    vars:
      <<: *jstestfuzz_config_vars
      resmoke_args: --suites=jstestfuzz --storageEngine=wiredTiger

## jstestfuzz concurrent ##
- <<: *jstestfuzz_template
  name: jstestfuzz_concurrent
  commands:
  - func: "do setup"
  - func: "run jstestfuzz"
    vars:
      jstestfuzz_vars: --jsTestsDir ../jstests --numGeneratedFiles ${jstestfuzz_num_generated_files|75}
  - <<: *run_jstestfuzz_tests
    vars:
      <<: *jstestfuzz_config_vars
      resmoke_args: --suites=jstestfuzz --storageEngine=wiredTiger --numClientsPerFixture=10

## jstestfuzz concurrent replica set ##
- <<: *jstestfuzz_template
  name: jstestfuzz_concurrent_replication
  commands:
  - func: "do setup"
  - func: "run jstestfuzz"
    vars:
      jstestfuzz_vars: --jsTestsDir ../jstests --numGeneratedFiles ${jstestfuzz_num_generated_files|75}
  - <<: *run_jstestfuzz_tests
    vars:
      <<: *jstestfuzz_config_vars
      resmoke_args: --suites=jstestfuzz_replication --storageEngine=wiredTiger --numClientsPerFixture=10

## jstestfuzz concurrent replica set with logical session ##
- <<: *jstestfuzz_template
  name: jstestfuzz_concurrent_replication_session
  commands:
  - func: "do setup"
  - func: "run jstestfuzz"
    vars:
      jstestfuzz_vars: --jsTestsDir ../jstests --numGeneratedFiles ${jstestfuzz_num_generated_files|75}
  - <<: *run_jstestfuzz_tests
    vars:
      <<: *jstestfuzz_config_vars
      resmoke_args: --suites=jstestfuzz_replication_session --storageEngine=wiredTiger --numClientsPerFixture=10

## jstestfuzz concurrent sharded cluster ##
- <<: *jstestfuzz_template
  name: jstestfuzz_concurrent_sharded
  commands:
  - func: "do setup"
  - func: "run jstestfuzz"
    vars:
      jstestfuzz_vars: --jsTestsDir ../jstests --numGeneratedFiles ${jstestfuzz_num_generated_files|75}
  - <<: *run_jstestfuzz_tests
    vars:
      <<: *jstestfuzz_config_vars
      resmoke_args: --suites=jstestfuzz_sharded --storageEngine=wiredTiger --numClientsPerFixture=10

## jstestfuzz concurrent sharded cluster causal consistency ##
- <<: *jstestfuzz_template
  name: jstestfuzz_concurrent_sharded_causal_consistency
  commands:
  - func: "do setup"
  - func: "run jstestfuzz"
    vars:
      jstestfuzz_vars: --jsTestsDir ../jstests --numGeneratedFiles ${jstestfuzz_num_generated_files|75}
  - <<: *run_jstestfuzz_tests
    vars:
      <<: *jstestfuzz_config_vars
      resmoke_args: --suites=jstestfuzz_sharded_causal_consistency --storageEngine=wiredTiger --numClientsPerFixture=10

## jstestfuzz concurrent sharded cluster continuous stepdown ##
- <<: *jstestfuzz_template
  name: jstestfuzz_concurrent_sharded_continuous_stepdown
  commands:
  - func: "do setup"
  - func: "run jstestfuzz"
    vars:
      jstestfuzz_vars: --jsTestsDir ../jstests --numGeneratedFiles 25
  - <<: *run_jstestfuzz_tests
    vars:
      <<: *jstestfuzz_config_vars
      resmoke_args: --suites=jstestfuzz_sharded_continuous_stepdown --storageEngine=wiredTiger --numClientsPerFixture=10

## jstestfuzz concurrent sharded cluster with logical session ##
- <<: *jstestfuzz_template
  name: jstestfuzz_concurrent_sharded_session
  commands:
  - func: "do setup"
  - func: "run jstestfuzz"
    vars:
      jstestfuzz_vars: --jsTestsDir ../jstests --numGeneratedFiles ${jstestfuzz_num_generated_files|75}
  - <<: *run_jstestfuzz_tests
    vars:
      <<: *jstestfuzz_config_vars
      resmoke_args: --suites=jstestfuzz_sharded_session --storageEngine=wiredTiger --numClientsPerFixture=10

# jstestfuzz interrupt #
- <<: *jstestfuzz_template
  name: jstestfuzz_interrupt
  commands:
  - func: "do setup"
  - func: "run jstestfuzz"
    vars:
      jstestfuzz_vars: --jsTestsDir ../jstests
  - <<: *run_jstestfuzz_tests
    vars:
      <<: *jstestfuzz_config_vars
      resmoke_args: --suites=jstestfuzz_interrupt --storageEngine=wiredTiger

# jstestfuzz interrupt #
- <<: *jstestfuzz_template
  name: jstestfuzz_interrupt_replication
  commands:
  - func: "do setup"
  - func: "run jstestfuzz"
    vars:
      jstestfuzz_vars: --jsTestsDir ../jstests
  - <<: *run_jstestfuzz_tests
    vars:
      <<: *jstestfuzz_config_vars
      resmoke_args: --suites=jstestfuzz_interrupt_replication --storageEngine=wiredTiger

## jstestfuzz replica set ##
- <<: *jstestfuzz_template
  name: jstestfuzz_replication
  commands:
  - func: "do setup"
  - func: "run jstestfuzz"
    vars:
      jstestfuzz_vars: --jsTestsDir ../jstests
  - <<: *run_jstestfuzz_tests
    vars:
      <<: *jstestfuzz_config_vars
      resmoke_args: --suites=jstestfuzz_replication --storageEngine=wiredTiger

## jstestfuzz initial sync replica set ##
- <<: *jstestfuzz_template
  name: jstestfuzz_replication_initsync
  commands:
  - func: "do setup"
  - func: "run jstestfuzz"
    vars:
      jstestfuzz_vars: --jsTestsDir ../jstests --numGeneratedFiles 75
  - <<: *run_jstestfuzz_tests
    vars:
      <<: *jstestfuzz_config_vars
      resmoke_args: --suites=jstestfuzz_replication_initsync --storageEngine=wiredTiger

## jstestfuzz replica set with logical session ##
- <<: *jstestfuzz_template
  name: jstestfuzz_replication_session
  commands:
  - func: "do setup"
  - func: "run jstestfuzz"
    vars:
      jstestfuzz_vars: --jsTestsDir ../jstests
  - <<: *run_jstestfuzz_tests
    vars:
      <<: *jstestfuzz_config_vars
      resmoke_args: --suites=jstestfuzz_replication_session --storageEngine=wiredTiger

## jstestfuzz sharded cluster ##
- <<: *jstestfuzz_template
  name: jstestfuzz_sharded
  commands:
  - func: "do setup"
  - func: "run jstestfuzz"
    vars:
      jstestfuzz_vars: --jsTestsDir ../jstests
  - <<: *run_jstestfuzz_tests
    vars:
      <<: *jstestfuzz_config_vars
      resmoke_args: --suites=jstestfuzz_sharded --storageEngine=wiredTiger

## jstestfuzz sharded cluster causal consistency ##
- <<: *jstestfuzz_template
  name: jstestfuzz_sharded_causal_consistency
  commands:
  - func: "do setup"
  - func: "run jstestfuzz"
    vars:
      jstestfuzz_vars: --jsTestsDir ../jstests
  - <<: *run_jstestfuzz_tests
    vars:
      <<: *jstestfuzz_config_vars
      resmoke_args: --suites=jstestfuzz_sharded_causal_consistency --storageEngine=wiredTiger

## jstestfuzz sharded cluster continuous stepdown ##
- <<: *jstestfuzz_template
  name: jstestfuzz_sharded_continuous_stepdown
  commands:
  - func: "do setup"
  - func: "run jstestfuzz"
    vars:
      jstestfuzz_vars: --jsTestsDir ../jstests --numGeneratedFiles 50
  - <<: *run_jstestfuzz_tests
    vars:
      <<: *jstestfuzz_config_vars
      resmoke_args: --suites=jstestfuzz_sharded_continuous_stepdown --storageEngine=wiredTiger

## jstestfuzz sharded cluster with logical session ##
- <<: *jstestfuzz_template
  name: jstestfuzz_sharded_session
  commands:
  - func: "do setup"
  - func: "run jstestfuzz"
    vars:
      jstestfuzz_vars: --jsTestsDir ../jstests
  - <<: *run_jstestfuzz_tests
    vars:
      <<: *jstestfuzz_config_vars
      resmoke_args: --suites=jstestfuzz_sharded_session --storageEngine=wiredTiger

## integration test suites ##

- <<: *task_template
  name: aggregation
  commands:
  - func: "do setup"
  - func: "run tests"
    vars:
      resmoke_args: --suites=aggregation --storageEngine=wiredTiger
      run_multiple_jobs: true

- <<: *task_template
  name: aggregation_ese
  depends_on:
  - name: jsCore
  commands:
  - func: "do setup"
  - func: "run tests"
    vars:
      resmoke_args: --suites=aggregation_ese --storageEngine=wiredTiger
      run_multiple_jobs: true

- <<: *task_template
  name: aggregation_auth
  depends_on:
  - name: aggregation
  commands:
  - func: "do setup"
  - func: "run tests"
    vars:
      resmoke_args: --suites=aggregation_auth --storageEngine=wiredTiger
      run_multiple_jobs: true

- <<: *task_template
  name: aggregation_facet_unwind_passthrough
  depends_on:
  - name: aggregation
  commands:
  - func: "do setup"
  - func: "run tests"
    vars:
      resmoke_args: --suites=aggregation_facet_unwind_passthrough --storageEngine=wiredTiger
      run_multiple_jobs: true

- <<: *task_template
  name: aggregation_mongos_passthrough
  depends_on:
  - name: aggregation
  commands:
  - func: "do setup"
  - func: "run tests"
    vars:
      resmoke_args: --suites=aggregation_mongos_passthrough --storageEngine=wiredTiger
      run_multiple_jobs: true

- <<: *task_template
  name: aggregation_one_shard_sharded_collections
  depends_on:
  - name: aggregation
  commands:
  - func: "do setup"
  - func: "run tests"
    vars:
      resmoke_args: --suites=aggregation_one_shard_sharded_collections --storageEngine=wiredTiger
      run_multiple_jobs: true

- <<: *task_template
  name: aggregation_read_concern_majority_passthrough
  depends_on:
  - name: aggregation
  commands:
  - func: "do setup"
  - func: "run tests"
    vars:
      resmoke_args: --suites=aggregation_read_concern_majority_passthrough --storageEngine=wiredTiger
      run_multiple_jobs: true

- <<: *task_template
  name: aggregation_sharded_collections_passthrough
  depends_on:
  - name: aggregation
  commands:
  - func: "do setup"
  - func: "run tests"
    vars:
      resmoke_args: --suites=aggregation_sharded_collections_passthrough --storageEngine=wiredTiger
      run_multiple_jobs: true

- <<: *task_template
  name: audit
  commands:
  - func: "do setup"
  - func: "run tests"
    vars:
      resmoke_args: --suites=audit --storageEngine=wiredTiger
      run_multiple_jobs: true

- <<: *task_template
  name: auth
  commands:
  - func: "do setup"
  - func: "run tests"
    vars:
      resmoke_args: --suites=auth --storageEngine=wiredTiger
      run_multiple_jobs: true

- <<: *task_template
  name: auth_audit
  commands:
  - func: "do setup"
  - func: "run tests"
    vars:
      resmoke_args: --suites=auth_audit --storageEngine=wiredTiger
      run_multiple_jobs: true

- <<: *task_template
  name: change_streams
  commands:
  - func: "do setup"
  - func: "run tests"
    vars:
      resmoke_args: --suites=change_streams --storageEngine=wiredTiger
      run_multiple_jobs: true

- <<: *task_template
  name: change_streams_mongos_sessions_passthrough
  depends_on:
  - name: change_streams
  commands:
  - func: "do setup"
  - func: "run tests"
    vars:
      resmoke_args: --suites=change_streams_mongos_sessions_passthrough --storageEngine=wiredTiger
      run_multiple_jobs: true

- <<: *task_template
  name: change_streams_mongos_passthrough
  depends_on:
  - name: change_streams
  commands:
  - func: "do setup"
  - func: "run tests"
    vars:
      resmoke_args: --suites=change_streams_mongos_passthrough --storageEngine=wiredTiger
      run_multiple_jobs: true

- <<: *task_template
  name: change_streams_secondary_reads
  depends_on:
  - name: change_streams
  commands:
  - func: "do setup"
  - func: "run tests"
    vars:
      resmoke_args: --suites=change_streams_secondary_reads --storageEngine=wiredTiger
      run_multiple_jobs: true

- <<: *task_template
  name: change_streams_sharded_collections_passthrough
  depends_on:
  - name: change_streams
  commands:
  - func: "do setup"
  - func: "run tests"
    vars:
      resmoke_args: --suites=change_streams_sharded_collections_passthrough --storageEngine=wiredTiger
      run_multiple_jobs: true

- <<: *task_template
  name: change_streams_whole_db_passthrough
  depends_on:
  - name: change_streams
  commands:
  - func: "do setup"
  - func: "run tests"
    vars:
      resmoke_args: --suites=change_streams_whole_db_passthrough --storageEngine=wiredTiger
      run_multiple_jobs: true

- <<: *task_template
  name: change_streams_whole_db_mongos_passthrough
  depends_on:
  - name: change_streams_mongos_passthrough
  commands:
  - func: "do setup"
  - func: "run tests"
    vars:
      resmoke_args: --suites=change_streams_whole_db_mongos_passthrough --storageEngine=wiredTiger
      run_multiple_jobs: true

- <<: *task_template
  name: change_streams_whole_db_secondary_reads_passthrough
  depends_on:
  - name: change_streams_secondary_reads
  commands:
  - func: "do setup"
  - func: "run tests"
    vars:
      resmoke_args: --suites=change_streams_whole_db_secondary_reads_passthrough --storageEngine=wiredTiger
      run_multiple_jobs: true

- <<: *task_template
  name: change_streams_whole_db_sharded_collections_passthrough
  depends_on:
  - name: change_streams_sharded_collections_passthrough
  commands:
  - func: "do setup"
  - func: "run tests"
    vars:
      resmoke_args: --suites=change_streams_whole_db_sharded_collections_passthrough --storageEngine=wiredTiger
      run_multiple_jobs: true

- <<: *task_template
  name: change_streams_whole_cluster_passthrough
  depends_on:
  - name: change_streams
  commands:
  - func: "do setup"
  - func: "run tests"
    vars:
      resmoke_args: --suites=change_streams_whole_cluster_passthrough --storageEngine=wiredTiger
      run_multiple_jobs: true

- <<: *task_template
  name: change_streams_whole_cluster_mongos_passthrough
  depends_on:
  - name: change_streams_mongos_passthrough
  commands:
  - func: "do setup"
  - func: "run tests"
    vars:
      resmoke_args: --suites=change_streams_whole_cluster_mongos_passthrough --storageEngine=wiredTiger
      run_multiple_jobs: true

- <<: *task_template
  name: change_streams_whole_cluster_secondary_reads_passthrough
  depends_on:
  - name: change_streams_secondary_reads
  commands:
  - func: "do setup"
  - func: "run tests"
    vars:
      resmoke_args: --suites=change_streams_whole_cluster_secondary_reads_passthrough --storageEngine=wiredTiger
      run_multiple_jobs: true

- <<: *task_template
  name: change_streams_whole_cluster_sharded_collections_passthrough
  depends_on:
  - name: change_streams_sharded_collections_passthrough
  commands:
  - func: "do setup"
  - func: "run tests"
    vars:
      resmoke_args: --suites=change_streams_whole_cluster_sharded_collections_passthrough --storageEngine=wiredTiger
      run_multiple_jobs: true

- <<: *task_template
  name: disk_mobile
  commands:
  - func: "do setup"
  - func: "run tests"
    vars:
      resmoke_args: --suites=disk_mobile --storageEngine=mobile
      run_multiple_jobs: false

- <<: *task_template
  name: disk_wiredtiger
  commands:
  - func: "do setup"
  - func: "run tests"
    vars:
      resmoke_args: --suites=disk_wiredtiger --storageEngine=wiredTiger
      run_multiple_jobs: false

- <<: *task_template
  name: ese
  commands:
  - func: "do setup"
  - command: shell.exec
    type: test
    params:
      working_dir: src
      script: |
        set -o errexit
        set -o verbose

        ${activate_virtualenv}
        python -m pip install -r src/mongo/db/modules/enterprise/jstests/encryptdb/libs/requirements.txt
  - func: "run tests"
    vars:
      resmoke_args: --suites=ese --storageEngine=wiredTiger
      run_multiple_jobs: true

- <<: *task_template
  name: failpoints
  commands:
  - func: "do setup"
  - func: "run tests"
    vars:
      resmoke_args: --suites=failpoints --storageEngine=wiredTiger
      run_multiple_jobs: true

- <<: *task_template
  name: failpoints_auth
  commands:
  - func: "do setup"
  - func: "run tests"
    vars:
      resmoke_args: --suites=failpoints_auth --storageEngine=wiredTiger
      run_multiple_jobs: true

- <<: *task_template
  name: gle_auth
  commands:
  - func: "do setup"
  - func: "run tests"
    vars:
      resmoke_args: --suites=gle_auth --shellWriteMode=legacy --shellReadMode=legacy --excludeWithAnyTags=requires_find_command --storageEngine=wiredTiger
      run_multiple_jobs: true

- <<: *task_template
  name: gle_auth_write_cmd
  commands:
  - func: "do setup"
  - func: "run tests"
    vars:
      resmoke_args: --suites=gle_auth --shellWriteMode=commands --storageEngine=wiredTiger
      run_multiple_jobs: true

- <<: *task_template
  name: gle_auth_basics_passthrough
  commands:
  - func: "do setup"
  - func: "run tests"
    vars:
      resmoke_args: --suites=gle_auth_basics_passthrough --shellWriteMode=legacy --shellReadMode=legacy --storageEngine=wiredTiger --excludeWithAnyTags=requires_find_command
      run_multiple_jobs: true

- <<: *task_template
  name: gle_auth_basics_passthrough_write_cmd
  commands:
  - func: "do setup"
  - func: "run tests"
    vars:
      resmoke_args: --suites=gle_auth_basics_passthrough --shellWriteMode=commands --storageEngine=wiredTiger
      run_multiple_jobs: true

- <<: *task_template
  name: integration_tests_standalone
  commands:
  - func: "do setup"
  - func: "run tests"
    vars:
      resmoke_args: --suites=integration_tests_standalone --storageEngine=wiredTiger
      run_multiple_jobs: true

- <<: *task_template
  name: integration_tests_replset
  commands:
  - func: "do setup"
  - func: "run tests"
    vars:
      resmoke_args: --suites=integration_tests_replset --storageEngine=wiredTiger
      run_multiple_jobs: true

- <<: *task_template
  name: integration_tests_sharded
  commands:
  - func: "do setup"
  - func: "run tests"
    vars:
      resmoke_args: --suites=integration_tests_sharded --storageEngine=wiredTiger
      run_multiple_jobs: true

- <<: *task_template
  name: external_auth
  commands:
  - func: "do setup"
  - func: "run tests"
    vars:
      resmoke_args: --suites=external_auth --storageEngine=wiredTiger
      run_multiple_jobs: true

- <<: *task_template
  name: sharding_gle_auth_basics_passthrough
  depends_on:
  - name: gle_auth_basics_passthrough
  commands:
  - func: "do setup"
  - func: "run tests"
    vars:
      resmoke_args: --suites=sharding_gle_auth_basics_passthrough --shellWriteMode=legacy --shellReadMode=legacy --storageEngine=wiredTiger --excludeWithAnyTags=requires_find_command
      run_multiple_jobs: true

- <<: *task_template
  name: sharding_gle_auth_basics_passthrough_write_cmd
  depends_on:
  - name: gle_auth_basics_passthrough_write_cmd
  commands:
  - func: "do setup"
  - func: "run tests"
    vars:
      resmoke_args: --suites=sharding_gle_auth_basics_passthrough --shellWriteMode=commands --storageEngine=wiredTiger
      run_multiple_jobs: true

- <<: *task_template
  name: jsCore
  commands:
  - func: "do setup"
  - func: "run tests"
    vars:
      resmoke_args: --suites=core --storageEngine=wiredTiger
      run_multiple_jobs: true

- <<: *task_template
  name: jsCore_mobile
  commands:
  - func: "do setup"
  - func: "run tests"
    vars:
      resmoke_args: --suites=core --mongod=./mongoed --excludeWithAnyTags=requires_scripting,requires_auth,requires_sharding,does_not_support_stepdowns,requires_background_index,requires_ttl_index,incompatible_with_embedded,incompatible_with_embedded_todo_investigate,requires_replication,requires_capped,requires_profiling,requires_javascript,requires_fsync,requires_compact
      run_multiple_jobs: true

- <<: *task_template
  name: jsCore_ese
  depends_on:
  - name: jsCore
  commands:
  - func: "do setup"
  - func: "run tests"
    vars:
      resmoke_args: --suites=core_ese --storageEngine=wiredTiger
      run_multiple_jobs: true

- <<: *task_template
  name: jsCore_compatibility
  depends_on:
  - name: jsCore
  commands:
  - func: "do setup"
  - func: "run tests"
    vars:
      resmoke_args: --suites=core --shellReadMode=legacy --shellWriteMode=compatibility --storageEngine=wiredTiger --excludeWithAnyTags=requires_find_command
      run_multiple_jobs: true

- <<: *task_template
  name: jsCore_compatibility_no_document_sequences
  depends_on:
  - name: jsCore
  commands:
  - func: "do setup"
  - func: "run tests"
    vars:
      resmoke_args: --suites=core --shellReadMode=commandsNoDocumentSequences --shellWriteMode=compatibility --storageEngine=wiredTiger --excludeWithAnyTags=requires_document_sequences
      run_multiple_jobs: true

- <<: *task_template
  name: jsCore_auth
  depends_on:
  - name: jsCore
  commands:
  - func: "do setup"
  - func: "run tests"
    vars:
      resmoke_args: --suites=core_auth
      run_multiple_jobs: true

- <<: *task_template
  name: jsCore_minimum_batch_size
  depends_on:
  - name: jsCore
  commands:
  - func: "do setup"
  - func: "run tests"
    vars:
      resmoke_args: --suites=core_minimum_batch_size --storageEngine=wiredTiger
      run_multiple_jobs: true

- <<: *task_template
  name: jsCore_op_query
  depends_on:
  - name: jsCore
  commands:
  - func: "do setup"
  - func: "run tests"
    vars:
      resmoke_args: --suites=core_op_query --storageEngine=wiredTiger
      run_multiple_jobs: true

- <<: *task_template
  name: jsCore_txns
  commands:
  - func: "do setup"
  - func: "run tests"
    vars:
      resmoke_args: --suites=core_txns --storageEngine=wiredTiger
      run_multiple_jobs: true

- <<: *task_template
  name: sharded_core_txns
  commands:
  - func: "do setup"
  - func: "run tests"
    vars:
      resmoke_args: --suites=sharded_core_txns --storageEngine=wiredTiger
      run_multiple_jobs: true

- <<: *task_template
  name: causally_consistent_jscore_txns_passthrough
  commands:
  - func: "do setup"
  - func: "run tests"
    vars:
      resmoke_args: --suites=causally_consistent_jscore_txns_passthrough --storageEngine=wiredTiger
      run_multiple_jobs: true

- <<: *task_template
  name: replica_sets_jscore_passthrough
  depends_on:
  - name: jsCore
  commands:
  - func: "do setup"
  - func: "run tests"
    vars:
      resmoke_args: --suites=replica_sets_jscore_passthrough --storageEngine=wiredTiger
      run_multiple_jobs: true

- <<: *task_template
  name: replica_sets_multi_stmt_txn_jscore_passthrough
  depends_on:
  - name: jsCore
  commands:
  - func: "do setup"
  - func: "run tests"
    vars:
      resmoke_args: --suites=replica_sets_multi_stmt_txn_jscore_passthrough --storageEngine=wiredTiger
      run_multiple_jobs: true

- <<: *task_template
  name: replica_sets_initsync_jscore_passthrough
  depends_on:
  - name: jsCore
  commands:
  - func: "do setup"
  - func: "run tests"
    vars:
      resmoke_args: --suites=replica_sets_initsync_jscore_passthrough --storageEngine=wiredTiger
      run_multiple_jobs: true

- <<: *task_template
  name: replica_sets_initsync_static_jscore_passthrough
  depends_on:
  - name: jsCore
  commands:
  - func: "do setup"
  - func: "run tests"
    vars:
      resmoke_args: --suites=replica_sets_initsync_static_jscore_passthrough --storageEngine=wiredTiger
      run_multiple_jobs: true

- <<: *task_template
  name: replica_sets_kill_primary_jscore_passthrough
  depends_on:
  - name: jsCore
  commands:
  - func: "do setup"
  - func: "run tests"
    vars:
      resmoke_args: --suites=replica_sets_kill_primary_jscore_passthrough --storageEngine=wiredTiger
      run_multiple_jobs: true

- <<: *task_template
  name: replica_sets_terminate_primary_jscore_passthrough
  depends_on:
  - name: jsCore
  commands:
  - func: "do setup"
  - func: "run tests"
    vars:
      resmoke_args: --suites=replica_sets_terminate_primary_jscore_passthrough --storageEngine=wiredTiger
      run_multiple_jobs: true

- <<: *task_template
  name: replica_sets_kill_secondaries_jscore_passthrough
  depends_on:
  - name: jsCore
  commands:
  - func: "do setup"
  - func: "run tests"
    vars:
      resmoke_args: --suites=replica_sets_kill_secondaries_jscore_passthrough --storageEngine=wiredTiger
      run_multiple_jobs: true

- <<: *task_template
  name: mongosTest
  commands:
  - func: "do setup"
  - func: "run tests"
    vars:
      resmoke_args: --suites=mongos_test
      run_multiple_jobs: true

- <<: *task_template
  name: multiversion_auth
  commands:
  - func: "do setup"
  - func: "do multiversion setup"
  - func: "run tests"
    vars:
      task_path_suffix: /data/multiversion
      resmoke_args: --suites=multiversion_auth --storageEngine=wiredTiger --shellReadMode=commandsNoDocumentSequences
      run_multiple_jobs: true

- <<: *task_template
  name: multiversion
  commands:
  - func: "do setup"
  - func: "do multiversion setup"
  - func: "run tests"
    vars:
      task_path_suffix: /data/multiversion
      resmoke_args: --suites=multiversion --storageEngine=wiredTiger --shellReadMode=commandsNoDocumentSequences
      run_multiple_jobs: true

- <<: *task_template
  name: noPassthrough
  commands:
  - func: "do setup"
  - func: "run tests"
    vars:
      resmoke_args: --suites=no_passthrough --storageEngine=wiredTiger
      run_multiple_jobs: true

- <<: *task_template
  name: noPassthroughWithMongod
  commands:
  - func: "do setup"
  - func: "run tests"
    vars:
      resmoke_args: --suites=no_passthrough_with_mongod --storageEngine=wiredTiger
      run_multiple_jobs: true

- <<: *task_template
  name: bulk_gle_passthrough
  commands:
  - func: "do setup"
  - func: "run tests"
    vars:
      resmoke_args: --suites=bulk_gle_passthrough --storageEngine=wiredTiger
      run_multiple_jobs: true

- <<: *task_template
  name: slow1
  commands:
  - func: "do setup"
  - func: "run tests"
    vars:
      resmoke_args: --suites=slow1 --storageEngine=wiredTiger
      run_multiple_jobs: false

- <<: *task_template
  name: serial_run
  commands:
  - func: "do setup"
  - func: "run tests"
    vars:
      resmoke_args: --suites=serial_run --storageEngine=wiredTiger
      run_multiple_jobs: false

- <<: *task_template
  name: sharded_collections_jscore_passthrough
  depends_on:
  - name: jsCore
  commands:
  - func: "do setup"
  - func: "run tests"
    vars:
      resmoke_args: --suites=sharded_collections_jscore_passthrough --storageEngine=wiredTiger
      run_multiple_jobs: true

- <<: *task_template
  name: sharding_jscore_passthrough
  depends_on:
  - name: jsCore
  commands:
  - func: "do setup"
  - func: "run tests"
    vars:
      resmoke_args: --suites=sharding_jscore_passthrough --storageEngine=wiredTiger
      run_multiple_jobs: true

- <<: *task_template
  name: sharding_jscore_op_query_passthrough
  depends_on:
  - name: jsCore
  commands:
  - func: "do setup"
  - func: "run tests"
    vars:
      resmoke_args: --suites=sharding_jscore_op_query_passthrough --storageEngine=wiredTiger
      run_multiple_jobs: true

- <<: *task_template
  name: sharding_jscore_passthrough_wire_ops
  depends_on:
  - name: jsCore
  commands:
  - func: "do setup"
  - func: "run tests"
    vars:
      resmoke_args: --suites=sharding_jscore_passthrough --storageEngine=wiredTiger --shellReadMode=legacy --shellWriteMode=compatibility --excludeWithAnyTags=requires_find_command
      run_multiple_jobs: true

- <<: *task_template
  name: parallel
  depends_on:
  - name: jsCore
  commands:
  - func: "do setup"
  - func: "run tests"
    vars:
      resmoke_args: --suites=parallel --storageEngine=wiredTiger

- <<: *task_template
  name: parallel_compatibility
  depends_on:
  - name: jsCore_compatibility
  commands:
  - func: "do setup"
  - func: "run tests"
    vars:
      resmoke_args: --suites=parallel --shellReadMode=legacy --shellWriteMode=compatibility --storageEngine=wiredTiger --excludeWithAnyTags=requires_find_command

- <<: *task_template
  name: concurrency
  commands:
  - func: "do setup"
  - func: "run tests"
    vars:
      resmoke_args: --suites=concurrency --storageEngine=wiredTiger

- <<: *task_template
  name: concurrency_replication
  commands:
  - func: "do setup"
  - func: "run tests"
    vars:
      resmoke_args: --suites=concurrency_replication --storageEngine=wiredTiger

- <<: *task_template
  name: concurrency_replication_causal_consistency
  commands:
  - func: "do setup"
  - func: "run tests"
    vars:
      resmoke_args: --suites=concurrency_replication_causal_consistency --storageEngine=wiredTiger

- <<: *task_template
  name: concurrency_replication_multi_stmt_txn
  commands:
  - func: "do setup"
  - func: "run tests"
    vars:
      resmoke_args: --suites=concurrency_replication_multi_stmt_txn --storageEngine=wiredTiger

- <<: *task_template
  name: concurrency_replication_ubsan
  commands:
  - func: "do setup"
  - func: "run tests"
    vars:
      resmoke_args: --suites=concurrency_replication_ubsan --storageEngine=wiredTiger

- <<: *task_template
  name: concurrency_replication_causal_consistency_ubsan
  commands:
  - func: "do setup"
  - func: "run tests"
    vars:
      resmoke_args: --suites=concurrency_replication_causal_consistency_ubsan --storageEngine=wiredTiger

- <<: *task_template
  name: concurrency_replication_multi_stmt_txn_ubsan
  commands:
  - func: "do setup"
  - func: "run tests"
    vars:
      resmoke_args: --suites=concurrency_replication_multi_stmt_txn_ubsan --storageEngine=wiredTiger

- <<: *task_template
  name: concurrency_sharded_replication
  commands:
  - func: "do setup"
  - func: "run tests"
    vars:
      resmoke_args: --suites=concurrency_sharded_replication --storageEngine=wiredTiger

- <<: *task_template
  name: concurrency_sharded_replication_with_balancer
  commands:
  - func: "do setup"
  - func: "run tests"
    vars:
      resmoke_args: --suites=concurrency_sharded_replication_with_balancer --storageEngine=wiredTiger

- <<: *task_template
  name: concurrency_sharded_causal_consistency
  commands:
  - func: "do setup"
  - func: "run tests"
    vars:
      resmoke_args: --suites=concurrency_sharded_causal_consistency --storageEngine=wiredTiger

- <<: *task_template
  name: concurrency_sharded_causal_consistency_and_balancer
  commands:
  - func: "do setup"
  - func: "run tests"
    vars:
      resmoke_args: --suites=concurrency_sharded_causal_consistency_and_balancer --storageEngine=wiredTiger

- <<: *task_template
  name: concurrency_sharded_with_stepdowns
  commands:
  - func: "do setup"
  - func: "run tests"
    vars:
      resmoke_args: --suites=concurrency_sharded_with_stepdowns --storageEngine=wiredTiger

- <<: *task_template
  name: concurrency_sharded_with_stepdowns_and_balancer
  commands:
  - func: "do setup"
  - func: "run tests"
    vars:
      resmoke_args: --suites=concurrency_sharded_with_stepdowns_and_balancer --storageEngine=wiredTiger

- <<: *task_template
  name: concurrency_simultaneous
  commands:
  - func: "do setup"
  - func: "run tests"
    vars:
      resmoke_args: --suites=concurrency_simultaneous --storageEngine=wiredTiger

- <<: *task_template
  name: concurrency_simultaneous_replication
  commands:
  - func: "do setup"
  - func: "run tests"
    vars:
      resmoke_args: --suites=concurrency_simultaneous_replication --storageEngine=wiredTiger

- <<: *task_template
  name: rlp
  commands:
  - func: "do setup"
  - func: "run tests"
    vars:
      resmoke_args: --suites=rlp --storageEngine=wiredTiger
      run_multiple_jobs: true

- <<: *task_template
  name: read_concern_linearizable_passthrough
  depends_on:
  - name: jsCore
  commands:
  - func: "do setup"
  - func: "run tests"
    vars:
      resmoke_args: --suites=read_concern_linearizable_passthrough --storageEngine=wiredTiger
      run_multiple_jobs: true

- <<: *task_template
  name: read_concern_majority_passthrough
  depends_on:
  - name: jsCore
  commands:
  - func: "do setup"
  - func: "run tests"
    vars:
      resmoke_args: --suites=read_concern_majority_passthrough --storageEngine=wiredTiger
      run_multiple_jobs: true

- <<: *task_template
  name: write_concern_majority_passthrough
  depends_on:
  - name: jsCore
  commands:
  - func: "do setup"
  - func: "run tests"
    vars:
      resmoke_args: --suites=write_concern_majority_passthrough --storageEngine=wiredTiger
      run_multiple_jobs: true

- <<: *task_template
  name: secondary_reads_passthrough
  depends_on:
  - name: jsCore
  commands:
  - func: "do setup"
  - func: "run tests"
    vars:
      resmoke_args: --suites=secondary_reads_passthrough --storageEngine=wiredTiger
      run_multiple_jobs: true

- <<: *task_template
  name: replica_sets
  commands:
  - func: "do setup"
  - func: "run tests"
    vars:
      resmoke_args: --suites=replica_sets --storageEngine=wiredTiger
      run_multiple_jobs: true

- <<: *task_template
  name: replica_sets_ese
  commands:
  - func: "do setup"
  - func: "run tests"
    vars:
      resmoke_args: --suites=replica_sets_ese --storageEngine=wiredTiger
      run_multiple_jobs: true

- <<: *task_template
  name: replica_sets_ese_0
  commands:
  - func: "do setup"
  - func: "run tests"
    vars:
      resmoke_args: --suites=replica_sets_ese_0 --storageEngine=wiredTiger
      run_multiple_jobs: true

- <<: *task_template
  name: replica_sets_ese_1
  commands:
  - func: "do setup"
  - func: "run tests"
    vars:
      resmoke_args: --suites=replica_sets_ese_1 --storageEngine=wiredTiger
      run_multiple_jobs: true

- <<: *task_template
  name: replica_sets_ese_2
  commands:
  - func: "do setup"
  - func: "run tests"
    vars:
      resmoke_args: --suites=replica_sets_ese_2 --storageEngine=wiredTiger
      run_multiple_jobs: true

- <<: *task_template
  name: replica_sets_ese_3
  commands:
  - func: "do setup"
  - func: "run tests"
    vars:
      resmoke_args: --suites=replica_sets_ese_3 --storageEngine=wiredTiger
      run_multiple_jobs: true

- <<: *task_template
  name: replica_sets_ese_4
  commands:
  - func: "do setup"
  - func: "run tests"
    vars:
      resmoke_args: --suites=replica_sets_ese_4 --storageEngine=wiredTiger
      run_multiple_jobs: true

- <<: *task_template
  name: replica_sets_ese_5
  commands:
  - func: "do setup"
  - func: "run tests"
    vars:
      resmoke_args: --suites=replica_sets_ese_5 --storageEngine=wiredTiger
      run_multiple_jobs: true

- <<: *task_template
  name: replica_sets_ese_6
  commands:
  - func: "do setup"
  - func: "run tests"
    vars:
      resmoke_args: --suites=replica_sets_ese_6 --storageEngine=wiredTiger
      run_multiple_jobs: true

- <<: *task_template
  name: replica_sets_ese_misc
  commands:
  - func: "do setup"
  - func: "run tests"
    vars:
      resmoke_args: --suites=replica_sets_ese_misc --storageEngine=wiredTiger
      run_multiple_jobs: true

- <<: *task_template
  name: replica_sets_auth
  commands:
  - func: "do setup"
  - func: "run tests"
    vars:
      resmoke_args: --suites=replica_sets_auth --storageEngine=wiredTiger
      run_multiple_jobs: true

- <<: *task_template
  name: replica_sets_auth_0
  commands:
  - func: "do setup"
  - func: "run tests"
    vars:
      resmoke_args: --suites=replica_sets_auth_0 --storageEngine=wiredTiger
      run_multiple_jobs: true

- <<: *task_template
  name: replica_sets_auth_1
  commands:
  - func: "do setup"
  - func: "run tests"
    vars:
      resmoke_args: --suites=replica_sets_auth_1 --storageEngine=wiredTiger
      run_multiple_jobs: true

- <<: *task_template
  name: replica_sets_auth_2
  commands:
  - func: "do setup"
  - func: "run tests"
    vars:
      resmoke_args: --suites=replica_sets_auth_2 --storageEngine=wiredTiger
      run_multiple_jobs: true

- <<: *task_template
  name: replica_sets_auth_3
  commands:
  - func: "do setup"
  - func: "run tests"
    vars:
      resmoke_args: --suites=replica_sets_auth_3 --storageEngine=wiredTiger
      run_multiple_jobs: true

- <<: *task_template
  name: replica_sets_auth_4
  commands:
  - func: "do setup"
  - func: "run tests"
    vars:
      resmoke_args: --suites=replica_sets_auth_4 --storageEngine=wiredTiger
      run_multiple_jobs: true

- <<: *task_template
  name: replica_sets_auth_5
  commands:
  - func: "do setup"
  - func: "run tests"
    vars:
      resmoke_args: --suites=replica_sets_auth_5 --storageEngine=wiredTiger
      run_multiple_jobs: true

- <<: *task_template
  name: replica_sets_auth_6
  commands:
  - func: "do setup"
  - func: "run tests"
    vars:
      resmoke_args: --suites=replica_sets_auth_6 --storageEngine=wiredTiger
      run_multiple_jobs: true

- <<: *task_template
  name: replica_sets_auth_misc
  commands:
  - func: "do setup"
  - func: "run tests"
    vars:
      resmoke_args: --suites=replica_sets_auth_misc --storageEngine=wiredTiger
      run_multiple_jobs: true

- <<: *task_template
  name: sasl
  commands:
  - func: "do setup"
  - func: "run tests"
    vars:
      resmoke_args: --suites=sasl --storageEngine=wiredTiger
      run_multiple_jobs: true

- <<: *task_template
  name: sharding
  commands:
  - func: "do setup"
  - func: "run tests"
    vars:
      resmoke_args: --suites=sharding --storageEngine=wiredTiger
      run_multiple_jobs: true

- <<: *task_template
  name: sharding_0
  commands:
  - func: "do setup"
  - func: "run tests"
    vars:
      resmoke_args: --suites=sharding_0 --storageEngine=wiredTiger
      run_multiple_jobs: true

- <<: *task_template
  name: sharding_1
  commands:
  - func: "do setup"
  - func: "run tests"
    vars:
      resmoke_args: --suites=sharding_1 --storageEngine=wiredTiger
      run_multiple_jobs: true

- <<: *task_template
  name: sharding_2
  commands:
  - func: "do setup"
  - func: "run tests"
    vars:
      resmoke_args: --suites=sharding_2 --storageEngine=wiredTiger
      run_multiple_jobs: true

- <<: *task_template
  name: sharding_3
  commands:
  - func: "do setup"
  - func: "run tests"
    vars:
      resmoke_args: --suites=sharding_3 --storageEngine=wiredTiger
      run_multiple_jobs: true

- <<: *task_template
  name: sharding_4
  commands:
  - func: "do setup"
  - func: "run tests"
    vars:
      resmoke_args: --suites=sharding_4 --storageEngine=wiredTiger
      run_multiple_jobs: true

- <<: *task_template
  name: sharding_5
  commands:
  - func: "do setup"
  - func: "run tests"
    vars:
      resmoke_args: --suites=sharding_5 --storageEngine=wiredTiger
      run_multiple_jobs: true

- <<: *task_template
  name: sharding_6
  commands:
  - func: "do setup"
  - func: "run tests"
    vars:
      resmoke_args: --suites=sharding_6 --storageEngine=wiredTiger
      run_multiple_jobs: true

- <<: *task_template
  name: sharding_7
  commands:
  - func: "do setup"
  - func: "run tests"
    vars:
      resmoke_args: --suites=sharding_7 --storageEngine=wiredTiger
      run_multiple_jobs: true

- <<: *task_template
  name: sharding_8
  commands:
  - func: "do setup"
  - func: "run tests"
    vars:
      resmoke_args: --suites=sharding_8 --storageEngine=wiredTiger
      run_multiple_jobs: true

- <<: *task_template
  name: sharding_9
  commands:
  - func: "do setup"
  - func: "run tests"
    vars:
      resmoke_args: --suites=sharding_9 --storageEngine=wiredTiger
      run_multiple_jobs: true

- <<: *task_template
  name: sharding_10
  commands:
  - func: "do setup"
  - func: "run tests"
    vars:
      resmoke_args: --suites=sharding_10 --storageEngine=wiredTiger
      run_multiple_jobs: true

- <<: *task_template
  name: sharding_11
  commands:
  - func: "do setup"
  - func: "run tests"
    vars:
      resmoke_args: --suites=sharding_11 --storageEngine=wiredTiger
      run_multiple_jobs: true

- <<: *task_template
  name: sharding_12
  commands:
  - func: "do setup"
  - func: "run tests"
    vars:
      resmoke_args: --suites=sharding_12 --storageEngine=wiredTiger
      run_multiple_jobs: true

- <<: *task_template
  name: sharding_13
  commands:
  - func: "do setup"
  - func: "run tests"
    vars:
      resmoke_args: --suites=sharding_13 --storageEngine=wiredTiger
      run_multiple_jobs: true

- <<: *task_template
  name: sharding_14
  commands:
  - func: "do setup"
  - func: "run tests"
    vars:
      resmoke_args: --suites=sharding_14 --storageEngine=wiredTiger
      run_multiple_jobs: true

- <<: *task_template
  name: sharding_misc
  commands:
  - func: "do setup"
  - func: "run tests"
    vars:
      resmoke_args: --suites=sharding_misc --storageEngine=wiredTiger
      run_multiple_jobs: true

- <<: *task_template
  name: sharding_csrs_continuous_config_stepdown
  commands:
  - func: "do setup"
  - func: "run tests"
    vars:
      resmoke_args: --suites=sharding_continuous_config_stepdown --storageEngine=wiredTiger
      run_multiple_jobs: true

- <<: *task_template
  name: sharding_ese
  commands:
  - func: "do setup"
  - func: "run tests"
    vars:
      resmoke_args: --suites=sharding_ese --storageEngine=wiredTiger
      run_multiple_jobs: true

- <<: *task_template
  name: sharding_ese_0
  commands:
  - func: "do setup"
  - func: "run tests"
    vars:
      resmoke_args: --suites=sharding_ese_0 --storageEngine=wiredTiger
      run_multiple_jobs: true

- <<: *task_template
  name: sharding_ese_1
  commands:
  - func: "do setup"
  - func: "run tests"
    vars:
      resmoke_args: --suites=sharding_ese_1 --storageEngine=wiredTiger
      run_multiple_jobs: true

- <<: *task_template
  name: sharding_ese_2
  commands:
  - func: "do setup"
  - func: "run tests"
    vars:
      resmoke_args: --suites=sharding_ese_2 --storageEngine=wiredTiger
      run_multiple_jobs: true

- <<: *task_template
  name: sharding_ese_3
  commands:
  - func: "do setup"
  - func: "run tests"
    vars:
      resmoke_args: --suites=sharding_ese_3 --storageEngine=wiredTiger
      run_multiple_jobs: true

- <<: *task_template
  name: sharding_ese_4
  commands:
  - func: "do setup"
  - func: "run tests"
    vars:
      resmoke_args: --suites=sharding_ese_4 --storageEngine=wiredTiger
      run_multiple_jobs: true

- <<: *task_template
  name: sharding_ese_5
  commands:
  - func: "do setup"
  - func: "run tests"
    vars:
      resmoke_args: --suites=sharding_ese_5 --storageEngine=wiredTiger
      run_multiple_jobs: true

- <<: *task_template
  name: sharding_ese_6
  commands:
  - func: "do setup"
  - func: "run tests"
    vars:
      resmoke_args: --suites=sharding_ese_6 --storageEngine=wiredTiger
      run_multiple_jobs: true

- <<: *task_template
  name: sharding_ese_7
  commands:
  - func: "do setup"
  - func: "run tests"
    vars:
      resmoke_args: --suites=sharding_ese_7 --storageEngine=wiredTiger
      run_multiple_jobs: true

- <<: *task_template
  name: sharding_ese_8
  commands:
  - func: "do setup"
  - func: "run tests"
    vars:
      resmoke_args: --suites=sharding_ese_8 --storageEngine=wiredTiger
      run_multiple_jobs: true

- <<: *task_template
  name: sharding_ese_9
  commands:
  - func: "do setup"
  - func: "run tests"
    vars:
      resmoke_args: --suites=sharding_ese_9 --storageEngine=wiredTiger
      run_multiple_jobs: true

- <<: *task_template
  name: sharding_ese_10
  commands:
  - func: "do setup"
  - func: "run tests"
    vars:
      resmoke_args: --suites=sharding_ese_10 --storageEngine=wiredTiger
      run_multiple_jobs: true

- <<: *task_template
  name: sharding_ese_11
  commands:
  - func: "do setup"
  - func: "run tests"
    vars:
      resmoke_args: --suites=sharding_ese_11 --storageEngine=wiredTiger
      run_multiple_jobs: true

- <<: *task_template
  name: sharding_ese_12
  commands:
  - func: "do setup"
  - func: "run tests"
    vars:
      resmoke_args: --suites=sharding_ese_12 --storageEngine=wiredTiger
      run_multiple_jobs: true

- <<: *task_template
  name: sharding_ese_13
  commands:
  - func: "do setup"
  - func: "run tests"
    vars:
      resmoke_args: --suites=sharding_ese_13 --storageEngine=wiredTiger
      run_multiple_jobs: true

- <<: *task_template
  name: sharding_ese_14
  commands:
  - func: "do setup"
  - func: "run tests"
    vars:
      resmoke_args: --suites=sharding_ese_14 --storageEngine=wiredTiger
      run_multiple_jobs: true

- <<: *task_template
  name: sharding_ese_15
  commands:
  - func: "do setup"
  - func: "run tests"
    vars:
      resmoke_args: --suites=sharding_ese_15 --storageEngine=wiredTiger
      run_multiple_jobs: true

- <<: *task_template
  name: sharding_ese_16
  commands:
  - func: "do setup"
  - func: "run tests"
    vars:
      resmoke_args: --suites=sharding_ese_16 --storageEngine=wiredTiger
      run_multiple_jobs: true

- <<: *task_template
  name: sharding_ese_17
  commands:
  - func: "do setup"
  - func: "run tests"
    vars:
      resmoke_args: --suites=sharding_ese_17 --storageEngine=wiredTiger
      run_multiple_jobs: true

- <<: *task_template
  name: sharding_ese_18
  commands:
  - func: "do setup"
  - func: "run tests"
    vars:
      resmoke_args: --suites=sharding_ese_18 --storageEngine=wiredTiger
      run_multiple_jobs: true

- <<: *task_template
  name: sharding_ese_19
  commands:
  - func: "do setup"
  - func: "run tests"
    vars:
      resmoke_args: --suites=sharding_ese_19 --storageEngine=wiredTiger
      run_multiple_jobs: true

- <<: *task_template
  name: sharding_ese_20
  commands:
  - func: "do setup"
  - func: "run tests"
    vars:
      resmoke_args: --suites=sharding_ese_20 --storageEngine=wiredTiger
      run_multiple_jobs: true

- <<: *task_template
  name: sharding_ese_misc
  commands:
  - func: "do setup"
  - func: "run tests"
    vars:
      resmoke_args: --suites=sharding_ese_misc --storageEngine=wiredTiger
      run_multiple_jobs: true

- <<: *task_template
  name: sharding_op_query
  commands:
  - func: "do setup"
  - func: "run tests"
    vars:
      resmoke_args: --suites=sharding --shellReadMode=legacy --storageEngine=wiredTiger --excludeWithAnyTags=requires_find_command
      run_multiple_jobs: true

- <<: *task_template
  name: sharding_op_query_0
  commands:
  - func: "do setup"
  - func: "run tests"
    vars:
      resmoke_args: --suites=sharding_0 --shellReadMode=legacy --storageEngine=wiredTiger --excludeWithAnyTags=requires_find_command
      run_multiple_jobs: true

- <<: *task_template
  name: sharding_op_query_1
  commands:
  - func: "do setup"
  - func: "run tests"
    vars:
      resmoke_args: --suites=sharding_1 --shellReadMode=legacy --storageEngine=wiredTiger --excludeWithAnyTags=requires_find_command
      run_multiple_jobs: true

- <<: *task_template
  name: sharding_op_query_2
  commands:
  - func: "do setup"
  - func: "run tests"
    vars:
      resmoke_args: --suites=sharding_2 --shellReadMode=legacy --storageEngine=wiredTiger --excludeWithAnyTags=requires_find_command
      run_multiple_jobs: true

- <<: *task_template
  name: sharding_op_query_3
  commands:
  - func: "do setup"
  - func: "run tests"
    vars:
      resmoke_args: --suites=sharding_3 --shellReadMode=legacy --storageEngine=wiredTiger --excludeWithAnyTags=requires_find_command
      run_multiple_jobs: true

- <<: *task_template
  name: sharding_op_query_4
  commands:
  - func: "do setup"
  - func: "run tests"
    vars:
      resmoke_args: --suites=sharding_4 --shellReadMode=legacy --storageEngine=wiredTiger --excludeWithAnyTags=requires_find_command
      run_multiple_jobs: true

- <<: *task_template
  name: sharding_op_query_5
  commands:
  - func: "do setup"
  - func: "run tests"
    vars:
      resmoke_args: --suites=sharding_5 --shellReadMode=legacy --storageEngine=wiredTiger --excludeWithAnyTags=requires_find_command
      run_multiple_jobs: true

- <<: *task_template
  name: sharding_op_query_6
  commands:
  - func: "do setup"
  - func: "run tests"
    vars:
      resmoke_args: --suites=sharding_6 --shellReadMode=legacy --storageEngine=wiredTiger --excludeWithAnyTags=requires_find_command
      run_multiple_jobs: true

- <<: *task_template
  name: sharding_op_query_7
  commands:
  - func: "do setup"
  - func: "run tests"
    vars:
      resmoke_args: --suites=sharding_7 --shellReadMode=legacy --storageEngine=wiredTiger --excludeWithAnyTags=requires_find_command
      run_multiple_jobs: true

- <<: *task_template
  name: sharding_op_query_8
  commands:
  - func: "do setup"
  - func: "run tests"
    vars:
      resmoke_args: --suites=sharding_8 --shellReadMode=legacy --storageEngine=wiredTiger --excludeWithAnyTags=requires_find_command
      run_multiple_jobs: true

- <<: *task_template
  name: sharding_op_query_9
  commands:
  - func: "do setup"
  - func: "run tests"
    vars:
      resmoke_args: --suites=sharding_9 --shellReadMode=legacy --storageEngine=wiredTiger --excludeWithAnyTags=requires_find_command
      run_multiple_jobs: true

- <<: *task_template
  name: sharding_op_query_10
  commands:
  - func: "do setup"
  - func: "run tests"
    vars:
      resmoke_args: --suites=sharding_10 --shellReadMode=legacy --storageEngine=wiredTiger --excludeWithAnyTags=requires_find_command
      run_multiple_jobs: true

- <<: *task_template
  name: sharding_op_query_11
  commands:
  - func: "do setup"
  - func: "run tests"
    vars:
      resmoke_args: --suites=sharding_11 --shellReadMode=legacy --storageEngine=wiredTiger --excludeWithAnyTags=requires_find_command
      run_multiple_jobs: true

- <<: *task_template
  name: sharding_op_query_misc
  commands:
  - func: "do setup"
  - func: "run tests"
    vars:
      resmoke_args: --suites=sharding_misc --shellReadMode=legacy --storageEngine=wiredTiger --excludeWithAnyTags=requires_find_command
      run_multiple_jobs: true

- <<: *task_template
  name: sharding_auth
  commands:
  - func: "do setup"
  - func: "run tests"
    vars:
      resmoke_args: --suites=sharding_auth --storageEngine=wiredTiger
      run_multiple_jobs: true

- <<: *task_template
  name: sharding_auth_0
  commands:
  - func: "do setup"
  - func: "run tests"
    vars:
      resmoke_args: --suites=sharding_auth_0 --storageEngine=wiredTiger
      run_multiple_jobs: true

- <<: *task_template
  name: sharding_auth_1
  commands:
  - func: "do setup"
  - func: "run tests"
    vars:
      resmoke_args: --suites=sharding_auth_1 --storageEngine=wiredTiger
      run_multiple_jobs: true

- <<: *task_template
  name: sharding_auth_2
  commands:
  - func: "do setup"
  - func: "run tests"
    vars:
      resmoke_args: --suites=sharding_auth_2 --storageEngine=wiredTiger
      run_multiple_jobs: true

- <<: *task_template
  name: sharding_auth_3
  commands:
  - func: "do setup"
  - func: "run tests"
    vars:
      resmoke_args: --suites=sharding_auth_3 --storageEngine=wiredTiger
      run_multiple_jobs: true

- <<: *task_template
  name: sharding_auth_4
  commands:
  - func: "do setup"
  - func: "run tests"
    vars:
      resmoke_args: --suites=sharding_auth_4 --storageEngine=wiredTiger
      run_multiple_jobs: true

- <<: *task_template
  name: sharding_auth_5
  commands:
  - func: "do setup"
  - func: "run tests"
    vars:
      resmoke_args: --suites=sharding_auth_5 --storageEngine=wiredTiger
      run_multiple_jobs: true

- <<: *task_template
  name: sharding_auth_6
  commands:
  - func: "do setup"
  - func: "run tests"
    vars:
      resmoke_args: --suites=sharding_auth_6 --storageEngine=wiredTiger
      run_multiple_jobs: true

- <<: *task_template
  name: sharding_auth_7
  commands:
  - func: "do setup"
  - func: "run tests"
    vars:
      resmoke_args: --suites=sharding_auth_7 --storageEngine=wiredTiger
      run_multiple_jobs: true

- <<: *task_template
  name: sharding_auth_8
  commands:
  - func: "do setup"
  - func: "run tests"
    vars:
      resmoke_args: --suites=sharding_auth_8 --storageEngine=wiredTiger
      run_multiple_jobs: true

- <<: *task_template
  name: sharding_auth_9
  commands:
  - func: "do setup"
  - func: "run tests"
    vars:
      resmoke_args: --suites=sharding_auth_9 --storageEngine=wiredTiger
      run_multiple_jobs: true

- <<: *task_template
  name: sharding_auth_10
  commands:
  - func: "do setup"
  - func: "run tests"
    vars:
      resmoke_args: --suites=sharding_auth_10 --storageEngine=wiredTiger
      run_multiple_jobs: true

- <<: *task_template
  name: sharding_auth_11
  commands:
  - func: "do setup"
  - func: "run tests"
    vars:
      resmoke_args: --suites=sharding_auth_11 --storageEngine=wiredTiger
      run_multiple_jobs: true

- <<: *task_template
  name: sharding_auth_12
  commands:
  - func: "do setup"
  - func: "run tests"
    vars:
      resmoke_args: --suites=sharding_auth_12 --storageEngine=wiredTiger
      run_multiple_jobs: true

- <<: *task_template
  name: sharding_auth_13
  commands:
  - func: "do setup"
  - func: "run tests"
    vars:
      resmoke_args: --suites=sharding_auth_13 --storageEngine=wiredTiger
      run_multiple_jobs: true

- <<: *task_template
  name: sharding_auth_14
  commands:
  - func: "do setup"
  - func: "run tests"
    vars:
      resmoke_args: --suites=sharding_auth_14 --storageEngine=wiredTiger
      run_multiple_jobs: true

- <<: *task_template
  name: sharding_auth_15
  commands:
  - func: "do setup"
  - func: "run tests"
    vars:
      resmoke_args: --suites=sharding_auth_15 --storageEngine=wiredTiger
      run_multiple_jobs: true

- <<: *task_template
  name: sharding_auth_16
  commands:
  - func: "do setup"
  - func: "run tests"
    vars:
      resmoke_args: --suites=sharding_auth_16 --storageEngine=wiredTiger
      run_multiple_jobs: true

- <<: *task_template
  name: sharding_auth_17
  commands:
  - func: "do setup"
  - func: "run tests"
    vars:
      resmoke_args: --suites=sharding_auth_17 --storageEngine=wiredTiger
      run_multiple_jobs: true

- <<: *task_template
  name: sharding_auth_18
  commands:
  - func: "do setup"
  - func: "run tests"
    vars:
      resmoke_args: --suites=sharding_auth_18 --storageEngine=wiredTiger
      run_multiple_jobs: true

- <<: *task_template
  name: sharding_auth_19
  commands:
  - func: "do setup"
  - func: "run tests"
    vars:
      resmoke_args: --suites=sharding_auth_19 --storageEngine=wiredTiger
      run_multiple_jobs: true

- <<: *task_template
  name: sharding_auth_misc
  commands:
  - func: "do setup"
  - func: "run tests"
    vars:
      resmoke_args: --suites=sharding_auth_misc --storageEngine=wiredTiger
      run_multiple_jobs: true

- <<: *task_template
  name: sharding_auth_audit
  depends_on:
  - name: sharding_auth
  commands:
  - func: "do setup"
  - func: "run tests"
    vars:
      resmoke_args: --suites=sharding_auth_audit --storageEngine=wiredTiger
      run_multiple_jobs: true

- <<: *task_template
  name: sharding_auth_audit_0
  depends_on: &sharding_auth_all
  - name: sharding_auth_0
  - name: sharding_auth_1
  - name: sharding_auth_2
  - name: sharding_auth_3
  - name: sharding_auth_4
  - name: sharding_auth_5
  - name: sharding_auth_6
  - name: sharding_auth_7
  - name: sharding_auth_8
  - name: sharding_auth_9
  - name: sharding_auth_10
  - name: sharding_auth_11
  - name: sharding_auth_12
  - name: sharding_auth_13
  - name: sharding_auth_14
  - name: sharding_auth_15
  - name: sharding_auth_16
  - name: sharding_auth_17
  - name: sharding_auth_18
  - name: sharding_auth_19
  - name: sharding_auth_misc
  commands:
  - func: "do setup"
  - func: "run tests"
    vars:
      resmoke_args: --suites=sharding_auth_audit_0 --storageEngine=wiredTiger
      run_multiple_jobs: true

- <<: *task_template
  name: sharding_auth_audit_1
  depends_on: *sharding_auth_all
  commands:
  - func: "do setup"
  - func: "run tests"
    vars:
      resmoke_args: --suites=sharding_auth_audit_1 --storageEngine=wiredTiger
      run_multiple_jobs: true

- <<: *task_template
  name: sharding_auth_audit_2
  depends_on: *sharding_auth_all
  commands:
  - func: "do setup"
  - func: "run tests"
    vars:
      resmoke_args: --suites=sharding_auth_audit_2 --storageEngine=wiredTiger
      run_multiple_jobs: true

- <<: *task_template
  name: sharding_auth_audit_3
  depends_on: *sharding_auth_all
  commands:
  - func: "do setup"
  - func: "run tests"
    vars:
      resmoke_args: --suites=sharding_auth_audit_3 --storageEngine=wiredTiger
      run_multiple_jobs: true

- <<: *task_template
  name: sharding_auth_audit_4
  depends_on: *sharding_auth_all
  commands:
  - func: "do setup"
  - func: "run tests"
    vars:
      resmoke_args: --suites=sharding_auth_audit_4 --storageEngine=wiredTiger
      run_multiple_jobs: true

- <<: *task_template
  name: sharding_auth_audit_5
  depends_on: *sharding_auth_all
  commands:
  - func: "do setup"
  - func: "run tests"
    vars:
      resmoke_args: --suites=sharding_auth_audit_5 --storageEngine=wiredTiger
      run_multiple_jobs: true

- <<: *task_template
  name: sharding_auth_audit_6
  depends_on: *sharding_auth_all
  commands:
  - func: "do setup"
  - func: "run tests"
    vars:
      resmoke_args: --suites=sharding_auth_audit_6 --storageEngine=wiredTiger
      run_multiple_jobs: true

- <<: *task_template
  name: sharding_auth_audit_7
  depends_on: *sharding_auth_all
  commands:
  - func: "do setup"
  - func: "run tests"
    vars:
      resmoke_args: --suites=sharding_auth_audit_7 --storageEngine=wiredTiger
      run_multiple_jobs: true

- <<: *task_template
  name: sharding_auth_audit_8
  depends_on: *sharding_auth_all
  commands:
  - func: "do setup"
  - func: "run tests"
    vars:
      resmoke_args: --suites=sharding_auth_audit_8 --storageEngine=wiredTiger
      run_multiple_jobs: true

- <<: *task_template
  name: sharding_auth_audit_9
  depends_on: *sharding_auth_all
  commands:
  - func: "do setup"
  - func: "run tests"
    vars:
      resmoke_args: --suites=sharding_auth_audit_9 --storageEngine=wiredTiger
      run_multiple_jobs: true

- <<: *task_template
  name: sharding_auth_audit_10
  depends_on: *sharding_auth_all
  commands:
  - func: "do setup"
  - func: "run tests"
    vars:
      resmoke_args: --suites=sharding_auth_audit_10 --storageEngine=wiredTiger
      run_multiple_jobs: true

- <<: *task_template
  name: sharding_auth_audit_11
  depends_on: *sharding_auth_all
  commands:
  - func: "do setup"
  - func: "run tests"
    vars:
      resmoke_args: --suites=sharding_auth_audit_11 --storageEngine=wiredTiger
      run_multiple_jobs: true

- <<: *task_template
  name: sharding_auth_audit_12
  depends_on: *sharding_auth_all
  commands:
  - func: "do setup"
  - func: "run tests"
    vars:
      resmoke_args: --suites=sharding_auth_audit_12 --storageEngine=wiredTiger
      run_multiple_jobs: true

- <<: *task_template
  name: sharding_auth_audit_13
  depends_on: *sharding_auth_all
  commands:
  - func: "do setup"
  - func: "run tests"
    vars:
      resmoke_args: --suites=sharding_auth_audit_13 --storageEngine=wiredTiger
      run_multiple_jobs: true

- <<: *task_template
  name: sharding_auth_audit_14
  depends_on: *sharding_auth_all
  commands:
  - func: "do setup"
  - func: "run tests"
    vars:
      resmoke_args: --suites=sharding_auth_audit_14 --storageEngine=wiredTiger
      run_multiple_jobs: true

- <<: *task_template
  name: sharding_auth_audit_15
  depends_on: *sharding_auth_all
  commands:
  - func: "do setup"
  - func: "run tests"
    vars:
      resmoke_args: --suites=sharding_auth_audit_15 --storageEngine=wiredTiger
      run_multiple_jobs: true

- <<: *task_template
  name: sharding_auth_audit_16
  depends_on: *sharding_auth_all
  commands:
  - func: "do setup"
  - func: "run tests"
    vars:
      resmoke_args: --suites=sharding_auth_audit_16 --storageEngine=wiredTiger
      run_multiple_jobs: true

- <<: *task_template
  name: sharding_auth_audit_17
  depends_on: *sharding_auth_all
  commands:
  - func: "do setup"
  - func: "run tests"
    vars:
      resmoke_args: --suites=sharding_auth_audit_17 --storageEngine=wiredTiger
      run_multiple_jobs: true

- <<: *task_template
  name: sharding_auth_audit_18
  depends_on: *sharding_auth_all
  commands:
  - func: "do setup"
  - func: "run tests"
    vars:
      resmoke_args: --suites=sharding_auth_audit_18 --storageEngine=wiredTiger
      run_multiple_jobs: true

- <<: *task_template
  name: sharding_auth_audit_misc
  depends_on: *sharding_auth_all
  commands:
  - func: "do setup"
  - func: "run tests"
    vars:
      resmoke_args: --suites=sharding_auth_audit_misc --storageEngine=wiredTiger
      run_multiple_jobs: true

- <<: *task_template
  name: sharding_last_stable_mongos_and_mixed_shards
  commands:
  - func: "do setup"
  - func: "do multiversion setup"
  - func: "run tests"
    vars:
      task_path_suffix: /data/multiversion
      resmoke_args: --suites=sharding_last_stable_mongos_and_mixed_shards
      run_multiple_jobs: true

- <<: *task_template
  name: sharding_last_stable_mongos_and_mixed_shards_0
  commands:
  - func: "do setup"
  - func: "do multiversion setup"
  - func: "run tests"
    vars:
      task_path_suffix: /data/multiversion
      resmoke_args: --suites=sharding_last_stable_mongos_and_mixed_shards_0
      run_multiple_jobs: true

- <<: *task_template
  name: sharding_last_stable_mongos_and_mixed_shards_1
  commands:
  - func: "do setup"
  - func: "do multiversion setup"
  - func: "run tests"
    vars:
      task_path_suffix: /data/multiversion
      resmoke_args: --suites=sharding_last_stable_mongos_and_mixed_shards_1
      run_multiple_jobs: true

- <<: *task_template
  name: sharding_last_stable_mongos_and_mixed_shards_2
  commands:
  - func: "do setup"
  - func: "do multiversion setup"
  - func: "run tests"
    vars:
      task_path_suffix: /data/multiversion
      resmoke_args: --suites=sharding_last_stable_mongos_and_mixed_shards_2
      run_multiple_jobs: true

- <<: *task_template
  name: sharding_last_stable_mongos_and_mixed_shards_3
  commands:
  - func: "do setup"
  - func: "do multiversion setup"
  - func: "run tests"
    vars:
      task_path_suffix: /data/multiversion
      resmoke_args: --suites=sharding_last_stable_mongos_and_mixed_shards_3
      run_multiple_jobs: true

- <<: *task_template
  name: sharding_last_stable_mongos_and_mixed_shards_4
  commands:
  - func: "do setup"
  - func: "do multiversion setup"
  - func: "run tests"
    vars:
      task_path_suffix: /data/multiversion
      resmoke_args: --suites=sharding_last_stable_mongos_and_mixed_shards_4
      run_multiple_jobs: true

- <<: *task_template
  name: sharding_last_stable_mongos_and_mixed_shards_5
  commands:
  - func: "do setup"
  - func: "do multiversion setup"
  - func: "run tests"
    vars:
      task_path_suffix: /data/multiversion
      resmoke_args: --suites=sharding_last_stable_mongos_and_mixed_shards_5
      run_multiple_jobs: true

- <<: *task_template
  name: sharding_last_stable_mongos_and_mixed_shards_6
  commands:
  - func: "do setup"
  - func: "do multiversion setup"
  - func: "run tests"
    vars:
      task_path_suffix: /data/multiversion
      resmoke_args: --suites=sharding_last_stable_mongos_and_mixed_shards_6
      run_multiple_jobs: true

- <<: *task_template
  name: sharding_last_stable_mongos_and_mixed_shards_7
  commands:
  - func: "do setup"
  - func: "do multiversion setup"
  - func: "run tests"
    vars:
      task_path_suffix: /data/multiversion
      resmoke_args: --suites=sharding_last_stable_mongos_and_mixed_shards_7
      run_multiple_jobs: true

- <<: *task_template
  name: sharding_last_stable_mongos_and_mixed_shards_8
  commands:
  - func: "do setup"
  - func: "do multiversion setup"
  - func: "run tests"
    vars:
      task_path_suffix: /data/multiversion
      resmoke_args: --suites=sharding_last_stable_mongos_and_mixed_shards_8
      run_multiple_jobs: true

- <<: *task_template
  name: sharding_last_stable_mongos_and_mixed_shards_9
  commands:
  - func: "do setup"
  - func: "do multiversion setup"
  - func: "run tests"
    vars:
      task_path_suffix: /data/multiversion
      resmoke_args: --suites=sharding_last_stable_mongos_and_mixed_shards_9
      run_multiple_jobs: true

- <<: *task_template
  name: sharding_last_stable_mongos_and_mixed_shards_10
  commands:
  - func: "do setup"
  - func: "do multiversion setup"
  - func: "run tests"
    vars:
      task_path_suffix: /data/multiversion
      resmoke_args: --suites=sharding_last_stable_mongos_and_mixed_shards_10
      run_multiple_jobs: true

- <<: *task_template
  name: sharding_last_stable_mongos_and_mixed_shards_11
  commands:
  - func: "do setup"
  - func: "do multiversion setup"
  - func: "run tests"
    vars:
      task_path_suffix: /data/multiversion
      resmoke_args: --suites=sharding_last_stable_mongos_and_mixed_shards_11
      run_multiple_jobs: true

- <<: *task_template
  name: sharding_last_stable_mongos_and_mixed_shards_misc
  commands:
  - func: "do setup"
  - func: "do multiversion setup"
  - func: "run tests"
    vars:
      task_path_suffix: /data/multiversion
      resmoke_args: --suites=sharding_last_stable_mongos_and_mixed_shards_misc
      run_multiple_jobs: true

- <<: *task_template
  name: snmp
  commands:
  - func: "do setup"
  - func: "do snmp setup"
  - func: "run tests"
    vars:
      snmp_config_path: SNMPCONFPATH=snmpconf
      resmoke_args: --suites=snmp --storageEngine=wiredTiger
      run_multiple_jobs: true

- <<: *task_template
  name: ssl
  commands:
  - func: "do setup"
  - func: "run tests"
    vars:
      resmoke_args: --suites=ssl --storageEngine=wiredTiger
      run_multiple_jobs: true

- <<: *task_template
  name: sslSpecial
  commands:
  - func: "do setup"
  - func: "run tests"
    vars:
      resmoke_args: --suites=ssl_special --storageEngine=wiredTiger
      run_multiple_jobs: true

- <<: *task_template
  name: tool
  commands:
  - func: "do setup"
  - func: "run tests"
    vars:
      resmoke_args: --suites=tool --storageEngine=wiredTiger
      run_multiple_jobs: true

- <<: *task_template
  name: jsCore_decimal
  commands:
  - func: "do setup"
  - func: "run tests"
    vars:
      resmoke_args: --suites=decimal --storageEngine=wiredTiger
      run_multiple_jobs: true

- <<: *task_template
  name: read_only
  commands:
  - func: "do setup"
  - func: "run tests"
    vars:
      resmoke_args: --suites=read_only --storageEngine=wiredTiger
      run_multiple_jobs: true

- <<: *task_template
  name: read_only_sharded
  commands:
  - func: "do setup"
  - func: "run tests"
    vars:
      resmoke_args: --suites=read_only_sharded --storageEngine=wiredTiger
      run_multiple_jobs: true

- <<: *task_template
  name: session_jscore_passthrough
  depends_on:
  - name: jsCore
  commands:
  - func: "do setup"
  - func: "run tests"
    vars:
      resmoke_args: --suites=session_jscore_passthrough --storageEngine=wiredTiger
      run_multiple_jobs: true

- <<: *task_template
  name: causally_consistent_jscore_passthrough
  depends_on:
  - name: jsCore
  commands:
  - func: "do setup"
  - func: "run tests"
    vars:
      resmoke_args: --suites=causally_consistent_jscore_passthrough --storageEngine=wiredTiger
      run_multiple_jobs: true

- <<: *task_template
  name: causally_consistent_jscore_passthrough_auth
  depends_on:
  - name: jsCore
  commands:
  - func: "do setup"
  - func: "run tests"
    vars:
      resmoke_args: --suites=causally_consistent_jscore_passthrough_auth --storageEngine=wiredTiger
      run_multiple_jobs: true

- <<: *task_template
  name: sharded_causally_consistent_jscore_passthrough
  depends_on:
  - name: jsCore
  commands:
  - func: "do setup"
  - func: "run tests"
    vars:
      resmoke_args: --suites=sharded_causally_consistent_jscore_passthrough --storageEngine=wiredTiger
      run_multiple_jobs: true

- <<: *task_template
  name: retryable_writes_jscore_passthrough
  depends_on:
  - name: jsCore
  commands:
  - func: "do setup"
  - func: "run tests"
    vars:
      resmoke_args: --suites=retryable_writes_jscore_passthrough --storageEngine=wiredTiger
      run_multiple_jobs: true

- <<: *task_template
  name: retryable_writes_jscore_stepdown_passthrough
  depends_on:
  - name: jsCore
  commands:
  - func: "do setup"
  - func: "run tests"
    vars:
      resmoke_args: --suites=retryable_writes_jscore_stepdown_passthrough --storageEngine=wiredTiger
      run_multiple_jobs: true

- <<: *task_template
  name: watchdog_wiredtiger
  commands:
  - func: "do setup"
  - func: "do watchdog setup"
  - func: "run tests"
    vars:
      resmoke_args: --suites=watchdog --storageEngine=wiredTiger
      run_multiple_jobs: false

- <<: *task_template
  name: free_monitoring
  commands:
  - func: "do setup"
  - command: shell.exec
    type: test
    params:
      working_dir: src
      script: |
        set -o errexit
        set -o verbose

        ${activate_virtualenv}
        if [ "Windows_NT" = "$OS" ]; then
          /cygdrive/c/python/python36/python.exe -m pip install -r buildscripts/requirements.txt
        fi
  - func: "run tests"
    vars:
      resmoke_args: --suites=free_monitoring --storageEngine=wiredTiger
      run_multiple_jobs: false

- <<: *task_template
  name: jsonSchema
  commands:
  - func: "do setup"
  - func: "run tests"
    vars:
      resmoke_args: --suites=json_schema --storageEngine=wiredTiger
      run_multiple_jobs: false

- name: powercycle
  exec_timeout_secs: 7200 # 2 hour timeout for the task overall
  depends_on:
  - name: compile
  commands:
  - func: "do setup"
  - func: "set up remote credentials"
    vars:
      <<: *powercycle_remote_credentials
  - func: "set up EC2 instance"
    vars:
      <<: *powercycle_ec2_instance
  - command: expansions.update
    <<: *powercycle_expansions
  - func: "run powercycle test"
    timeout_secs: 1800 # 30 minute timeout for no output
    vars:
      <<: *powercycle_test
      mongod_extra_options: --mongodOptions=\"--setParameter enableTestCommands=1 --setParameter logComponentVerbosity='{storage:{recovery:2}}' --storageEngine wiredTiger\"

- name: powercycle_kill_mongod
  exec_timeout_secs: 7200 # 2 hour timeout for the task overall
  depends_on:
  - name: compile
  commands:
  - func: "do setup"
  - func: "set up remote credentials"
    vars:
      <<: *powercycle_remote_credentials
  - func: "set up EC2 instance"
    vars:
      <<: *powercycle_ec2_instance
  - command: expansions.update
    <<: *powercycle_expansions
  - func: "run powercycle test"
    timeout_secs: 1800 # 30 minute timeout for no output
    vars:
      <<: *powercycle_test
      crash_options: --crashMethod=kill --crashWaitTime=45 --jitterForCrashWaitTime=5 --instanceId=${instance_id}
      mongod_extra_options: --mongodOptions=\"--setParameter enableTestCommands=1 --setParameter logComponentVerbosity='{storage:{recovery:2}}' --storageEngine wiredTiger\"

- name: powercycle_fcv4.0
  exec_timeout_secs: 7200 # 2 hour timeout for the task overall
  depends_on:
  - name: compile
  commands:
  - func: "do setup"
  - func: "set up remote credentials"
    vars:
      <<: *powercycle_remote_credentials
  - func: "set up EC2 instance"
    vars:
      <<: *powercycle_ec2_instance
  - command: expansions.update
    <<: *powercycle_expansions
  - func: "run powercycle test"
    timeout_secs: 1800 # 30 minute timeout for no output
    vars:
      <<: *powercycle_test
      client_options: --numCrudClients=20 --numFsmClients=20
      mongod_options: --mongodUsablePorts ${standard_port} ${secret_port} --dbPath=${db_path} --logPath=${log_path} --fcv=4.0
      mongod_extra_options: --mongodOptions=\"--setParameter enableTestCommands=1  --setParameter logComponentVerbosity='{storage:{recovery:2}}' --storageEngine wiredTiger\"

- name: powercycle_replication
  exec_timeout_secs: 7200 # 2 hour timeout for the task overall
  depends_on:
  - name: compile
  commands:
  - func: "do setup"
  - func: "set up remote credentials"
    vars:
      <<: *powercycle_remote_credentials
  - func: "set up EC2 instance"
    vars:
      <<: *powercycle_ec2_instance
  - command: expansions.update
    <<: *powercycle_expansions
  - func: "run powercycle test"
    timeout_secs: 1800 # 30 minute timeout for no output
    vars:
      <<: *powercycle_test
      mongod_extra_options: --replSet=powercycle --mongodOptions=\"--setParameter enableTestCommands=1 --setParameter logComponentVerbosity='{storage:{recovery:2}}' --storageEngine wiredTiger\"

- name: powercycle_replication_smalloplog
  exec_timeout_secs: 7200 # 2 hour timeout for the task overall
  depends_on:
  - name: compile
  commands:
  - func: "do setup"
  - func: "set up remote credentials"
    vars:
      <<: *powercycle_remote_credentials
  - func: "set up EC2 instance"
    vars:
      <<: *powercycle_ec2_instance
  - command: expansions.update
    <<: *powercycle_expansions
  - func: "run powercycle test"
    timeout_secs: 1800 # 30 minute timeout for no output
    vars:
      <<: *powercycle_test
      mongod_extra_options: --replSet=powercycle --mongodOptions=\"--setParameter enableTestCommands=1 --setParameter logComponentVerbosity='{storage:{recovery:2}}' --oplogSize 20 --storageEngine wiredTiger\"

- name: powercycle_syncdelay
  exec_timeout_secs: 7200 # 2 hour timeout for the task overall
  depends_on:
  - name: compile
  commands:
  - func: "do setup"
  - func: "set up remote credentials"
    vars:
      <<: *powercycle_remote_credentials
  - func: "set up EC2 instance"
    vars:
      <<: *powercycle_ec2_instance
  - command: expansions.update
    <<: *powercycle_expansions
  - func: "run powercycle test"
    timeout_secs: 1800 # 30 minute timeout for no output
    vars:
      <<: *powercycle_test
      mongod_extra_options: --mongodOptions=\"--setParameter enableTestCommands=1 --setParameter logComponentVerbosity='{storage:{recovery:2}}' --syncdelay 10 --storageEngine wiredTiger\"

- name: powercycle_write_concern_majority
  exec_timeout_secs: 7200 # 2 hour timeout for the task overall
  depends_on:
  - name: compile
  commands:
  - func: "do setup"
  - func: "set up remote credentials"
    vars:
      <<: *powercycle_remote_credentials
  - func: "set up EC2 instance"
    vars:
      <<: *powercycle_ec2_instance
  - command: expansions.update
    <<: *powercycle_expansions
  - func: "run powercycle test"
    timeout_secs: 1800 # 30 minute timeout for no output
    vars:
      <<: *powercycle_test
      client_options: "--numCrudClients=20 --numFsmClients=20 --writeConcern='{\"w\": \"majority\"}'"
      mongod_extra_options: --mongodOptions \"--setParameter enableTestCommands=1 --setParameter logComponentVerbosity='{storage:{recovery:2}}' --storageEngine wiredTiger\"

- name: powercycle_mobile
  exec_timeout_secs: 7200 # 2 hour timeout for the task overall
  depends_on:
  - name: compile
  commands:
  - func: "do setup"
  - func: "set up remote credentials"
    vars:
      <<: *powercycle_remote_credentials
  - func: "set up EC2 instance"
    vars:
      <<: *powercycle_ec2_instance
  - command: expansions.update
    <<: *powercycle_expansions
  - func: "run powercycle test"
    timeout_secs: 1800 # 30 minute timeout for no output
    vars:
      <<: *powercycle_test
      # We do 5 rather than 15 loops when running against the mobile storage engine because
      # collection validation otherwise starts to take several minutes after each loop.
      client_options: --testLoops=5 --numCrudClients=20 --numFsmClients=20
      mongod_extra_options: --mongodOptions=\"--setParameter enableTestCommands=1 --storageEngine mobile\"

- name: idl_tests
  depends_on:
  - name: compile
  commands:
  - func: "do setup"
  - func: "run idl tests"

- name: buildscripts_test
  depends_on: []
  commands:
  - func: "git get project"
  - func: "get buildnumber"
  - func: "set up credentials"
  - func: "run tests"
    vars:
      resmoke_args: --suites=buildscripts_test

- name: package
  depends_on:
  - name: compile
  commands:
    - func: "fetch artifacts"
    - func: "set up remote credentials"
      vars:
        private_key_file: ~/.ssh/kitchen.pem
        private_key_remote: ${kitchen_private_key}
        aws_key_remote: ${kitchen_aws_key}
        aws_secret_remote: ${kitchen_aws_secret}
    - func: "run kitchen"

- name: push
  patchable: false
  depends_on:
  - name: jsCore
  - name: dbtest
  - name: replica_sets_jscore_passthrough
  stepback: false
  commands:
    - func: "fetch artifacts"
    - func: "fetch binaries"
    - command: s3.get
      params:
        aws_key: ${aws_key}
        aws_secret: ${aws_secret}
        remote_file: ${mongo_shell}
        bucket: mciuploads
        local_file: src/mongo-shell.tgz
    - command: s3.get
      params:
        aws_key: ${aws_key}
        aws_secret: ${aws_secret}
        remote_file: ${project}/${build_variant}/${revision}/sources/mongo-src-${build_id}.${ext|tgz}
        bucket: mciuploads
        local_file: src/distsrc.${ext|tgz}
        build_variants: [ linux-64, windows-64-2k8-ssl ]
    - func: "apply compile expansions"
    - func: "fetch debugsymbols archive"
    - func: "set up remote credentials"
      vars:
        aws_key_remote: ${repo_aws_key}
        aws_secret_remote: ${repo_aws_secret}
    - command: shell.exec
      params:
        working_dir: src
        silent: true
        script: |
          set -o errexit

          cat <<EOF > notary_env.sh
          export NOTARY_TOKEN=${signing_auth_token_42}
          EOF

          echo "${signing_auth_token_42}" > signing_auth_token

    - command: shell.exec
      params:
        working_dir: src
        script: |
          . ./notary_env.sh

          set -o errexit
          set -o verbose

          mv mongo-binaries.tgz mongodb-${push_name}-${push_arch}-${suffix}.${ext|tgz}
          mv mongo-shell.tgz mongodb-shell-${push_name}-${push_arch}-${suffix}.${ext|tgz}
          mv mongo-debugsymbols.tgz mongodb-${push_name}-${push_arch}-debugsymbols-${suffix}.${ext|tgz} || true
          mv distsrc.${ext|tgz} mongodb-src-${src_suffix}.${ext|tar.gz} || true
          /usr/bin/find build/ -type f | grep msi$ | xargs -I original_filename cp original_filename mongodb-win32-${push_arch}-${suffix}.msi || true

          /usr/local/bin/notary-client.py --key-name "server-4.2" --auth-token-file ${workdir}/src/signing_auth_token --comment "Evergreen Automatic Signing ${revision} - ${build_variant} - ${branch_name}" --notary-url http://notary-service.build.10gen.cc:5000 --skip-missing mongodb-${push_name}-${push_arch}-${suffix}.${ext|tgz} mongodb-shell-${push_name}-${push_arch}-${suffix}.${ext|tgz} mongodb-${push_name}-${push_arch}-debugsymbols-${suffix}.${ext|tgz} mongodb-win32-${push_arch}-${suffix}.msi mongodb-src-${src_suffix}.${ext|tar.gz}

          if [ "${has_packages|}" = "true" ]; then
             CURATOR_RELEASE=${curator_release|"latest"}
             curl -L -O http://boxes.10gen.com/build/curator/curator-dist-rhel70-$CURATOR_RELEASE.tar.gz
             tar -zxvf curator-dist-rhel70-$CURATOR_RELEASE.tar.gz
             ./curator repo --config ./etc/repo_config.yaml --distro ${packager_distro} --edition ${repo_edition} --version ${version} --arch ${packager_arch} --packages repo
          fi

    # Put the binaries tarball/zipfile
    - command: s3.put
      params:
        aws_secret: ${aws_secret}
        local_file: src/mongodb-${push_name}-${push_arch}-${suffix}.${ext|tgz}
        aws_key: ${aws_key}
        bucket: build-push-testing
        permissions: public-read
        content_type: ${content_type|application/gzip}
        remote_file: ${push_path}-STAGE/${push_name}/mongodb-${push_name}-${push_arch}-${suffix}-${task_id}.${ext|tgz}
    # Put the shell tarball/zipfile
    - command: s3.put
      params:
        aws_secret: ${aws_secret}
        local_file: src/mongodb-shell-${push_name}-${push_arch}-${suffix}.${ext|tgz}
        aws_key: ${aws_key}
        bucket: build-push-testing
        permissions: public-read
        content_type: ${content_type|application/gzip}
        remote_file: ${push_path}-STAGE/${push_name}/mongodb-shell-${push_name}-${push_arch}-${suffix}-${task_id}.${ext|tgz}
    # Put the source tarball
    - command: s3.put
      params:
        aws_secret: ${aws_secret}
        local_file: src/mongodb-src-${src_suffix}.${ext|tar.gz}
        aws_key: ${aws_key}
        bucket: build-push-testing
        permissions: public-read
        content_type: ${content_type|application/gzip}
        remote_file: ${push_path}-STAGE/${push_name}/mongodb-src-${src_suffix}-${task_id}.${ext|tar.gz}
        build_variants: [ linux-64, windows-64-2k8-ssl ]

    # Put the debug symbols
    - command: s3.put
      params:
        aws_secret: ${aws_secret}
        aws_key: ${aws_key}
        permissions: public-read
        local_file: src/mongodb-${push_name}-${push_arch}-debugsymbols-${suffix}.${ext|tgz}
        bucket: build-push-testing
        content_type: ${content_type|application/gzip}
        remote_file: ${push_path}-STAGE/${push_name}/mongodb-${push_name}-${push_arch}-debugsymbols-${suffix}-${task_id}.${ext|tgz}
        optional: true

    # Put the binaries tarball signature
    - command: s3.put
      params:
        aws_secret: ${aws_secret}
        local_file: src/mongodb-${push_name}-${push_arch}-${suffix}.${ext|tgz}.sig
        aws_key: ${aws_key}
        bucket: build-push-testing
        permissions: public-read
        content_type: ${content_type|application/gzip}
        remote_file: ${push_path}-STAGE/${push_name}/mongodb-${push_name}-${push_arch}-${suffix}-${task_id}.${ext|tgz}.sig

    # Put the shell tarball signature
    - command: s3.put
      params:
        aws_secret: ${aws_secret}
        local_file: src/mongodb-shell-${push_name}-${push_arch}-${suffix}.${ext|tgz}.sig
        aws_key: ${aws_key}
        bucket: build-push-testing
        permissions: public-read
        content_type: ${content_type|application/gzip}
        remote_file: ${push_path}-STAGE/${push_name}/mongodb-shell-${push_name}-${push_arch}-${suffix}-${task_id}.${ext|tgz}.sig

    # Put the source tarball signature
    - command: s3.put
      params:
        aws_secret: ${aws_secret}
        local_file: src/mongodb-src-${src_suffix}.${ext|tar.gz}.sig
        aws_key: ${aws_key}
        bucket: build-push-testing
        permissions: public-read
        content_type: ${content_type|application/gzip}
        remote_file: ${push_path}-STAGE/${push_name}/mongodb-src-${src_suffix}-${task_id}.${ext|tar.gz}.sig
        build_variants: [ linux-64, windows-64-2k8-ssl ]

    # Put the debug symbols signature
    - command: s3.put
      params:
        aws_secret: ${aws_secret}
        aws_key: ${aws_key}
        permissions: public-read
        local_file: src/mongodb-${push_name}-${push_arch}-debugsymbols-${suffix}.${ext|tgz}.sig
        bucket: build-push-testing
        content_type: ${content_type|application/gzip}
        remote_file: ${push_path}-STAGE/${push_name}/mongodb-${push_name}-${push_arch}-debugsymbols-${suffix}-${task_id}.${ext|tgz}.sig
        optional: true

    # Put the signed MSI file
    - command: s3.put
      params:
        aws_key: ${aws_key}
        aws_secret: ${aws_secret}
        permissions: public-read
        build_variants: ["enterprise-windows-64-2k8", "windows-64-2k8-ssl"]
        local_file: src/mongodb-win32-${push_arch}-${suffix}-signed.msi
        bucket: build-push-testing
        content_type: application/x-msi
        remote_file: ${push_path}-STAGE/${push_name}/mongodb-win32-${push_arch}-${suffix}-${task_id}-signed.msi

    # Put the binaries tarball sha1
    - command: s3.put
      params:
        aws_secret: ${aws_secret}
        local_file: src/mongodb-${push_name}-${push_arch}-${suffix}.${ext|tgz}.sha1
        aws_key: ${aws_key}
        permissions: public-read
        bucket: build-push-testing
        content_type: text/plain
        remote_file: ${push_path}-STAGE/${push_name}/mongodb-${push_name}-${push_arch}-${suffix}-${task_id}.${ext|tgz}.sha1

    # Put the shell tarball sha1
    - command: s3.put
      params:
        aws_secret: ${aws_secret}
        local_file: src/mongodb-shell-${push_name}-${push_arch}-${suffix}.${ext|tgz}.sha1
        aws_key: ${aws_key}
        permissions: public-read
        bucket: build-push-testing
        content_type: text/plain
        remote_file: ${push_path}-STAGE/${push_name}/mongodb-shell-${push_name}-${push_arch}-${suffix}-${task_id}.${ext|tgz}.sha1

    # Put the source tarball sha1
    - command: s3.put
      params:
        aws_secret: ${aws_secret}
        local_file: src/mongodb-src-${src_suffix}.${ext|tar.gz}.sha1
        aws_key: ${aws_key}
        permissions: public-read
        bucket: build-push-testing
        content_type: text/plain
        remote_file: ${push_path}-STAGE/${push_name}/mongodb-src-${src_suffix}-${task_id}.${ext|tar.gz}.sha1
        build_variants: [ linux-64, windows-64-2k8-ssl ]

    # Put the debug symbols sha1
    - command: s3.put
      params:
        aws_secret: ${aws_secret}
        aws_key: ${aws_key}
        permissions: public-read
        local_file: src/mongodb-${push_name}-${push_arch}-debugsymbols-${suffix}.${ext|tgz}.sha1
        bucket: build-push-testing
        content_type: text/plain
        remote_file: ${push_path}-STAGE/${push_name}/mongodb-${push_name}-${push_arch}-debugsymbols-${suffix}-${task_id}.${ext|tgz}.sha1
        optional: true

    # Push the signed MSI sha1
    - command: s3.put
      params:
        aws_key: ${aws_key}
        aws_secret: ${aws_secret}
        permissions: public-read
        build_variants: ["enterprise-windows-64-2k8", "windows-64-2k8-ssl"]
        local_file: src/mongodb-win32-${push_arch}-${suffix}-signed.msi.sha1
        bucket: build-push-testing
        content_type: text/plain
        remote_file: ${push_path}-STAGE/${push_name}/mongodb-win32-${push_arch}-${suffix}-${task_id}-signed.msi.sha1

    # Put the binaries tarball sha256
    - command: s3.put
      params:
        aws_secret: ${aws_secret}
        local_file: src/mongodb-${push_name}-${push_arch}-${suffix}.${ext|tgz}.sha256
        permissions: public-read
        aws_key: ${aws_key}
        bucket: build-push-testing
        content_type: text/plain
        remote_file: ${push_path}-STAGE/${push_name}/mongodb-${push_name}-${push_arch}-${suffix}-${task_id}.${ext|tgz}.sha256

    # Put the shell tarball sha256
    - command: s3.put
      params:
        aws_secret: ${aws_secret}
        local_file: src/mongodb-shell-${push_name}-${push_arch}-${suffix}.${ext|tgz}.sha256
        permissions: public-read
        aws_key: ${aws_key}
        bucket: build-push-testing
        content_type: text/plain
        remote_file: ${push_path}-STAGE/${push_name}/mongodb-shell-${push_name}-${push_arch}-${suffix}-${task_id}.${ext|tgz}.sha256

    # Put the source tarball sha256
    - command: s3.put
      params:
        aws_secret: ${aws_secret}
        local_file: src/mongodb-src-${src_suffix}.${ext|tar.gz}.sha256
        permissions: public-read
        aws_key: ${aws_key}
        bucket: build-push-testing
        content_type: text/plain
        remote_file: ${push_path}-STAGE/${push_name}/mongodb-src-${src_suffix}-${task_id}.${ext|tar.gz}.sha256
        build_variants: [ linux-64, windows-64-2k8-ssl ]

    # Put the debug symbols sha256
    - command: s3.put
      params:
        aws_secret: ${aws_secret}
        local_file: src/mongodb-${push_name}-${push_arch}-debugsymbols-${suffix}.${ext|tgz}.sha256
        aws_key: ${aws_key}
        bucket: build-push-testing
        permissions: public-read
        content_type: text/plain
        remote_file: ${push_path}-STAGE/${push_name}/mongodb-${push_name}-${push_arch}-debugsymbols-${suffix}-${task_id}.${ext|tgz}.sha256
        optional: true

    # Put the signed MSI sha256
    - command: s3.put
      params:
        aws_key: ${aws_key}
        aws_secret: ${aws_secret}
        build_variants: ["enterprise-windows-64-2k8", "windows-64-2k8-ssl"]
        local_file: src/mongodb-win32-${push_arch}-${suffix}-signed.msi.sha256
        bucket: build-push-testing
        permissions: public-read
        remote_file: ${push_path}-STAGE/${push_name}/mongodb-win32-${push_arch}-${suffix}-${task_id}-signed.msi.sha256
        content_type: text/plain

    # Put the binaries tarball md5
    - command: s3.put
      params:
        aws_secret: ${aws_secret}
        local_file: src/mongodb-${push_name}-${push_arch}-${suffix}.${ext|tgz}.md5
        aws_key: ${aws_key}
        bucket: build-push-testing
        permissions: public-read
        content_type: text/plain
        remote_file: ${push_path}-STAGE/${push_name}/mongodb-${push_name}-${push_arch}-${suffix}-${task_id}.${ext|tgz}.md5

    # Put the shell tarball md5
    - command: s3.put
      params:
        aws_secret: ${aws_secret}
        local_file: src/mongodb-shell-${push_name}-${push_arch}-${suffix}.${ext|tgz}.md5
        aws_key: ${aws_key}
        bucket: build-push-testing
        permissions: public-read
        content_type: text/plain
        remote_file: ${push_path}-STAGE/${push_name}/mongodb-shell-${push_name}-${push_arch}-${suffix}-${task_id}.${ext|tgz}.md5

    # Put the source tarball md5
    - command: s3.put
      params:
        aws_secret: ${aws_secret}
        local_file: src/mongodb-src-${src_suffix}.${ext|tar.gz}.md5
        aws_key: ${aws_key}
        bucket: build-push-testing
        permissions: public-read
        content_type: text/plain
        remote_file: ${push_path}-STAGE/${push_name}/mongodb-src-${src_suffix}-${task_id}.${ext|tar.gz}.md5
        build_variants: [ linux-64, windows-64-2k8-ssl ]

    # Put the debug symbols md5
    - command: s3.put
      params:
        aws_key: ${aws_key}
        aws_secret: ${aws_secret}
        local_file: src/mongodb-${push_name}-${push_arch}-debugsymbols-${suffix}.${ext|tgz}.md5
        bucket: build-push-testing
        content_type: text/plain
        permissions: public-read
        remote_file: ${push_path}-STAGE/${push_name}/mongodb-${push_name}-${push_arch}-debugsymbols-${suffix}-${task_id}.${ext|tgz}.md5
        optional: true

    # Put the signed MSI md5
    - command: s3.put
      params:
        aws_key: ${aws_key}
        aws_secret: ${aws_secret}
        build_variants: ["enterprise-windows-64-2k8", "windows-64-2k8-ssl"]
        local_file: src/mongodb-win32-${push_arch}-${suffix}-signed.msi.md5
        bucket: build-push-testing
        permissions: public-read
        content_type: text/plain
        remote_file: ${push_path}-STAGE/${push_name}/mongodb-win32-${push_arch}-${suffix}-${task_id}-signed.msi.md5

    - command: s3Copy.copy
      params:
        aws_key: ${aws_key}
        aws_secret: ${aws_secret}
        s3_copy_files:
            #Binaries
            - {'source': {'path': '${push_path}-STAGE/${push_name}/mongodb-${push_name}-${push_arch}-${suffix}-${task_id}.${ext|tgz}', 'bucket': 'build-push-testing'},
               'destination': {'path': '${push_path}/mongodb-${push_name}-${push_arch}-${suffix}.${ext|tgz}', 'bucket': '${push_bucket}'}}

            #Shell
            - {'source': {'path': '${push_path}-STAGE/${push_name}/mongodb-shell-${push_name}-${push_arch}-${suffix}-${task_id}.${ext|tgz}', 'bucket': 'build-push-testing'},
               'destination': {'path': '${push_path}/mongodb-shell-${push_name}-${push_arch}-${suffix}.${ext|tgz}', 'bucket': '${push_bucket}'}}

            #Source tarball
            - {'source': {'path': '${push_path}-STAGE/${push_name}/mongodb-src-${src_suffix}-${task_id}.${ext|tar.gz}', 'bucket': 'build-push-testing'},
               'destination': {'path': 'src/mongodb-src-${src_suffix}.${ext|tar.gz}', 'bucket': '${push_bucket}'},
               'build_variants': [ 'linux-64', 'windows-64-2k8-ssl' ]}

            #MSI (Windows only)
            - {'source': {'path': '${push_path}-STAGE/${push_name}/mongodb-win32-${push_arch}-${suffix}-${task_id}-signed.msi', 'bucket': 'build-push-testing'},
               'destination': {'path': '${push_path}/mongodb-win32-${push_arch}-${suffix}-signed.msi', 'bucket': '${push_bucket}'},
               'build_variants': [ 'enterprise-windows-64-2k8', 'windows-64-2k8-ssl' ]}

            #Binaries Signature
            - {'source': {'path': '${push_path}-STAGE/${push_name}/mongodb-${push_name}-${push_arch}-${suffix}-${task_id}.${ext|tgz}.sig', 'bucket': 'build-push-testing'},
               'destination': {'path': '${push_path}/mongodb-${push_name}-${push_arch}-${suffix}.${ext|tgz}.sig', 'bucket': '${push_bucket}'}}

            #Shell Signature
            - {'source': {'path': '${push_path}-STAGE/${push_name}/mongodb-shell-${push_name}-${push_arch}-${suffix}-${task_id}.${ext|tgz}.sig', 'bucket': 'build-push-testing'},
               'destination': {'path': '${push_path}/mongodb-shell-${push_name}-${push_arch}-${suffix}.${ext|tgz}.sig', 'bucket': '${push_bucket}'}}

            #Source tarball signature
            - {'source': {'path': '${push_path}-STAGE/${push_name}/mongodb-src-${src_suffix}-${task_id}.${ext|tar.gz}.sig', 'bucket': 'build-push-testing'},
               'destination': {'path': 'src/mongodb-src-${src_suffix}.${ext|tar.gz}.sig', 'bucket': '${push_bucket}'},
               'build_variants': [ 'linux-64', 'windows-64-2k8-ssl' ]}

            #SHA1 for binaries
            - {'source': {'path': '${push_path}-STAGE/${push_name}/mongodb-${push_name}-${push_arch}-${suffix}-${task_id}.${ext|tgz}.sha1', 'bucket': 'build-push-testing'},
               'destination': {'path': '${push_path}/mongodb-${push_name}-${push_arch}-${suffix}.${ext|tgz}.sha1', 'bucket': '${push_bucket}'}}

            #SHA1 for shell
            - {'source': {'path': '${push_path}-STAGE/${push_name}/mongodb-shell-${push_name}-${push_arch}-${suffix}-${task_id}.${ext|tgz}.sha1', 'bucket': 'build-push-testing'},
               'destination': {'path': '${push_path}/mongodb-shell-${push_name}-${push_arch}-${suffix}.${ext|tgz}.sha1', 'bucket': '${push_bucket}'}}

            #SHA1 for source tarball
            - {'source': {'path': '${push_path}-STAGE/${push_name}/mongodb-src-${src_suffix}-${task_id}.${ext|tar.gz}.sha1', 'bucket': 'build-push-testing'},
               'destination': {'path': 'src/mongodb-src-${src_suffix}.${ext|tar.gz}.sha1', 'bucket': '${push_bucket}'},
               'build_variants': [ 'linux-64', 'windows-64-2k8-ssl' ]}

            #SHA1 for MSI
            - {'source': {'path': '${push_path}-STAGE/${push_name}/mongodb-win32-${push_arch}-${suffix}-${task_id}-signed.msi.sha1', 'bucket': 'build-push-testing'},
               'destination': {'path': '${push_path}/mongodb-win32-${push_arch}-${suffix}-signed.msi.sha1', 'bucket': '${push_bucket}'},
               'build_variants': ['enterprise-windows-64-2k8', 'windows-64-2k8-ssl']}

            #SHA256 for binaries
            - {'source': {'path': '${push_path}-STAGE/${push_name}/mongodb-${push_name}-${push_arch}-${suffix}-${task_id}.${ext|tgz}.sha256', 'bucket': 'build-push-testing'},
               'destination': {'path': '${push_path}/mongodb-${push_name}-${push_arch}-${suffix}.${ext|tgz}.sha256', 'bucket': '${push_bucket}'}}

            #SHA256 for shell
            - {'source': {'path': '${push_path}-STAGE/${push_name}/mongodb-shell-${push_name}-${push_arch}-${suffix}-${task_id}.${ext|tgz}.sha256', 'bucket': 'build-push-testing'},
               'destination': {'path': '${push_path}/mongodb-shell-${push_name}-${push_arch}-${suffix}.${ext|tgz}.sha256', 'bucket': '${push_bucket}'}}

            #SHA256 for source tarball
            - {'source': {'path': '${push_path}-STAGE/${push_name}/mongodb-src-${src_suffix}-${task_id}.${ext|tar.gz}.sha256', 'bucket': 'build-push-testing'},
               'destination': {'path': 'src/mongodb-src-${src_suffix}.${ext|tar.gz}.sha256', 'bucket': '${push_bucket}'},
               'build_variants': [ 'linux-64', 'windows-64-2k8-ssl' ]}

            #SHA256 for MSI files
            - {'source': {'path': '${push_path}-STAGE/${push_name}/mongodb-win32-${push_arch}-${suffix}-${task_id}-signed.msi.sha256', 'bucket': 'build-push-testing'},
               'destination': {'path': '${push_path}/mongodb-win32-${push_arch}-${suffix}-signed.msi.sha256', 'bucket': '${push_bucket}'},
               'build_variants': ['enterprise-windows-64-2k8', 'windows-64-2k8-ssl']}

            #MD5 for binaries
            - {'source': {'path': '${push_path}-STAGE/${push_name}/mongodb-${push_name}-${push_arch}-${suffix}-${task_id}.${ext|tgz}.md5', 'bucket': 'build-push-testing'},
               'destination': {'path': '${push_path}/mongodb-${push_name}-${push_arch}-${suffix}.${ext|tgz}.md5', 'bucket': '${push_bucket}'}}

            #MD5 for shell
            - {'source': {'path': '${push_path}-STAGE/${push_name}/mongodb-shell-${push_name}-${push_arch}-${suffix}-${task_id}.${ext|tgz}.md5', 'bucket': 'build-push-testing'},
               'destination': {'path': '${push_path}/mongodb-shell-${push_name}-${push_arch}-${suffix}.${ext|tgz}.md5', 'bucket': '${push_bucket}'}}

            #MD5 for source tarball
            - {'source': {'path': '${push_path}-STAGE/${push_name}/mongodb-src-${src_suffix}-${task_id}.${ext|tar.gz}.md5', 'bucket': 'build-push-testing'},
               'destination': {'path': 'src/mongodb-src-${src_suffix}.${ext|tar.gz}.md5', 'bucket': '${push_bucket}'},
               'build_variants': [ 'linux-64', 'windows-64-2k8-ssl' ]}

            #MD5 for MSIs
            - {'source': {'path': '${push_path}-STAGE/${push_name}/mongodb-win32-${push_arch}-${suffix}-${task_id}-signed.msi.md5', 'bucket': 'build-push-testing'},
               'destination': {'path': '${push_path}/mongodb-win32-${push_arch}-${suffix}-signed.msi.md5', 'bucket': '${push_bucket}'},
               'build_variants': ['enterprise-windows-64-2k8', 'windows-64-2k8-ssl'], }

    # Debug symbols are not created for all variants and the copy is optional.
    - command: s3Copy.copy
      params:
        aws_key: ${aws_key}
        aws_secret: ${aws_secret}
        optional: true
        s3_copy_files:
            #Debug Symbols
            - {'source': {'path': '${push_path}-STAGE/${push_name}/mongodb-${push_name}-${push_arch}-debugsymbols-${suffix}-${task_id}.${ext|tgz}', 'bucket': 'build-push-testing'},
               'destination': {'path': '${push_path}/mongodb-${push_name}-${push_arch}-debugsymbols-${suffix}.${ext|tgz}', 'bucket': '${push_bucket}'}}

            #Debug Symbols Signature
            - {'source': {'path': '${push_path}-STAGE/${push_name}/mongodb-${push_name}-${push_arch}-debugsymbols-${suffix}-${task_id}.${ext|tgz}.sig', 'bucket': 'build-push-testing'},
               'destination': {'path': '${push_path}/mongodb-${push_name}-${push_arch}-debugsymbols-${suffix}.${ext|tgz}.sig', 'bucket': '${push_bucket}'}}

            #SHA1 for debug symbols
            - {'source': {'path': '${push_path}-STAGE/${push_name}/mongodb-${push_name}-${push_arch}-debugsymbols-${suffix}-${task_id}.${ext|tgz}.sha1', 'bucket': 'build-push-testing'},
               'destination': {'path': '${push_path}/mongodb-${push_name}-${push_arch}-debugsymbols-${suffix}.${ext|tgz}.sha1', 'bucket': '${push_bucket}'}}

            #SHA256 for debugsymbols
            - {'source': {'path': '${push_path}-STAGE/${push_name}/mongodb-${push_name}-${push_arch}-debugsymbols-${suffix}-${task_id}.${ext|tgz}.sha256', 'bucket': 'build-push-testing'},
               'destination': {'path': '${push_path}/mongodb-${push_name}-${push_arch}-debugsymbols-${suffix}.${ext|tgz}.sha256', 'bucket': '${push_bucket}'}}

            #MD5 for debugsymbols
            - {'source': {'path': '${push_path}-STAGE/${push_name}/mongodb-${push_name}-${push_arch}-debugsymbols-${suffix}-${task_id}.${ext|tgz}.md5', 'bucket': 'build-push-testing'},
               'destination': {'path': '${push_path}/mongodb-${push_name}-${push_arch}-debugsymbols-${suffix}.${ext|tgz}.md5', 'bucket': '${push_bucket}'}}

- name: fetch_test_lifecycle
  depends_on: []
  commands:
  - func: "git get project"
  - func: "fetch test_lifecycle.yml"
    vars:
      # This task is meant to fail if there is an error while fetching test_lifecycle.yml since
      # the compile task won't fail.
      fail_task_on_error: true

- name: update_test_lifecycle
  exec_timeout_secs: 21600 # 6 hour timeout for the task overall
  depends_on: []
  commands:
  - func: "git get project"
  - command: shell.exec
    timeout_secs: 14400 # Timeout if there is no output for 4 hours
    type: test
    params:
      working_dir: src
      silent: true
      script: |
        set -o errexit

        # Set up the git ssh private key
        mkdir -p ~/.ssh
        echo -n "${testlifecycle_ssh_key}" > ~/.ssh/test_lifecycle.pem
        chmod 0600 ~/.ssh/test_lifecycle.pem
        export GIT_SSH_COMMAND="ssh -i ~/.ssh/test_lifecycle.pem"

        # Create the jira credentials configuration file
        cat > .jira.yml <<END_OF_CREDS
        server: "https://jira.mongodb.org"
        access_token: "${testlifecycle_jira_access_token}"
        access_token_secret: "${testlifecycle_jira_access_token_secret}"
        consumer_key: "${testlifecycle_jira_consumer_key}"
        key_cert: |
        $(echo "${testlifecycle_jira_key_certificate}" | sed  's/^/  /')
        END_OF_CREDS

        set -o verbose

        ${activate_virtualenv}
        # Install Python modules to support OAuth with pip until it is available in the toolchain.
        pip install cryptography==1.7.2 pyjwt==1.5.3

        # We use a small batch size to avoid hitting the load balancer timeout if the Evergreen
        # API query is not fast enough.
        # Evergreen executable is in $HOME.
        PATH=$PATH:$HOME $python buildscripts/update_test_lifecycle.py  \
            --project ${project}                                        \
            --requestBatchSize 20                                       \
            --commit                                                    \
            --resmokeTagFile "etc/test_lifecycle.yml"                   \
            --metadataRepo "git@github.com:mongodb/mongo-test-metadata" \
            --referencesFile "references.yml"                           \
            --gitUserName "Test Lifecycle"                              \
            --gitUserEmail "build+testlifecycle@mongodb.com"            \
            --jiraConfig .jira.yml

- name: shared_scons_cache_pruning
  exec_timeout_secs: 7200 # 2 hour timeout for the task overall
  depends_on: []
  commands:
  - func: "git get project"
  - func: "shared scons cache pruning"

#######################################
#             Task Groups             #
#######################################
task_groups:
- <<: *compile_task_group_template
  name: compile_TG
  tasks:
  - compile
- <<: *compile_task_group_template
  name: dbtest_TG
  tasks:
  - compile_dbtest
  - dbtest
- <<: *compile_task_group_template
  name: compile_all_run_unittests_TG
  tasks:
  - compile
  - compile_unittests
  - unittests
  - compile_dbtest
  - dbtest
  - compile_all
- name: embedded_sdk_build_and_test
  setup_group:
    - command: manifest.load
    - func: "git get project"
    - func: "get buildnumber"
    - func: "set up credentials"
    - func: "setup android toolchain" # noop if ${setup_android_toolchain} is not "true"
    - func: "generate compile expansions"
  teardown_group:
    - func: "scons cache pruning"
    - func: "umount shared scons directory"
  setup_task:
    - func: "set up virtualenv"
    - func: "set task expansion macros"
    - func: "apply compile expansions"
  teardown_task:
  tasks:
  - "embedded_sdk_build_cdriver"
  - "embedded_sdk_install_dev"
  - "embedded_sdk_s3_put"
  - "embedded_sdk_install_tests"
  - "embedded_sdk_tests_s3_put"
  - "embedded_sdk_run_tests"
  - "embedded_sdk_s3_put_latest"
  - "embedded_sdk_tests_s3_put_latest"

#######################################
#               Modules               #
#######################################
# if a module is added and to be added to the manifest
# be sure to add the module to git.get_project revisions parameter
modules:
- name: enterprise
  repo: git@github.com:10gen/mongo-enterprise-modules.git
  prefix: src/mongo/db/modules
  branch: master

- name: wtdevelop
  repo: git@github.com:wiredtiger/wiredtiger.git
  prefix: src/third_party
  branch: develop

#######################################
#            Buildvariants            #
#######################################

buildvariants:

###########################################
#         Linux buildvariants             #
###########################################

- name: linux-64
  display_name: Linux
  run_on:
  - rhel62-small
  batchtime: 1440 # 1 day
  expansions:
    push_path: linux
    push_bucket: downloads.mongodb.org
    push_name: linux
    push_arch: x86_64
    compile_flags: -j$(grep -c ^processor /proc/cpuinfo) --variables-files=etc/scons/mongodbtoolchain_gcc.vars --enable-free-mon=off --enable-http-client=off --release
    num_jobs_available: $(grep -c ^processor /proc/cpuinfo)
    scons_cache_scope: shared
    gorootvars: 'PATH="/opt/golang/go1.10/bin:/opt/mongodbtoolchain/v2/bin/:$PATH" GOROOT=/opt/golang/go1.10'
    test_flags: --excludeWithAnyTags=requires_http_client
    tooltags: ""
    build_mongoreplay: true
  display_tasks:
  - *dbtest
  - *unittests
  tasks:
  - name: compile_all_run_unittests_TG
    distros:
    - rhel62-large
  - name: aggregation
  - name: aggregation_auth
  - name: aggregation_mongos_passthrough
  - name: aggregation_one_shard_sharded_collections
  - name: aggregation_read_concern_majority_passthrough
  - name: aggregation_sharded_collections_passthrough
  - name: auth
  - name: change_streams
  - name: change_streams_mongos_passthrough
  - name: change_streams_mongos_sessions_passthrough
  - name: change_streams_secondary_reads
  - name: change_streams_sharded_collections_passthrough
  - name: change_streams_whole_db_passthrough
  - name: change_streams_whole_db_mongos_passthrough
  - name: change_streams_whole_db_secondary_reads_passthrough
  - name: change_streams_whole_db_sharded_collections_passthrough
  - name: change_streams_whole_cluster_passthrough
  - name: change_streams_whole_cluster_mongos_passthrough
  - name: change_streams_whole_cluster_secondary_reads_passthrough
  - name: change_streams_whole_cluster_sharded_collections_passthrough
  - name: disk_wiredtiger
  - name: failpoints
  - name: failpoints_auth
  - name: gle_auth
  - name: gle_auth_write_cmd
  - name: gle_auth_basics_passthrough
  - name: gle_auth_basics_passthrough_write_cmd
  - name: integration_tests_standalone
  - name: integration_tests_replset
  - name: integration_tests_sharded
  - name: sharding_gle_auth_basics_passthrough
  - name: sharding_gle_auth_basics_passthrough_write_cmd
  - name: jsCore
  - name: jsCore_auth
  - name: jsCore_op_query
  - name: jsCore_compatibility
  - name: jsCore_compatibility_no_document_sequences
  - name: jsCore_decimal
  - name: jsCore_txns
  - name: causally_consistent_jscore_txns_passthrough
  - name: aggregation_multiversion_fuzzer
  - name: jstestfuzz
  - name: jstestfuzz_concurrent
  - name: jstestfuzz_concurrent_replication
  - name: jstestfuzz_concurrent_sharded
  - name: jstestfuzz_replication
  - name: jstestfuzz_sharded
  - name: mongosTest
  - name: multiversion_auth
  - name: multiversion
  - name: noPassthrough
  - name: noPassthroughWithMongod
  - name: bulk_gle_passthrough
  - name: parallel
  - name: parallel_compatibility
  - name: concurrency
  - name: concurrency_replication
  - name: concurrency_replication_causal_consistency
    distros:
    - rhel62-large
  - name: concurrency_replication_multi_stmt_txn
  - name: concurrency_sharded_replication
  - name: concurrency_sharded_replication_with_balancer
  - name: concurrency_simultaneous
  - name: concurrency_simultaneous_replication
  - name: read_concern_linearizable_passthrough
  - name: read_concern_majority_passthrough
  - name: read_only
  - name: read_only_sharded
  - name: replica_sets
  - name: replica_sets_auth
  - name: replica_sets_jscore_passthrough
  - name: sharding
  - name: sharding_auth
  - name: slow1
  - name: serial_run
  - name: sharded_collections_jscore_passthrough
  - name: sharded_core_txns
  - name: sharding_jscore_passthrough
  - name: sharding_jscore_op_query_passthrough
  - name: sharding_jscore_passthrough_wire_ops
  - name: sharding_last_stable_mongos_and_mixed_shards
  - name: tool
  - name: write_concern_majority_passthrough
  - name: push

- name: linux-64-repeated-execution
  stepback: false
  display_name: ~ Linux Repeated Execution
  run_on:
  - rhel62-small
  batchtime: 1440 # 1 day
  expansions:
    compile_flags: -j$(grep -c ^processor /proc/cpuinfo) --variables-files=etc/scons/mongodbtoolchain_gcc.vars --enable-free-mon=off --enable-http-client=off
    num_jobs_available: $(grep -c ^processor /proc/cpuinfo)
    test_flags: --repeatSuites=10 --shuffle
    scons_cache_scope: shared
    gorootvars: 'PATH="/opt/golang/go1.10/bin:/opt/mongodbtoolchain/v2/bin/:$PATH" GOROOT=/opt/golang/go1.10'
    test_flags: --excludeWithAnyTags=requires_http_client
    tooltags: ""
    build_mongoreplay: true
  display_tasks:
  - *dbtest
  - *unittests
  tasks:
  - name: compile_all_run_unittests_TG
    distros:
    - rhel62-large
  - name: integration_tests_standalone
  - name: integration_tests_replset
  - name: integration_tests_sharded
  - name: jsCore
  - name: jsCore_txns
  - name: parallel
  - name: concurrency
  - name: concurrency_replication
    distros:
    - rhel62-large
  - name: concurrency_replication_causal_consistency
    distros:
    - rhel62-large
  - name: concurrency_replication_multi_stmt_txn
    distros:
    - rhel62-large
  - name: concurrency_sharded_replication
    distros:
    - rhel62-large
  - name: concurrency_sharded_replication_with_balancer
    distros:
    - rhel62-large
  - name: concurrency_simultaneous
  - name: concurrency_simultaneous_replication
    distros:
    - rhel62-large

- &linux-64-debug-template
  name: linux-64-debug
  display_name: "! Linux DEBUG"
  run_on:
  - rhel62-large
  expansions:
    push_path: linux
    push_bucket: downloads.mongodb.org
    push_name: linux-debug
    push_arch: x86_64
    num_jobs_available: $(($(grep -c ^processor /proc/cpuinfo) / 2)) # Avoid starting too many mongod's
    compile_flags: --dbg=on --opt=on -j$(grep -c ^processor /proc/cpuinfo) --variables-files=etc/scons/mongodbtoolchain_gcc.vars --enable-free-mon=off --enable-http-client=off
    scons_cache_scope: shared
    gorootvars: 'PATH="/opt/golang/go1.10/bin:/opt/mongodbtoolchain/v2/bin/:$PATH" GOROOT=/opt/golang/go1.10'
    test_flags: --excludeWithAnyTags=requires_http_client
    tooltags: ""
    build_mongoreplay: true
  display_tasks:
  - *dbtest
  - *replica_sets_auth
  - *sharding
  - *sharding_auth
  - *unittests
  tasks:
  - name: compile_all_run_unittests_TG
  - name: aggregation
  - name: aggregation_auth
  - name: aggregation_facet_unwind_passthrough
  - name: aggregation_mongos_passthrough
  - name: aggregation_one_shard_sharded_collections
  - name: aggregation_read_concern_majority_passthrough
  - name: aggregation_sharded_collections_passthrough
  - name: auth
  - name: bulk_gle_passthrough
  - name: causally_consistent_jscore_passthrough
  - name: causally_consistent_jscore_passthrough_auth
  - name: change_streams
  - name: change_streams_mongos_passthrough
  - name: change_streams_mongos_sessions_passthrough
  - name: change_streams_sharded_collections_passthrough
  - name: change_streams_whole_db_passthrough
  - name: change_streams_whole_db_mongos_passthrough
  - name: change_streams_whole_db_sharded_collections_passthrough
  - name: change_streams_whole_cluster_passthrough
  - name: change_streams_whole_cluster_mongos_passthrough
  - name: change_streams_whole_cluster_sharded_collections_passthrough
  - name: concurrency
  - name: concurrency_replication
  - name: concurrency_replication_causal_consistency
  - name: concurrency_replication_multi_stmt_txn
  - name: concurrency_sharded_replication
  - name: concurrency_sharded_replication_with_balancer
  - name: concurrency_sharded_causal_consistency
  - name: concurrency_sharded_causal_consistency_and_balancer
  - name: concurrency_sharded_with_stepdowns
  - name: concurrency_sharded_with_stepdowns_and_balancer
  - name: concurrency_simultaneous
  - name: concurrency_simultaneous_replication
  - name: disk_wiredtiger
  - name: failpoints
  - name: failpoints_auth
  - name: integration_tests_replset
  - name: integration_tests_sharded
  - name: integration_tests_standalone
  - name: jsCore
  - name: jsCore_auth
  - name: jsCore_compatibility
  - name: jsCore_compatibility_no_document_sequences
  - name: jsCore_decimal
  - name: jsCore_txns
  - name: causally_consistent_jscore_txns_passthrough
  - name: jsonSchema
  - name: mongosTest
  - name: noPassthrough
  - name: noPassthroughWithMongod
  - name: parallel
  - name: parallel_compatibility
  - name: read_concern_linearizable_passthrough
  - name: read_concern_majority_passthrough
  - name: read_only
  - name: read_only_sharded
  - name: replica_sets
  - name: replica_sets_auth_0
  - name: replica_sets_auth_1
  - name: replica_sets_auth_2
  - name: replica_sets_auth_3
  - name: replica_sets_auth_4
  - name: replica_sets_auth_5
  - name: replica_sets_auth_6
  - name: replica_sets_auth_misc
  - name: replica_sets_initsync_jscore_passthrough
  - name: replica_sets_initsync_static_jscore_passthrough
  - name: replica_sets_jscore_passthrough
  - name: replica_sets_multi_stmt_txn_jscore_passthrough
  - name: replica_sets_kill_primary_jscore_passthrough
  - name: replica_sets_terminate_primary_jscore_passthrough
  - name: replica_sets_kill_secondaries_jscore_passthrough
  - name: retryable_writes_jscore_passthrough
  - name: retryable_writes_jscore_stepdown_passthrough
  - name: serial_run
  - name: session_jscore_passthrough
  - name: sharded_causally_consistent_jscore_passthrough
  - name: sharded_collections_jscore_passthrough
  - name: sharded_core_txns
  - name: sharding_0
  - name: sharding_1
  - name: sharding_2
  - name: sharding_3
  - name: sharding_4
  - name: sharding_5
  - name: sharding_6
  - name: sharding_7
  - name: sharding_8
  - name: sharding_9
  - name: sharding_10
  - name: sharding_11
  - name: sharding_12
  - name: sharding_13
  - name: sharding_14
  - name: sharding_misc
  - name: sharding_auth_0
  - name: sharding_auth_1
  - name: sharding_auth_2
  - name: sharding_auth_3
  - name: sharding_auth_4
  - name: sharding_auth_5
  - name: sharding_auth_6
  - name: sharding_auth_7
  - name: sharding_auth_8
  - name: sharding_auth_9
  - name: sharding_auth_10
  - name: sharding_auth_11
  - name: sharding_auth_12
  - name: sharding_auth_13
  - name: sharding_auth_14
  - name: sharding_auth_15
  - name: sharding_auth_16
  - name: sharding_auth_17
  - name: sharding_auth_18
  - name: sharding_auth_19
  - name: sharding_auth_misc
  - name: sharding_jscore_passthrough
  - name: sharding_jscore_op_query_passthrough
  - name: sharding_jscore_passthrough_wire_ops
  - name: slow1
  - name: tool
  - name: write_concern_majority_passthrough

- <<: *linux-64-debug-template
  name: linux-64-debug-wtdevelop
  display_name: "~ Linux DEBUG WiredTiger develop"
  batchtime: 1440 # 1 day
  modules:
  - wtdevelop
  expansions:
    use_wt_develop: true
    num_jobs_available: $(($(grep -c ^processor /proc/cpuinfo) / 2)) # Avoid starting too many mongod's
    compile_flags: --dbg=on --opt=on -j$(grep -c ^processor /proc/cpuinfo) --variables-files=etc/scons/mongodbtoolchain_gcc.vars --enable-free-mon=off --enable-http-client=off
    use_scons_cache: true
    build_mongoreplay: true
    test_flags: --excludeWithAnyTags=requires_http_client

- name: linux-64-duroff
  display_name: Linux (No Journal)
  run_on:
  - rhel62-small
  batchtime: 1440 # 1 day
  expansions:
    push_path: linux
    push_bucket: downloads.mongodb.org
    push_name: linux-duroff
    push_arch: x86_64
    compile_flags: -j$(grep -c ^processor /proc/cpuinfo) --variables-files=etc/scons/mongodbtoolchain_gcc.vars --enable-free-mon=off --enable-http-client=off
    num_jobs_available: $(grep -c ^processor /proc/cpuinfo)
    # Running WiredTiger with --nojournal in a replica set is no longer supported, so this variant
    # does not include replica set tests. Since transactions are only supported on replica sets, we
    # exclude those tests as well.
    test_flags: --nojournal --excludeWithAnyTags=requires_journaling,requires_replication,requires_sharding,uses_transactions,requires_http_client
    scons_cache_scope: shared
    gorootvars: 'PATH="/opt/golang/go1.10/bin:/opt/mongodbtoolchain/v2/bin/:$PATH" GOROOT=/opt/golang/go1.10'
    tooltags: ""
    build_mongoreplay: true
  display_tasks:
  - *dbtest
  - *unittests
  tasks:
  - name: compile_all_run_unittests_TG
    distros:
    - rhel62-large
  - name: aggregation
  - name: aggregation_auth
  - name: auth
  - name: bulk_gle_passthrough
  - name: concurrency
  - name: concurrency_simultaneous
  - name: disk_wiredtiger
  - name: failpoints
  - name: failpoints_auth
  - name: jsCore
  - name: jsCore_auth
  - name: jsCore_compatibility
  - name: jsCore_compatibility_no_document_sequences
  - name: jsCore_txns
  - name: causally_consistent_jscore_txns_passthrough
  - name: aggregation_multiversion_fuzzer
  - name: jstestfuzz
  - name: jstestfuzz_concurrent
  - name: jstestfuzz_concurrent_sharded
  - name: jstestfuzz_sharded
  - name: mongosTest
  - name: noPassthrough
  - name: noPassthroughWithMongod
  - name: parallel
  - name: parallel_compatibility
  - name: serial_run
  - name: sharding_jscore_passthrough
  - name: slow1
  - name: tool

- name: linux-64-lsm
  stepback: false
  display_name: Linux LSM
  run_on:
  - rhel62-small
  batchtime: 1440 # 1 day
  expansions:
    compile_flags: -j$(grep -c ^processor /proc/cpuinfo) --variables-files=etc/scons/mongodbtoolchain_gcc.vars
    num_jobs_available: $(grep -c ^processor /proc/cpuinfo)
    test_flags: --wiredTigerEngineConfig=mmap=false --wiredTigerCollectionConfig=type=lsm --wiredTigerIndexConfig=type=lsm --excludeWithAnyTags=uses_transactions,does_not_support_wiredtiger_lsm
    scons_cache_scope: shared
    gorootvars: 'PATH="/opt/golang/go1.10/bin:/opt/mongodbtoolchain/v2/bin/:$PATH" GOROOT=/opt/golang/go1.10'
    tooltags: ""
    build_mongoreplay: true
  display_tasks:
  - *dbtest
  - *unittests
  tasks:
  - name: compile_all_run_unittests_TG
    distros:
    - rhel62-large
  - name: jsCore

- name: ubuntu1404
  display_name: SSL Ubuntu 14.04
  run_on:
  - ubuntu1404-test
  batchtime: 1440 # 1 day
  expansions:
    push_path: linux
    push_bucket: downloads.mongodb.org
    push_name: linux
    push_arch: x86_64-ubuntu1404
    compile_flags: --ssl MONGO_DISTMOD=ubuntu1404 -j$(grep -c ^processor /proc/cpuinfo) --release --variables-files=etc/scons/mongodbtoolchain_gcc.vars
    multiversion_platform: ubuntu1404
    multiversion_edition: targeted
    num_jobs_available: $(grep -c ^processor /proc/cpuinfo)
    has_packages: true
    packager_script: packager.py
    packager_arch: x86_64
    packager_distro: ubuntu1404
    repo_edition: org
    scons_cache_scope: shared
    gorootvars: 'PATH="/opt/golang/go1.10/bin:/opt/mongodbtoolchain/v2/bin/:$PATH" GOROOT=/opt/golang/go1.10'
    tooltags: "-tags ssl"
    build_mongoreplay: true
  display_tasks:
  - *dbtest
  - *unittests
  tasks:
  - name: compile_all_run_unittests_TG
    distros:
    - ubuntu1404-build
  - name: aggregation
  - name: aggregation_auth
  - name: auth
  - name: disk_wiredtiger
  - name: failpoints
  - name: failpoints_auth
  - name: free_monitoring
  - name: gle_auth
  - name: gle_auth_write_cmd
  - name: gle_auth_basics_passthrough
  - name: gle_auth_basics_passthrough_write_cmd
  - name: sharding_gle_auth_basics_passthrough
  - name: sharding_gle_auth_basics_passthrough_write_cmd
  - name: jsCore
  - name: jsCore_auth
  - name: jsCore_compatibility
  - name: jsCore_compatibility_no_document_sequences
  - name: jsCore_decimal
  - name: jsCore_txns
  - name: causally_consistent_jscore_txns_passthrough
  - name: aggregation_multiversion_fuzzer
  - name: jstestfuzz
  - name: jstestfuzz_concurrent
  - name: jstestfuzz_concurrent_replication
  - name: jstestfuzz_concurrent_sharded
  - name: jstestfuzz_replication
  - name: jstestfuzz_sharded
  - name: mongosTest
  - name: multiversion
  - name: noPassthrough
  - name: noPassthroughWithMongod
  - name: bulk_gle_passthrough
  - name: parallel
  - name: parallel_compatibility
  - name: concurrency
  - name: concurrency_replication
  - name: concurrency_replication_causal_consistency
    distros:
    - ubuntu1404-build
  - name: concurrency_replication_multi_stmt_txn
  - name: concurrency_sharded_replication
  - name: concurrency_sharded_replication_with_balancer
  - name: concurrency_simultaneous
  - name: replica_sets
  - name: replica_sets_auth
  - name: replica_sets_jscore_passthrough
  - name: powercycle
  - name: powercycle_fcv4.0
  - name: powercycle_kill_mongod
  - name: powercycle_replication
  - name: powercycle_replication_smalloplog
  - name: powercycle_syncdelay
  - name: powercycle_write_concern_majority
  - name: sharding
  - name: sharding_auth
  - name: sharding_last_stable_mongos_and_mixed_shards
  - name: slow1
  - name: serial_run
  - name: sharded_core_txns
  - name: sharding_jscore_passthrough
  - name: ssl
  - name: sslSpecial
  - name: tool
  - name: package
    distros:
    - ubuntu1604-packer
  - name: push

- name: ubuntu1804
  display_name: SSL Ubuntu 18.04
  run_on:
  - ubuntu1804-test
  batchtime: 1440 # 1 day
  expansions:
    push_path: linux
    push_bucket: downloads.mongodb.org
    push_name: linux
    push_arch: x86_64-ubuntu1804
    compile_flags: --ssl MONGO_DISTMOD=ubuntu1804 -j$(grep -c ^processor /proc/cpuinfo) --release --variables-files=etc/scons/mongodbtoolchain_gcc.vars
    multiversion_platform: ubuntu1804
    multiversion_edition: targeted
    num_jobs_available: $(grep -c ^processor /proc/cpuinfo)
    has_packages: true
    packager_script: packager.py
    packager_arch: x86_64
    packager_distro: ubuntu1804
    repo_edition: org
    scons_cache_scope: shared
    gorootvars: 'PATH="/opt/golang/go1.10/bin:/opt/mongodbtoolchain/v2/bin/:$PATH" GOROOT=/opt/golang/go1.10'
    tooltags: "-tags ssl"
    build_mongoreplay: true
  display_tasks:
  - *dbtest
  - *unittests
  tasks:
  - name: compile_all_run_unittests_TG
    distros:
    - ubuntu1804-build
  - name: aggregation
  - name: aggregation_auth
  - name: auth
  - name: disk_wiredtiger
  - name: failpoints
  - name: failpoints_auth
  - name: free_monitoring
  - name: gle_auth
  - name: gle_auth_write_cmd
  - name: gle_auth_basics_passthrough
  - name: gle_auth_basics_passthrough_write_cmd
  - name: sharding_gle_auth_basics_passthrough
  - name: sharding_gle_auth_basics_passthrough_write_cmd
  - name: jsCore
  - name: jsCore_auth
  - name: jsCore_compatibility
  - name: jsCore_compatibility_no_document_sequences
  - name: jsCore_decimal
  - name: jsCore_txns
  - name: aggregation_multiversion_fuzzer
  - name: jstestfuzz
  - name: jstestfuzz_concurrent
  - name: jstestfuzz_concurrent_replication
  - name: jstestfuzz_concurrent_sharded
  - name: jstestfuzz_replication
  - name: jstestfuzz_sharded
  - name: mongosTest
  - name: multiversion
  - name: noPassthrough
  - name: noPassthroughWithMongod
  - name: bulk_gle_passthrough
  - name: parallel
  - name: parallel_compatibility
  - name: concurrency
  - name: concurrency_replication
  - name: concurrency_replication_causal_consistency
    distros:
    - ubuntu1804-build
  - name: concurrency_replication_multi_stmt_txn
  - name: concurrency_sharded_replication
  - name: concurrency_sharded_replication_with_balancer
  - name: concurrency_simultaneous
  - name: concurrency_simultaneous_replication
  - name: replica_sets
  - name: replica_sets_auth
  - name: replica_sets_jscore_passthrough
  - name: sharding
  - name: sharding_auth
  - name: slow1
  - name: serial_run
  - name: sharded_core_txns
  - name: sharding_jscore_passthrough
  - name: ssl
  - name: sslSpecial
  - name: tool
  - name: package
    distros:
    - ubuntu1604-packer
  - name: push

- name: enterprise-ubuntu1804-64
  display_name: Enterprise Ubuntu 18.04
  modules:
  - enterprise
  run_on:
  - ubuntu1804-test
  batchtime: 1440 # 1 day
  expansions:
    push_path: linux
    push_bucket: downloads.10gen.com
    push_name: linux
    push_arch: x86_64-enterprise-ubuntu1804
    compile_flags: --ssl MONGO_DISTMOD=ubuntu1804 --release -j$(grep -c ^processor /proc/cpuinfo) --variables-files=etc/scons/mongodbtoolchain_gcc.vars
    multiversion_platform: ubuntu1804
    multiversion_edition: enterprise
    num_jobs_available: $(grep -c ^processor /proc/cpuinfo)
    has_packages: true
    packager_script: packager_enterprise.py
    packager_arch: x86_64
    packager_distro: ubuntu1804
    repo_edition: enterprise
    scons_cache_scope: shared
    gorootvars: 'PATH="/opt/golang/go1.10/bin:/opt/mongodbtoolchain/v2/bin/:$PATH" GOROOT=/opt/golang/go1.10'
    tooltags: "-tags 'ssl sasl'"
    build_mongoreplay: true
  display_tasks:
  - *dbtest
  - *unittests
  tasks:
  - name: compile_all_run_unittests_TG
    distros:
    - ubuntu1804-build
  - name: audit
  - name: ese
  - name: jsCore
  - name: jsCore_auth
  - name: jsCore_txns
  - name: causally_consistent_jscore_txns_passthrough
  - name: aggregation_multiversion_fuzzer
  - name: jstestfuzz
  - name: jstestfuzz_concurrent
  - name: jstestfuzz_concurrent_replication
  - name: jstestfuzz_concurrent_sharded
  - name: jstestfuzz_replication
  - name: jstestfuzz_sharded
  - name: replica_sets_auth
  - name: replica_sets_jscore_passthrough
  - name: sasl
  - name: sharding_auth
  - name: snmp
  - name: ssl
  - name: sslSpecial
  - name: watchdog_wiredtiger
  - name: package
    distros:
    - ubuntu1604-packer
  - name: push

- name: enterprise-ubuntu1804-64-gcc-cxx17
  display_name: ~ Enterprise Ubuntu 18.04 (System GCC 7.x C++17 DEBUG)
  modules:
  - enterprise
  run_on:
  - ubuntu1804-test
  batchtime: 1440 # 1 day
  expansions:
    compile_flags: >-
      --dbg=on
      --opt=on
      --ssl
      -j$(grep -c ^processor /proc/cpuinfo)
      CC=gcc-7
      CXX=g++-7
      --cxx-std=17
      --disable-warnings-as-errors
      --allocator=system
    num_jobs_available: $(grep -c ^processor /proc/cpuinfo)
    repo_edition: enterprise
    scons_cache_scope: shared
    gorootvars: 'PATH="/opt/golang/go1.10/bin:/opt/mongodbtoolchain/v2/bin/:$PATH" GOROOT=/opt/golang/go1.10'
    tooltags: "-tags 'ssl sasl'"
    build_mongoreplay: true
  display_tasks:
  - *dbtest
  - *unittests
  tasks:
  - name: compile_all_run_unittests_TG
    distros:
    - ubuntu1804-build
  - name: audit
  - name: ese
  - name: jsCore
  - name: jsCore_auth
  - name: jsCore_txns
  - name: causally_consistent_jscore_txns_passthrough
  - name: sasl
  - name: snmp
  - name: ssl
  - name: sslSpecial
  - name: watchdog_wiredtiger

- name: enterprise-ubuntu1804-64-clang-cxx17
  display_name: ~ Enterprise Ubuntu 18.04 (System clang 6.0 C++17 libc++ DEBUG)
  modules:
  - enterprise
  run_on:
  - ubuntu1804-test
  batchtime: 1440 # 1 day
  expansions:
    compile_flags: >-
      --dbg=on
      --opt=on
      --ssl
      -j$(grep -c ^processor /proc/cpuinfo)
      CC=clang-6.0
      CXX=clang++-6.0
      --libc++
      --cxx-std=17
      --disable-warnings-as-errors
      --allocator=system
      CPPDEFINES=_LIBCPP_ENABLE_CXX17_REMOVED_AUTO_PTR
      CXXFLAGS="-Wno-register"
    num_jobs_available: $(grep -c ^processor /proc/cpuinfo)
    repo_edition: enterprise
    scons_cache_scope: shared
    gorootvars: 'PATH="/opt/golang/go1.10/bin:/opt/mongodbtoolchain/v2/bin/:$PATH" GOROOT=/opt/golang/go1.10'
    tooltags: "-tags 'ssl sasl'"
    build_mongoreplay: true
  display_tasks:
  - *dbtest
  - *unittests
  tasks:
  - name: compile_all_run_unittests_TG
    distros:
    - ubuntu1804-build
  - name: audit
  - name: ese
  - name: jsCore
  - name: jsCore_auth
  - name: jsCore_txns
  - name: causally_consistent_jscore_txns_passthrough
  - name: replica_sets_auth
  - name: sasl
  - name: sharding_auth
  - name: snmp
  - name: ssl
  - name: sslSpecial
  - name: watchdog_wiredtiger

- name: ubuntu1604
  display_name: SSL Ubuntu 16.04
  run_on:
  - ubuntu1604-test
  batchtime: 1440 # 1 day
  expansions:
    push_path: linux
    push_bucket: downloads.mongodb.org
    push_name: linux
    push_arch: x86_64-ubuntu1604
    lang_environment: LANG=C
    compile_flags: --ssl MONGO_DISTMOD=ubuntu1604 -j$(grep -c ^processor /proc/cpuinfo) --release --variables-files=etc/scons/mongodbtoolchain_gcc.vars
    multiversion_platform: ubuntu1604
    multiversion_edition: targeted
    num_jobs_available: $(grep -c ^processor /proc/cpuinfo)
    has_packages: true
    packager_script: packager.py
    packager_arch: x86_64
    packager_distro: ubuntu1604
    repo_edition: org
    scons_cache_scope: shared
    gorootvars: 'PATH="/opt/golang/go1.10/bin:/opt/mongodbtoolchain/v2/bin/:$PATH" GOROOT=/opt/golang/go1.10'
    tooltags: "-tags ssl"
    build_mongoreplay: true
  display_tasks:
  - *dbtest
  - *unittests
  tasks:
  - name: compile_all_run_unittests_TG
    distros:
    - ubuntu1604-build
  - name: aggregation
  - name: aggregation_auth
  - name: auth
  - name: disk_wiredtiger
  - name: failpoints
  - name: failpoints_auth
  - name: free_monitoring
  - name: gle_auth
  - name: gle_auth_write_cmd
  - name: gle_auth_basics_passthrough
  - name: gle_auth_basics_passthrough_write_cmd
  - name: sharding_gle_auth_basics_passthrough
  - name: sharding_gle_auth_basics_passthrough_write_cmd
  - name: jepsen_register_findAndModify
    distros:
    - ubuntu1604-build
  - name: jepsen_register_linearizableRead
    distros:
    - ubuntu1604-build
  - name: jepsen_set_linearizableRead
    distros:
    - ubuntu1604-build
  - name: jepsen_read-concern-majority
    distros:
    - ubuntu1604-build
  - name: jepsen_read-concern-majority_w1
    distros:
    - ubuntu1604-build
  - name: jsCore
  - name: jsCore_auth
  - name: jsCore_compatibility
  - name: jsCore_compatibility_no_document_sequences
  - name: jsCore_decimal
  - name: jsCore_txns
  - name: causally_consistent_jscore_txns_passthrough
  - name: aggregation_multiversion_fuzzer
  - name: jstestfuzz
  - name: jstestfuzz_concurrent
  - name: jstestfuzz_concurrent_replication
  - name: jstestfuzz_concurrent_sharded
  - name: jstestfuzz_replication
  - name: jstestfuzz_sharded
  - name: mongosTest
  - name: multiversion
  - name: noPassthrough
  - name: noPassthroughWithMongod
  - name: bulk_gle_passthrough
  - name: parallel
  - name: parallel_compatibility
  - name: concurrency
  - name: concurrency_replication
  - name: concurrency_replication_causal_consistency
    distros:
    - ubuntu1604-build
  - name: concurrency_replication_multi_stmt_txn
  - name: concurrency_sharded_replication
  - name: concurrency_sharded_replication_with_balancer
  - name: concurrency_simultaneous
  - name: concurrency_simultaneous_replication
  - name: replica_sets
  - name: replica_sets_auth
  - name: replica_sets_jscore_passthrough
  - name: sharding
  - name: sharding_auth
  - name: sharding_last_stable_mongos_and_mixed_shards
  - name: slow1
  - name: serial_run
  - name: sharded_core_txns
  - name: sharding_jscore_passthrough
  - name: ssl
  - name: sslSpecial
  - name: tool
  - name: package
    distros:
    - ubuntu1604-packer
  - name: push

- name: enterprise-ubuntu1604-arm64
  display_name: Enterprise Ubuntu 16.04 arm64
  modules:
  - enterprise
  run_on:
  - ubuntu1604-arm64-large
  batchtime: 1440 # 1 day
  expansions:
    push_path: linux
    push_bucket: downloads.10gen.com
    push_name: linux
    push_arch: arm64-enterprise-ubuntu1604
    compile_flags: --ssl MONGO_DISTMOD=ubuntu1604 -j$(grep -c ^processor /proc/cpuinfo) CCFLAGS="-march=armv8-a+crc -mtune=generic" --release --variables-files=etc/scons/mongodbtoolchain_gcc.vars
    num_jobs_available: $(grep -c ^processor /proc/cpuinfo)
    max_jobs: 8 # Avoid starting too many mongod's on ARM test servers
    has_packages: true
    packager_script: packager_enterprise.py
    packager_arch: arm64
    packager_distro: ubuntu1604
    repo_edition: enterprise
    gorootvars: 'PATH="/opt/golang/go1.10/bin:/opt/mongodbtoolchain/v2/bin/:$PATH" GOROOT=/opt/golang/go1.10 CC=/opt/mongodbtoolchain/v2/bin/aarch64-mongodb-linux-gcc'
    build_mongoreplay: true
    multiversion_platform: ubuntu1604
    multiversion_architecture: arm64
    multiversion_edition: enterprise
  display_tasks:
  - *dbtest
  - *unittests
  tasks:
  - name: compile_all_run_unittests_TG
  - name: aggregation
  - name: aggregation_auth
  - name: auth
  - name: failpoints
  - name: failpoints_auth
  - name: gle_auth
  - name: gle_auth_write_cmd
  - name: gle_auth_basics_passthrough
  - name: gle_auth_basics_passthrough_write_cmd
  - name: sharding_gle_auth_basics_passthrough
  - name: sharding_gle_auth_basics_passthrough_write_cmd
  - name: jsCore
  - name: jsCore_compatibility
  - name: jsCore_compatibility_no_document_sequences
  - name: jsCore_decimal
  - name: jsCore_txns
  - name: causally_consistent_jscore_txns_passthrough
  - name: aggregation_multiversion_fuzzer
  - name: jstestfuzz
  - name: jstestfuzz_concurrent
  - name: jstestfuzz_concurrent_replication
  - name: jstestfuzz_concurrent_sharded
  - name: jstestfuzz_replication
  - name: jstestfuzz_sharded
  - name: mongosTest
  - name: noPassthrough
  - name: noPassthroughWithMongod
  - name: bulk_gle_passthrough
  - name: parallel
  - name: parallel_compatibility
  - name: concurrency
  - name: concurrency_replication
  - name: concurrency_replication_causal_consistency
  - name: concurrency_replication_multi_stmt_txn
  - name: concurrency_sharded_replication
  - name: concurrency_sharded_replication_with_balancer
  - name: concurrency_simultaneous
  - name: concurrency_simultaneous_replication
  - name: replica_sets
  - name: replica_sets_auth
  - name: replica_sets_jscore_passthrough
  - name: sharding
  - name: sharding_auth
  - name: slow1
  - name: serial_run
  - name: sharded_core_txns
  - name: sharding_jscore_passthrough
  - name: ssl
  - name: sslSpecial
  - name: tool
  - name: push
    distros:
    - ubuntu1604-test

- name: ubuntu1604-arm64
  display_name: SSL Ubuntu 16.04 arm64
  run_on:
  - ubuntu1604-arm64-large
  batchtime: 1440 # 1 day
  expansions:
    push_path: linux
    push_bucket: downloads.mongodb.org
    push_name: linux
    push_arch: arm64-ubuntu1604
    compile_flags: --ssl MONGO_DISTMOD=ubuntu1604 -j$(grep -c ^processor /proc/cpuinfo) --release CCFLAGS="-march=armv8-a+crc -mtune=generic" --variables-files=etc/scons/mongodbtoolchain_gcc.vars
    num_jobs_available: $(grep -c ^processor /proc/cpuinfo)
    max_jobs: 8 # Avoid starting too many mongod's on ARM test servers
    has_packages: true
    packager_script: packager.py
    packager_arch: arm64
    packager_distro: ubuntu1604
    repo_edition: org
    gorootvars: 'PATH="/opt/golang/go1.10/bin:/opt/mongodbtoolchain/v2/bin/:$PATH" GOROOT=/opt/golang/go1.10 CC=/opt/mongodbtoolchain/v2/bin/aarch64-mongodb-linux-gcc'
    build_mongoreplay: true
    multiversion_platform: ubuntu1604
    multiversion_architecture: arm64
    multiversion_edition: targeted
  display_tasks:
  - *dbtest
  - *unittests
  tasks:
  - name: compile_all_run_unittests_TG
  - name: free_monitoring
  - name: jsCore
  - name: replica_sets_jscore_passthrough
  - name: push
    distros:
    - ubuntu1604-test

- name: enterprise-ubuntu1604-ppc64le
  display_name: Enterprise Ubuntu 16.04 PPC64LE
  modules:
  - enterprise
  run_on:
  - ubuntu1604-power8-test
  batchtime: 1440 # 1 day
  expansions:
    push_path: linux
    push_bucket: downloads.10gen.com
    push_name: linux
    push_arch: ppc64le-enterprise-ubuntu1604
    compile_flags: --ssl MONGO_DISTMOD=ubuntu1604 -j$(echo "$(grep -c processor /proc/cpuinfo)/2" | bc) --release CCFLAGS="-mcpu=power8 -mtune=power8 -mcmodel=medium" --variables-files=etc/scons/mongodbtoolchain_gcc.vars
    num_jobs_available: 2
    has_packages: true
    packager_script: packager_enterprise.py
    packager_arch: ppc64le
    packager_distro: ubuntu1604
    repo_edition: enterprise
    gorootvars: 'PATH="/opt/golang/go1.10/bin:/opt/mongodbtoolchain/v2/bin/:$PATH" GOROOT=/opt/golang/go1.10 CC=/opt/mongodbtoolchain/v2/bin/ppc64le-mongodb-linux-gcc'
    tooltags: -tags 'sasl ssl'
    build_mongoreplay: true
    multiversion_platform: ubuntu1604
    multiversion_architecture: ppc64le
    multiversion_edition: enterprise
  display_tasks:
  - *dbtest
  - *unittests
  tasks:
  - name: compile_all_run_unittests_TG
    distros:
    - ubuntu1604-power8-build
  - name: aggregation
  - name: aggregation_auth
  - name: auth
  - name: failpoints
  - name: failpoints_auth
  - name: gle_auth
  - name: gle_auth_write_cmd
  - name: gle_auth_basics_passthrough
  - name: gle_auth_basics_passthrough_write_cmd
  - name: sharding_gle_auth_basics_passthrough
  - name: sharding_gle_auth_basics_passthrough_write_cmd
  - name: jsCore
  - name: jsCore_compatibility
  - name: jsCore_compatibility_no_document_sequences
  - name: jsCore_decimal
  - name: jsCore_txns
  - name: causally_consistent_jscore_txns_passthrough
  - name: aggregation_multiversion_fuzzer
  - name: jstestfuzz
  - name: jstestfuzz_concurrent
  - name: jstestfuzz_concurrent_replication
  - name: jstestfuzz_concurrent_sharded
  - name: jstestfuzz_replication
  - name: jstestfuzz_sharded
  - name: mongosTest
  - name: noPassthrough
  - name: noPassthroughWithMongod
  - name: bulk_gle_passthrough
  - name: parallel
  - name: parallel_compatibility
  - name: concurrency
  - name: concurrency_replication
  - name: concurrency_replication_causal_consistency
  - name: concurrency_replication_multi_stmt_txn
  - name: concurrency_sharded_replication
  - name: concurrency_sharded_replication_with_balancer
  - name: concurrency_simultaneous
  - name: concurrency_simultaneous_replication
  - name: replica_sets
  - name: replica_sets_auth
  - name: replica_sets_jscore_passthrough
  - name: sharding
  - name: sharding_auth
  - name: slow1
  - name: serial_run
  - name: sharded_core_txns
  - name: sharding_jscore_passthrough
  - name: ssl
  - name: sslSpecial
  - name: tool
  - name: push
    distros:
    - ubuntu1604-test

- name: enterprise-ubuntu1604-s390x
  display_name: Enterprise Ubuntu 16.04 s390x
  modules:
  - enterprise
  run_on:
  - ubuntu1604-zseries-small
  batchtime: 10080 # 7 days
  stepback: false
  expansions:
    push_path: linux
    push_bucket: downloads.10gen.com
    push_name: linux
    push_arch: s390x-enterprise-ubuntu1604
    compile_flags: --ssl MONGO_DISTMOD=ubuntu1604 --release -j3 CCFLAGS="-march=z196 -mtune=zEC12" --variables-files=etc/scons/mongodbtoolchain_gcc.vars
    num_jobs_available: 2
    has_packages: true
    packager_script: packager_enterprise.py
    packager_arch: s390x
    packager_distro: ubuntu1604
    repo_edition: enterprise
    gorootvars: 'PATH="/opt/golang/go1.10/bin:/opt/mongodbtoolchain/v2/bin/:$PATH" GOROOT=/opt/golang/go1.10 CC=/opt/mongodbtoolchain/v2/bin/s390x-mongodb-linux-gcc'
    tooltags: -tags 'sasl ssl'
    build_mongoreplay: true
    multiversion_platform: ubuntu1604
    multiversion_architecture: s390x
    multiversion_edition: enterprise
  display_tasks:
  - *dbtest
  - *unittests
  tasks:
  - name: compile_all_run_unittests_TG
    distros:
    - ubuntu1604-zseries-large
  - name: aggregation
  - name: aggregation_ese
  - name: aggregation_auth
  - name: aggregation_read_concern_majority_passthrough
  - name: aggregation_sharded_collections_passthrough
  - name: audit
  - name: auth
  - name: auth_audit
  - name: bulk_gle_passthrough
  - name: concurrency
  - name: concurrency_replication
  - name: concurrency_replication_causal_consistency
  - name: concurrency_replication_multi_stmt_txn
  - name: concurrency_sharded_replication
  - name: concurrency_sharded_replication_with_balancer
  - name: concurrency_simultaneous
  - name: concurrency_simultaneous_replication
  - name: ese
  - name: failpoints
  - name: failpoints_auth
  - name: gle_auth
  - name: gle_auth_basics_passthrough
  - name: gle_auth_basics_passthrough_write_cmd
  - name: gle_auth_write_cmd
  - name: integration_tests_replset
  - name: integration_tests_sharded
  - name: integration_tests_standalone
  - name: jsCore
  - name: jsCore_ese
  - name: jsCore_compatibility
  - name: jsCore_compatibility_no_document_sequences
  - name: jsCore_decimal
  - name: jsCore_op_query
  - name: jsCore_txns
  - name: causally_consistent_jscore_txns_passthrough
  - name: jstestfuzz
  - name: jstestfuzz_concurrent
  - name: jstestfuzz_concurrent_replication
  - name: jstestfuzz_concurrent_sharded
  - name: jstestfuzz_replication
  - name: jstestfuzz_sharded
  - name: mongosTest
  - name: noPassthroughWithMongod
  - name: noPassthrough
  - name: parallel
  - name: parallel_compatibility
  - name: read_concern_linearizable_passthrough
  - name: read_concern_majority_passthrough
  - name: replica_sets
  - name: replica_sets_ese
  - name: replica_sets_auth
  - name: replica_sets_jscore_passthrough
  - name: sasl
  - name: sharded_collections_jscore_passthrough
  - name: sharded_core_txns
  - name: sharding
  - name: sharding_ese
  - name: sharding_auth
  - name: sharding_auth_audit
  - name: sharding_csrs_continuous_config_stepdown
  - name: sharding_gle_auth_basics_passthrough
  - name: sharding_gle_auth_basics_passthrough_write_cmd
  - name: sharding_jscore_passthrough
  - name: sharding_jscore_op_query_passthrough
  - name: sharding_jscore_passthrough_wire_ops
  - name: sharding_op_query
  - name: slow1
  - name: serial_run
  - name: snmp
  - name: ssl
  - name: sslSpecial
  - name: tool
  - name: write_concern_majority_passthrough
  - name: push
    distros:
    - ubuntu1604-test

- name: enterprise-linux-64-amazon-ami
  display_name: "Enterprise Amazon Linux"
  modules:
  - enterprise
  run_on:
  - linux-64-amzn-test
  batchtime: 1440 # 1 day
  expansions:
    push_path: linux
    push_bucket: downloads.10gen.com
    push_name: linux
    push_arch: x86_64-enterprise-amzn64
    compile_flags: --ssl MONGO_DISTMOD=amzn64 --release -j$(grep -c ^processor /proc/cpuinfo) --variables-files=etc/scons/mongodbtoolchain_gcc.vars
    num_jobs_available: $(grep -c ^processor /proc/cpuinfo)
    has_packages: true
    packager_script: packager_enterprise.py
    packager_arch: x86_64
    packager_distro: amazon
    repo_edition: enterprise
    scons_cache_scope: shared
    gorootvars: 'PATH="/opt/golang/go1.10/bin:/opt/mongodbtoolchain/v2/bin/:$PATH" GOROOT=/opt/golang/go1.10'
    tooltags: "-tags 'ssl sasl'"
    build_mongoreplay: true
    virtualenv: /opt/mongodbtoolchain/v2/bin/virtualenv
  display_tasks:
  - *dbtest
  - *unittests
  tasks:
  - name: compile_all_run_unittests_TG
    distros:
    - linux-64-amzn-build
  - name: aggregation_auth
  - name: aggregation
  - name: audit
  - name: auth
  - name: auth_audit
  - name: ese
  - name: failpoints_auth
  - name: jsCore
  - name: jsCore_ese
  - name: jsCore_auth
  - name: jsCore_decimal
  - name: jsCore_txns
  - name: causally_consistent_jscore_txns_passthrough
  - name: aggregation_multiversion_fuzzer
  - name: jstestfuzz
  - name: jstestfuzz_concurrent
  - name: jstestfuzz_concurrent_replication
  - name: jstestfuzz_concurrent_sharded
  - name: jstestfuzz_replication
  - name: jstestfuzz_sharded
  - name: noPassthrough
  - name: noPassthroughWithMongod
  - name: bulk_gle_passthrough
  - name: replica_sets_auth
  - name: replica_sets_ese
  - name: replica_sets_jscore_passthrough
  - name: powercycle
  - name: sasl
  - name: sharding_auth
  - name: sharding_auth_audit
  - name: sharding_ese
  - name: slow1
  - name: serial_run
  - name: sharded_collections_jscore_passthrough
  - name: sharded_core_txns
  - name: sharding_jscore_passthrough
  - name: sharding_jscore_op_query_passthrough
  - name: sharding_jscore_passthrough_wire_ops
  - name: snmp
  - name: ssl
  - name: sslSpecial
  - name: package
    distros:
    - ubuntu1604-packer
  - name: push

- name: amazon
  display_name: SSL Amazon Linux
  run_on:
  - linux-64-amzn-test
  batchtime: 1440 # 1 day
  expansions:
    push_path: linux
    push_bucket: downloads.mongodb.org
    push_name: linux
    push_arch: x86_64-amazon
    compile_flags: --ssl MONGO_DISTMOD=amazon -j$(grep -c ^processor /proc/cpuinfo) --release --variables-files=etc/scons/mongodbtoolchain_gcc.vars
    multiversion_platform: amazon
    multiversion_edition: targeted
    num_jobs_available: $(grep -c ^processor /proc/cpuinfo)
    has_packages: true
    packager_script: packager.py
    packager_arch: x86_64
    packager_distro: amazon
    repo_edition: org
    scons_cache_scope: shared
    gorootvars: 'PATH="/opt/golang/go1.10/bin:/opt/mongodbtoolchain/v2/bin/:$PATH" GOROOT=/opt/golang/go1.10'
    tooltags: "-tags 'ssl'"
    build_mongoreplay: true
    virtualenv: /opt/mongodbtoolchain/v2/bin/virtualenv
  display_tasks:
  - *dbtest
  - *unittests
  tasks:
  - name: compile_all_run_unittests_TG
    distros:
    - linux-64-amzn-build
  - name: aggregation
  - name: aggregation_auth
  - name: auth
  - name: disk_wiredtiger
  - name: failpoints
  - name: failpoints_auth
  - name: free_monitoring
  - name: gle_auth
  - name: gle_auth_write_cmd
  - name: gle_auth_basics_passthrough
  - name: gle_auth_basics_passthrough_write_cmd
  - name: sharding_gle_auth_basics_passthrough
  - name: sharding_gle_auth_basics_passthrough_write_cmd
  - name: jsCore
  - name: jsCore_auth
  - name: jsCore_compatibility
  - name: jsCore_compatibility_no_document_sequences
  - name: jsCore_decimal
  - name: jsCore_txns
  - name: causally_consistent_jscore_txns_passthrough
  - name: aggregation_multiversion_fuzzer
  - name: jstestfuzz
  - name: jstestfuzz_concurrent
  - name: jstestfuzz_concurrent_replication
  - name: jstestfuzz_concurrent_sharded
  - name: jstestfuzz_replication
  - name: jstestfuzz_sharded
  - name: mongosTest
  - name: multiversion
  - name: noPassthrough
  - name: noPassthroughWithMongod
  - name: bulk_gle_passthrough
  - name: parallel
  - name: parallel_compatibility
  - name: concurrency
  - name: concurrency_replication
  - name: concurrency_replication_causal_consistency
    distros:
    - linux-64-amzn-build
  - name: concurrency_replication_multi_stmt_txn
  - name: concurrency_sharded_replication
  - name: concurrency_sharded_replication_with_balancer
  - name: concurrency_simultaneous
  - name: concurrency_simultaneous_replication
  - name: replica_sets
  - name: replica_sets_auth
  - name: replica_sets_jscore_passthrough
  - name: sharding
  - name: sharding_auth
  - name: sharding_last_stable_mongos_and_mixed_shards
  - name: slow1
  - name: serial_run
  - name: sharded_collections_jscore_passthrough
  - name: sharded_core_txns
  - name: sharding_jscore_passthrough
  - name: sharding_jscore_op_query_passthrough
  - name: sharding_jscore_passthrough_wire_ops
  - name: ssl
  - name: sslSpecial
  - name: tool
  - name: package
    distros:
    - ubuntu1604-packer
  - name: push

- name: enterprise-amazon2
  display_name: "Enterprise Amazon Linux 2"
  modules:
  - enterprise
  run_on:
  - amazon2-test
  batchtime: 1440 # 1 day
  expansions:
    test_flags: >-
      --excludeWithAnyTags=SERVER-34286
    push_path: linux
    push_bucket: downloads.10gen.com
    push_name: linux
    push_arch: x86_64-enterprise-amazon2
    compile_flags: --ssl MONGO_DISTMOD=amazon2 --release -j$(grep -c ^processor /proc/cpuinfo) --variables-files=etc/scons/mongodbtoolchain_gcc.vars
    # We invoke SCons using --jobs = (# of CPUs / 4) to avoid causing out of memory errors due to
    # spawning a large number of linker processes.
    num_scons_link_jobs_available: $(( $(grep -c ^processor /proc/cpuinfo) / 4 ))
    num_jobs_available: $(grep -c ^processor /proc/cpuinfo)
    has_packages: true
    packager_script: packager_enterprise.py
    packager_arch: x86_64
    packager_distro: amazon2
    repo_edition: enterprise
    scons_cache_scope: shared
    gorootvars: 'PATH="/opt/golang/go1.10/bin:/opt/mongodbtoolchain/v2/bin/:$PATH" GOROOT=/opt/golang/go1.10'
    tooltags: "-tags 'ssl sasl'"
    build_mongoreplay: true
  display_tasks:
  - *dbtest
  - *unittests
  tasks:
  - name: compile_all_run_unittests_TG
    distros:
    - amazon2-build
  - name: aggregation_auth
  - name: aggregation
  - name: audit
  - name: auth
  - name: auth_audit
  - name: ese
  - name: failpoints_auth
  - name: jsCore
  - name: jsCore_ese
  - name: jsCore_auth
  - name: jsCore_decimal
  - name: jsCore_txns
  - name: causally_consistent_jscore_txns_passthrough
  - name: aggregation_multiversion_fuzzer
  - name: jstestfuzz
  - name: jstestfuzz_concurrent
  - name: jstestfuzz_concurrent_replication
  - name: jstestfuzz_concurrent_sharded
  - name: jstestfuzz_replication
  - name: jstestfuzz_sharded
  - name: noPassthrough
  - name: noPassthroughWithMongod
  - name: bulk_gle_passthrough
  - name: replica_sets_auth
  - name: replica_sets_ese
  - name: replica_sets_jscore_passthrough
  - name: sasl
  - name: sharding_auth
  - name: sharding_auth_audit
  - name: sharding_ese
  - name: slow1
  - name: serial_run
  - name: sharded_collections_jscore_passthrough
  - name: sharded_core_txns
  - name: sharding_jscore_passthrough
  - name: sharding_jscore_op_query_passthrough
  - name: sharding_jscore_passthrough_wire_ops
  - name: snmp
  - name: ssl
  - name: sslSpecial
  - name: package
    distros:
    - ubuntu1604-packer
  - name: push

- name: amazon2
  display_name: SSL Amazon Linux 2
  run_on:
  - amazon2-test
  batchtime: 1440 # 1 day
  expansions:
    test_flags: >-
      --excludeWithAnyTags=SERVER-34286
    push_path: linux
    push_bucket: downloads.mongodb.org
    push_name: linux
    push_arch: x86_64-amazon2
    compile_flags: --ssl MONGO_DISTMOD=amazon2 -j$(grep -c ^processor /proc/cpuinfo) --release --variables-files=etc/scons/mongodbtoolchain_gcc.vars
    # We invoke SCons using --jobs = (# of CPUs / 4) to avoid causing out of memory errors due to
    # spawning a large number of linker processes.
    num_scons_link_jobs_available: $(( $(grep -c ^processor /proc/cpuinfo) / 4 ))
    multiversion_platform: amazon
    multiversion_edition: targeted
    num_jobs_available: $(grep -c ^processor /proc/cpuinfo)
    has_packages: true
    packager_script: packager.py
    packager_arch: x86_64
    packager_distro: amazon2
    repo_edition: org
    scons_cache_scope: shared
    gorootvars: 'PATH="/opt/golang/go1.10/bin:/opt/mongodbtoolchain/v2/bin/:$PATH" GOROOT=/opt/golang/go1.10'
    tooltags: "-tags 'ssl'"
    build_mongoreplay: true
  display_tasks:
  - *dbtest
  - *unittests
  tasks:
  - name: compile_all_run_unittests_TG
    distros:
    - amazon2-build
  - name: aggregation
  - name: aggregation_auth
  - name: auth
  - name: disk_wiredtiger
  - name: failpoints
  - name: failpoints_auth
  - name: free_monitoring
  - name: gle_auth
  - name: gle_auth_write_cmd
  - name: gle_auth_basics_passthrough
  - name: gle_auth_basics_passthrough_write_cmd
  - name: sharding_gle_auth_basics_passthrough
  - name: sharding_gle_auth_basics_passthrough_write_cmd
  - name: jsCore
  - name: jsCore_auth
  - name: jsCore_compatibility
  - name: jsCore_compatibility_no_document_sequences
  - name: jsCore_decimal
  - name: jsCore_txns
  - name: causally_consistent_jscore_txns_passthrough
  - name: aggregation_multiversion_fuzzer
  - name: jstestfuzz
  - name: jstestfuzz_concurrent
  - name: jstestfuzz_concurrent_replication
  - name: jstestfuzz_concurrent_sharded
  - name: jstestfuzz_replication
  - name: jstestfuzz_sharded
  - name: mongosTest
  - name: multiversion
  - name: noPassthrough
  - name: noPassthroughWithMongod
  - name: bulk_gle_passthrough
  - name: parallel
  - name: parallel_compatibility
  - name: concurrency
  - name: concurrency_replication
  - name: concurrency_replication_causal_consistency
    distros:
    - amazon2-build
  - name: concurrency_replication_multi_stmt_txn
  - name: concurrency_sharded_replication
  - name: concurrency_sharded_replication_with_balancer
  - name: concurrency_simultaneous
  - name: concurrency_simultaneous_replication
  - name: replica_sets
  - name: replica_sets_auth
  - name: replica_sets_jscore_passthrough
  - name: sharding
  - name: sharding_auth
  - name: sharding_last_stable_mongos_and_mixed_shards
  - name: slow1
  - name: serial_run
  - name: sharded_collections_jscore_passthrough
  - name: sharded_core_txns
  - name: sharding_jscore_passthrough
  - name: sharding_jscore_op_query_passthrough
  - name: sharding_jscore_passthrough_wire_ops
  - name: ssl
  - name: sslSpecial
  - name: tool
  - name: package
    distros:
    - ubuntu1604-packer
  - name: push

###########################################
#         Windows buildvariants           #
###########################################

- name: windows-64-2k8-debug
  display_name: "* Windows 2008R2 DEBUG"
  run_on:
  - windows-64-vs2015-small
  expansions:
    platform_decompress: unzip
    exe: ".exe"
    content_type: application/zip
    num_jobs_available: $(grep -c ^processor /proc/cpuinfo)
    compile_flags: --dbg=on --opt=on --win-version-min=ws08r2 -j$(( $(grep -c ^processor /proc/cpuinfo) / 2 )) MONGO_DISTMOD=2012plus
    # We invoke SCons using --jobs = (# of CPUs / 4) to avoid causing out of memory errors due to
    # spawning a large number of linker processes.
    num_scons_link_jobs_available: $(( $(grep -c ^processor /proc/cpuinfo) / 4 ))
    python: python
    ext: zip
    use_scons_cache: true
    multiversion_platform: windows
    multiversion_edition: enterprise
    gorootvars: 'PATH="/cygdrive/c/golang/go1.10/bin:/cygdrive/c/mingw-w64/x86_64-4.9.1-posix-seh-rt_v3-rev1/mingw64/bin:$PATH" GOROOT="c:/golang/go1.10"'
    tooltags: ""
    build_mongoreplay: false
  display_tasks:
  - *dbtest
  - *unittests
  tasks:
  - name: compile_all_run_unittests_TG
    distros:
    - windows-64-vs2015-large
  - name: aggregation
  - name: aggregation_facet_unwind_passthrough
  - name: aggregation_mongos_passthrough
  - name: aggregation_one_shard_sharded_collections
  - name: aggregation_read_concern_majority_passthrough
  - name: aggregation_sharded_collections_passthrough
  - name: aggregation_multiversion_fuzzer
  - name: aggregation_expression_multiversion_fuzzer
  - name: auth
  - name: causally_consistent_jscore_passthrough
  - name: causally_consistent_jscore_passthrough_auth
  - name: sharded_causally_consistent_jscore_passthrough
  - name: change_streams
  - name: change_streams_mongos_passthrough
  - name: change_streams_mongos_sessions_passthrough
  - name: change_streams_sharded_collections_passthrough
  - name: change_streams_whole_db_passthrough
  - name: change_streams_whole_db_mongos_passthrough
  - name: change_streams_whole_db_sharded_collections_passthrough
  - name: change_streams_whole_cluster_passthrough
  - name: change_streams_whole_cluster_mongos_passthrough
  - name: change_streams_whole_cluster_sharded_collections_passthrough
  - name: disk_wiredtiger
  - name: failpoints
  - name: free_monitoring
  - name: integration_tests_standalone
  - name: integration_tests_replset
  - name: integration_tests_sharded
  - name: jsCore
  - name: jsCore_compatibility
  - name: jsCore_compatibility_no_document_sequences
  - name: jsCore_decimal
  - name: jsCore_txns
  - name: causally_consistent_jscore_txns_passthrough
  - name: jsonSchema
  - name: mongosTest
  - name: noPassthrough
  - name: noPassthroughWithMongod
  - name: rollback_fuzzer
  - name: rollback_fuzzer_clean_shutdowns
  - name: rollback_fuzzer_unclean_shutdowns
  - name: bulk_gle_passthrough
  - name: parallel
  - name: parallel_compatibility
    # Some concurrency workloads require a lot of memory, so we use machines
    # with more RAM for these suites.
  - name: concurrency
    distros:
    - windows-64-vs2015-large
  - name: concurrency_replication
    distros:
    - windows-64-vs2015-large
  - name: concurrency_replication_causal_consistency
    distros:
    - windows-64-vs2015-large
  - name: concurrency_replication_multi_stmt_txn
    distros:
    - windows-64-vs2015-large
  - name: concurrency_sharded_replication
    distros:
    - windows-64-vs2015-large
  - name: concurrency_sharded_replication_with_balancer
    distros:
    - windows-64-vs2015-large
  - name: concurrency_sharded_causal_consistency
    distros:
    - windows-64-vs2015-large
  - name: concurrency_sharded_causal_consistency_and_balancer
    distros:
    - windows-64-vs2015-large
  - name: concurrency_sharded_with_stepdowns
    distros:
    - windows-64-vs2015-large
  - name: concurrency_sharded_with_stepdowns_and_balancer
    distros:
    - windows-64-vs2015-large
  - name: concurrency_simultaneous
    distros:
    - windows-64-vs2015-large
  - name: concurrency_simultaneous_replication
    distros:
    - windows-64-vs2015-large
  - name: read_concern_linearizable_passthrough
    distros:
    - windows-64-vs2015-large
  - name: read_concern_majority_passthrough
    distros:
    - windows-64-vs2015-large
  - name: read_only
  - name: read_only_sharded
  - name: replica_sets
    distros:
    - windows-64-vs2015-large
  - name: replica_sets_jscore_passthrough
    distros:
    - windows-64-vs2015-large
  - name: replica_sets_initsync_jscore_passthrough
    distros:
    - windows-64-vs2015-large
  - name: replica_sets_initsync_static_jscore_passthrough
    distros:
    - windows-64-vs2015-large
  - name: replica_sets_multi_stmt_txn_jscore_passthrough
    distros:
    - windows-64-vs2015-large
  - name: replica_sets_kill_primary_jscore_passthrough
    distros:
    - windows-64-vs2015-large
  - name: replica_sets_terminate_primary_jscore_passthrough
    distros:
    - windows-64-vs2015-large
  - name: replica_sets_kill_secondaries_jscore_passthrough
    distros:
    - windows-64-vs2015-large
  - name: retryable_writes_jscore_passthrough
    distros:
    - windows-64-vs2015-large
  - name: retryable_writes_jscore_stepdown_passthrough
    distros:
    - windows-64-vs2015-large
  - name: session_jscore_passthrough
  - name: sharding
    distros:
    - windows-64-vs2015-large
  - name: tool
  - name: write_concern_majority_passthrough
    distros:
    - windows-64-vs2015-large

- name: enterprise-windows-64-2k8
  display_name: "! Enterprise Windows 2008R2"
  modules:
  - enterprise
  run_on:
  - windows-64-vs2015-small
  expansions:
    platform_decompress: unzip
    exe: ".exe"
    push_path: win32
    push_bucket: downloads.10gen.com
    push_name: win32
    push_arch: x86_64-enterprise-windows-64
    msi_target: msi
    content_type: application/zip
    compile_flags: --release --ssl MONGO_DISTMOD=windows-64 CPPPATH="c:/openssl/include c:/sasl/include c:/snmp/include c:/curl/include" LIBPATH="c:/openssl/lib c:/sasl/lib c:/snmp/lib c:/curl/lib" -j$(( $(grep -c ^processor /proc/cpuinfo) / 2 )) --dynamic-windows --win-version-min=ws08r2
    # We invoke SCons using --jobs = (# of CPUs / 4) to avoid causing out of memory errors due to
    # spawning a large number of linker processes.
    num_scons_link_jobs_available: $(( $(grep -c ^processor /proc/cpuinfo) / 4 ))
    python: python
    num_jobs_available: $(grep -c ^processor /proc/cpuinfo)
    ext: zip
    use_scons_cache: true
    multiversion_platform: windows
    multiversion_edition: enterprise
    gorootvars: 'PATH="/cygdrive/c/golang/go1.10/bin:/cygdrive/c/mingw-w64/x86_64-4.9.1-posix-seh-rt_v3-rev1/mingw64/bin:$PATH" GOROOT="c:/golang/go1.10" CGO_CFLAGS="-D_WIN32_WINNT=0x0601 -DNTDDI_VERSION=0x06010000"'
    tooltags: "-tags 'ssl sasl'"
    build_mongoreplay: false
    jstestfuzz_num_generated_files: 35
  display_tasks:
  - *dbtest
  - *replica_sets_auth
  - *replica_sets_ese
  - *sharding_auth
  - *sharding_auth_audit
  - *sharding_ese
  tasks:
  - name: compile_TG
    requires:
    - name: burn_in_tests
    distros:
    - windows-64-vs2015-large
  - name: compile_benchmarks
    distros:
    - windows-64-vs2015-large
  - name: burn_in_tests
  - name: audit
  - name: auth_audit
  - name: benchmarks_orphaned
  - name: benchmarks_sharding
  - name: buildscripts_test
  - name: dbtest_TG
    distros:
    - windows-64-vs2015-large
  - name: ese
  - name: external_auth
  - name: jsCore
  - name: jsCore_ese
  - name: jsCore_decimal
  - name: jsCore_auth
  - name: jsCore_txns
  - name: causally_consistent_jscore_txns_passthrough
  - name: aggregation_multiversion_fuzzer
  - name: aggregation_expression_multiversion_fuzzer
  - name: jstestfuzz
  - name: jstestfuzz_concurrent
  - name: jstestfuzz_concurrent_replication
  - name: jstestfuzz_concurrent_sharded
  - name: jstestfuzz_replication
  - name: jstestfuzz_sharded
  - name: replica_sets_auth_0
  - name: replica_sets_auth_1
  - name: replica_sets_auth_2
  - name: replica_sets_auth_3
  - name: replica_sets_auth_4
  - name: replica_sets_auth_5
  - name: replica_sets_auth_6
  - name: replica_sets_auth_misc
  - name: replica_sets_ese_0
  - name: replica_sets_ese_1
  - name: replica_sets_ese_2
  - name: replica_sets_ese_3
  - name: replica_sets_ese_4
  - name: replica_sets_ese_5
  - name: replica_sets_ese_6
  - name: replica_sets_ese_misc
  - name: replica_sets_jscore_passthrough
  - name: sasl
  - name: sharded_core_txns
  - name: sharding_auth_0
    distros:
    - windows-64-vs2015-large
  - name: sharding_auth_1
    distros:
    - windows-64-vs2015-large
  - name: sharding_auth_2
    distros:
    - windows-64-vs2015-large
  - name: sharding_auth_3
    distros:
    - windows-64-vs2015-large
  - name: sharding_auth_4
    distros:
    - windows-64-vs2015-large
  - name: sharding_auth_5
    distros:
    - windows-64-vs2015-large
  - name: sharding_auth_6
    distros:
    - windows-64-vs2015-large
  - name: sharding_auth_7
    distros:
    - windows-64-vs2015-large
  - name: sharding_auth_8
    distros:
    - windows-64-vs2015-large
  - name: sharding_auth_9
    distros:
    - windows-64-vs2015-large
  - name: sharding_auth_10
    distros:
    - windows-64-vs2015-large
  - name: sharding_auth_11
    distros:
    - windows-64-vs2015-large
  - name: sharding_auth_12
    distros:
    - windows-64-vs2015-large
  - name: sharding_auth_13
    distros:
    - windows-64-vs2015-large
  - name: sharding_auth_14
    distros:
    - windows-64-vs2015-large
  - name: sharding_auth_15
    distros:
    - windows-64-vs2015-large
  - name: sharding_auth_16
    distros:
    - windows-64-vs2015-large
  - name: sharding_auth_17
    distros:
    - windows-64-vs2015-large
  - name: sharding_auth_18
    distros:
    - windows-64-vs2015-large
  - name: sharding_auth_19
    distros:
    - windows-64-vs2015-large
  - name: sharding_auth_misc
    distros:
    - windows-64-vs2015-large
  - name: sharding_auth_audit_0
    distros:
    - windows-64-vs2015-large
  - name: sharding_auth_audit_1
    distros:
    - windows-64-vs2015-large
  - name: sharding_auth_audit_2
    distros:
    - windows-64-vs2015-large
  - name: sharding_auth_audit_3
    distros:
    - windows-64-vs2015-large
  - name: sharding_auth_audit_4
    distros:
    - windows-64-vs2015-large
  - name: sharding_auth_audit_5
    distros:
    - windows-64-vs2015-large
  - name: sharding_auth_audit_6
    distros:
    - windows-64-vs2015-large
  - name: sharding_auth_audit_7
    distros:
    - windows-64-vs2015-large
  - name: sharding_auth_audit_8
    distros:
    - windows-64-vs2015-large
  - name: sharding_auth_audit_9
    distros:
    - windows-64-vs2015-large
  - name: sharding_auth_audit_10
    distros:
    - windows-64-vs2015-large
  - name: sharding_auth_audit_11
    distros:
    - windows-64-vs2015-large
  - name: sharding_auth_audit_12
    distros:
    - windows-64-vs2015-large
  - name: sharding_auth_audit_13
    distros:
    - windows-64-vs2015-large
  - name: sharding_auth_audit_14
    distros:
    - windows-64-vs2015-large
  - name: sharding_auth_audit_15
    distros:
    - windows-64-vs2015-large
  - name: sharding_auth_audit_16
    distros:
    - windows-64-vs2015-large
  - name: sharding_auth_audit_17
    distros:
    - windows-64-vs2015-large
  - name: sharding_auth_audit_18
    distros:
    - windows-64-vs2015-large
  - name: sharding_auth_audit_misc
    distros:
    - windows-64-vs2015-large
  - name: sharding_ese_0
    distros:
    - windows-64-vs2015-large
  - name: sharding_ese_1
    distros:
    - windows-64-vs2015-large
  - name: sharding_ese_2
    distros:
    - windows-64-vs2015-large
  - name: sharding_ese_3
    distros:
    - windows-64-vs2015-large
  - name: sharding_ese_4
    distros:
    - windows-64-vs2015-large
  - name: sharding_ese_5
    distros:
    - windows-64-vs2015-large
  - name: sharding_ese_6
    distros:
    - windows-64-vs2015-large
  - name: sharding_ese_7
    distros:
    - windows-64-vs2015-large
  - name: sharding_ese_8
    distros:
    - windows-64-vs2015-large
  - name: sharding_ese_9
    distros:
    - windows-64-vs2015-large
  - name: sharding_ese_10
    distros:
    - windows-64-vs2015-large
  - name: sharding_ese_11
    distros:
    - windows-64-vs2015-large
  - name: sharding_ese_12
    distros:
    - windows-64-vs2015-large
  - name: sharding_ese_13
    distros:
    - windows-64-vs2015-large
  - name: sharding_ese_14
    distros:
    - windows-64-vs2015-large
  - name: sharding_ese_15
    distros:
    - windows-64-vs2015-large
  - name: sharding_ese_16
    distros:
    - windows-64-vs2015-large
  - name: sharding_ese_17
    distros:
    - windows-64-vs2015-large
  - name: sharding_ese_18
    distros:
    - windows-64-vs2015-large
  - name: sharding_ese_19
    distros:
    - windows-64-vs2015-large
  - name: sharding_ese_20
    distros:
    - windows-64-vs2015-large
  - name: sharding_ese_misc
    distros:
    - windows-64-vs2015-large
  - name: snmp
  - name: ssl
  - name: sslSpecial
  - name: push
    distros:
    - rhel70-small

- <<: *enterprise-windows-64-2k8-nopush-template
  name: enterprise-windows-64-2k8-wtdevelop
  display_name: "~ Enterprise Windows 2008R2 WiredTiger develop"
  batchtime: 1440 # 1 day
  modules:
  - enterprise
  - wtdevelop
  expansions:
  expansions:
    <<: *enterprise-windows-64-2k8-nopush-expansions-template
    use_wt_develop: true

- <<: *enterprise-windows-64-2k8-nopush-template
  name: enterprise-windows-64-2k8-compile-all
  display_name: "* Enterprise Windows 2008R2 compile_all"
  run_on:
  - windows-64-vs2015-small
  display_tasks:
  - *dbtest
  - *unittests
  tasks:
  - name: compile_all_run_unittests_TG
    distros:
    - windows-64-vs2015-large
  # Do not add more tasks to this list.

- <<: *enterprise-windows-64-2k8-nopush-template
  name: enterprise-windows-64-2k8-openssl
  display_name: "~ Enterprise Windows 2008R2 OpenSSL"
  batchtime: 1440 # 1 day
  expansions:
    <<: *enterprise-windows-64-2k8-nopush-expansions-template
    compile_flags: --release --ssl --ssl-provider=openssl MONGO_DISTMOD=windows-64 CPPPATH="c:/openssl/include c:/sasl/include c:/snmp/include c:/curl/include" LIBPATH="c:/openssl/lib c:/sasl/lib c:/snmp/lib c:/curl/lib" -j$(( $(grep -c ^processor /proc/cpuinfo) / 2 )) --dynamic-windows --win-version-min=ws08r2

- name: enterprise-windows-64-2k8-async
  display_name: "~ Enterprise Windows 2008R2 async"
  modules:
  - enterprise
  run_on:
  - windows-64-vs2015-small
  stepback: true
  batchtime: 1440 # 1 day
  expansions:
    platform_decompress: unzip
    exe: ".exe"
    msi_target: msi
    content_type: application/zip
    compile_flags: --release --ssl MONGO_DISTMOD=windows-64 CPPPATH="c:/openssl/include c:/sasl/include c:/snmp/include c:/curl/include" LIBPATH="c:/openssl/lib c:/sasl/lib c:/snmp/lib c:/curl/lib" -j$(( $(grep -c ^processor /proc/cpuinfo) / 2 )) --dynamic-windows --win-version-min=ws08r2
    # We invoke SCons using --jobs = (# of CPUs / 4) to avoid causing out of memory errors due to
    # spawning a large number of linker processes.
    num_scons_link_jobs_available: $(( $(grep -c ^processor /proc/cpuinfo) / 4 ))
    python: python
    num_jobs_available: $(grep -c ^processor /proc/cpuinfo)
    ext: zip
    use_scons_cache: true
    test_flags: --serviceExecutor=adaptive
    gorootvars: 'PATH="/cygdrive/c/golang/go1.10/bin:/cygdrive/c/mingw-w64/x86_64-4.9.1-posix-seh-rt_v3-rev1/mingw64/bin:$PATH" GOROOT="c:/golang/go1.10" CGO_CFLAGS="-D_WIN32_WINNT=0x0601 -DNTDDI_VERSION=0x06010000"'
    tooltags: "-tags 'ssl sasl'"
    build_mongoreplay: false
  tasks:
  - name: compile_TG
    distros:
    - windows-64-vs2015-large
  - name: jsCore
  - name: replica_sets
  - name: sharding

- name: enterprise-windows-64-2k8-inmem
  display_name: Enterprise Windows 2008R2 (inMemory)
  modules:
  - enterprise
  run_on:
  - windows-64-vs2015-small
  batchtime: 1440 # 1 day
  expansions:
    platform_decompress: unzip
    exe: ".exe"
    msi_target: msi
    content_type: application/zip
    compile_flags: --release --ssl MONGO_DISTMOD=windows-64 CPPPATH="c:/openssl/include c:/sasl/include c:/snmp/include c:/curl/include" LIBPATH="c:/openssl/lib c:/sasl/lib c:/snmp/lib c:/curl/lib" -j$(( $(grep -c ^processor /proc/cpuinfo) / 2 )) --dynamic-windows --win-version-min=ws08r2
    # We invoke SCons using --jobs = (# of CPUs / 4) to avoid causing out of memory errors due to
    # spawning a large number of linker processes.
    num_scons_link_jobs_available: $(( $(grep -c ^processor /proc/cpuinfo) / 4 ))
    python: python
    num_jobs_available: $(grep -c ^processor /proc/cpuinfo)
    test_flags: --storageEngine=inMemory --excludeWithAnyTags=requires_persistence,requires_journaling,uses_transactions
    ext: zip
    use_scons_cache: true
    multiversion_platform: windows
    multiversion_edition: enterprise
    gorootvars: 'PATH="/cygdrive/c/golang/go1.10/bin:/cygdrive/c/mingw-w64/x86_64-4.9.1-posix-seh-rt_v3-rev1/mingw64/bin:$PATH" GOROOT="c:/golang/go1.10" CGO_CFLAGS="-D_WIN32_WINNT=0x0601 -DNTDDI_VERSION=0x06010000"'
    tooltags: "-tags 'ssl sasl'"
    build_mongoreplay: false
  display_tasks:
  - *dbtest
  - *unittests
  tasks:
  - name: compile_all_run_unittests_TG
    distros:
    - windows-64-vs2015-large
  - name: audit
  - name: auth_audit
  - name: concurrency
  - name: concurrency_replication
  - name: concurrency_replication_causal_consistency
    distros:
    - windows-64-vs2015-large
  - name: concurrency_replication_multi_stmt_txn
  - name: concurrency_sharded_replication
  - name: concurrency_sharded_replication_with_balancer
  - name: concurrency_simultaneous
  - name: concurrency_simultaneous_replication
  - name: jsCore
  - name: jsCore_auth
  - name: jsCore_txns
  - name: causally_consistent_jscore_txns_passthrough
  - name: aggregation_multiversion_fuzzer
  - name: jstestfuzz
  - name: jstestfuzz_concurrent
  - name: jstestfuzz_concurrent_replication
  - name: jstestfuzz_concurrent_sharded
  - name: jstestfuzz_replication
  - name: jstestfuzz_sharded
  - name: read_concern_linearizable_passthrough
  - name: replica_sets_auth
  - name: replica_sets_jscore_passthrough
  - name: sasl
  - name: sharded_core_txns
  - name: sharding_auth
    distros:
    - windows-64-vs2015-large
  - name: sharding_auth_audit
    distros:
    - windows-64-vs2015-large
  - name: snmp
  - name: ssl
  - name: sslSpecial

- name: windows-64-2k8-ssl
  display_name: Windows 2008R2
  run_on:
  - windows-64-vs2015-small
  batchtime: 1440 # 1 day
  expansions:
    platform_decompress: unzip
    exe: ".exe"
    push_path: win32
    push_bucket: downloads.mongodb.org
    push_name: win32
    push_arch: x86_64-2012plus
    multiversion_platform: windows_x86_64-2008plus-ssl
    msi_target: msi
    content_type: application/zip
    compile_flags: --release --ssl MONGO_DISTMOD=2012plus CPPPATH="c:/openssl/include" LIBPATH="c:/openssl/lib" -j$(( $(grep -c ^processor /proc/cpuinfo) / 2 )) --dynamic-windows --win-version-min=ws08r2
    # We invoke SCons using --jobs = (# of CPUs / 4) to avoid causing out of memory errors due to
    # spawning a large number of linker processes.
    num_scons_link_jobs_available: $(( $(grep -c ^processor /proc/cpuinfo) / 4 ))
    python: python
    num_jobs_available: $(grep -c ^processor /proc/cpuinfo)
    ext: zip
    use_scons_cache: true
    gorootvars: 'PATH="/cygdrive/c/golang/go1.10/bin:/cygdrive/c/mingw-w64/x86_64-4.9.1-posix-seh-rt_v3-rev1/mingw64/bin:$PATH" GOROOT="c:/golang/go1.10" CGO_CFLAGS="-D_WIN32_WINNT=0x0601 -DNTDDI_VERSION=0x06010000"'
    tooltags: "-tags ssl"
    build_mongoreplay: false
  display_tasks:
  - *dbtest
  - *unittests
  tasks:
  - name: compile_all_run_unittests_TG
    distros:
    - windows-64-vs2015-large
  - name: aggregation
  - name: aggregation_mongos_passthrough
  - name: aggregation_one_shard_sharded_collections
  - name: aggregation_read_concern_majority_passthrough
  - name: aggregation_sharded_collections_passthrough
  - name: auth
  - name: bulk_gle_passthrough
  - name: concurrency
  - name: concurrency_replication
  - name: concurrency_replication_causal_consistency
    distros:
    - windows-64-vs2015-large
  - name: concurrency_sharded_replication
  - name: concurrency_sharded_replication_with_balancer
  - name: concurrency_simultaneous
  - name: concurrency_simultaneous_replication
  - name: disk_wiredtiger
  - name: failpoints
  - name: free_monitoring
  - name: gle_auth
  - name: gle_auth_basics_passthrough
  - name: gle_auth_basics_passthrough_write_cmd
  - name: gle_auth_write_cmd
  - name: jsCore
  - name: jsCore_compatibility
  - name: jsCore_compatibility_no_document_sequences
  - name: jsCore_decimal
  - name: jsCore_txns
  - name: causally_consistent_jscore_txns_passthrough
  - name: jsonSchema
  - name: aggregation_multiversion_fuzzer
  - name: jstestfuzz
  - name: jstestfuzz_concurrent
  - name: jstestfuzz_concurrent_replication
  - name: jstestfuzz_concurrent_replication_session
  - name: jstestfuzz_concurrent_sharded
  - name: jstestfuzz_concurrent_sharded_causal_consistency
  - name: jstestfuzz_concurrent_sharded_continuous_stepdown
  - name: jstestfuzz_concurrent_sharded_session
  - name: jstestfuzz_interrupt
  - name: jstestfuzz_interrupt_replication
  - name: jstestfuzz_replication
  - name: jstestfuzz_replication_session
  - name: jstestfuzz_sharded
  - name: jstestfuzz_sharded_causal_consistency
  - name: jstestfuzz_sharded_continuous_stepdown
  - name: jstestfuzz_sharded_session
  - name: mongosTest
  - name: multiversion
  - name: multiversion_auth
  - name: noPassthroughWithMongod
  - name: noPassthrough
  - name: parallel
  - name: parallel_compatibility
  - name: powercycle
  - name: powercycle_fcv4.0
  - name: powercycle_kill_mongod
  - name: powercycle_replication
  - name: powercycle_syncdelay
  - name: read_concern_linearizable_passthrough
  - name: read_concern_majority_passthrough
  - name: replica_sets
  - name: replica_sets_jscore_passthrough
  - name: serial_run
  - name: sharded_collections_jscore_passthrough
  - name: sharded_core_txns
  - name: sharding
    distros:
    - windows-64-vs2015-large
  - name: sharding_gle_auth_basics_passthrough
  - name: sharding_gle_auth_basics_passthrough_write_cmd
  - name: sharding_jscore_passthrough
  - name: sharding_jscore_op_query_passthrough
  - name: sharding_jscore_passthrough_wire_ops
  - name: sharding_last_stable_mongos_and_mixed_shards
    distros:
    - windows-64-vs2015-large
  - name: slow1
  - name: ssl
  - name: sslSpecial
  - name: tool
  - name: update_fuzzer
  - name: update_fuzzer_replication
  - name: write_concern_majority_passthrough
  - name: push
    distros:
    - rhel70-small

- name: enterprise-windows-64-2k8-debug-unoptimized
  display_name: Enterprise Windows 2008R2 DEBUG (Unoptimized)
  modules:
  - enterprise
  run_on:
  - windows-64-vs2015-small
  batchtime: 1440 # 1 day
  expansions:
    platform_decompress: unzip
    exe: ".exe"
    content_type: application/zip
    compile_flags: --dbg=on --opt=off --ssl MONGO_DISTMOD=2012plus CPPPATH="c:/openssl/include c:/sasl/include c:/snmp/include c:/curl/include" LIBPATH="c:/openssl/lib c:/sasl/lib c:/snmp/lib c:/curl/lib" -j$(( $(grep -c ^processor /proc/cpuinfo) / 2 )) --dynamic-windows --win-version-min=ws08r2
    # We invoke SCons using --jobs = (# of CPUs / 4) to avoid causing out of memory errors due to
    # spawning a large number of linker processes.
    num_scons_link_jobs_available: $(( $(grep -c ^processor /proc/cpuinfo) / 4 ))
    python: python
    num_jobs_available: $(grep -c ^processor /proc/cpuinfo)
    ext: zip
    use_scons_cache: true
    gorootvars: 'PATH="/cygdrive/c/golang/go1.10/bin:/cygdrive/c/mingw-w64/x86_64-4.9.1-posix-seh-rt_v3-rev1/mingw64/bin:$PATH" GOROOT="c:/golang/go1.10" CGO_CFLAGS="-D_WIN32_WINNT=0x0601 -DNTDDI_VERSION=0x06010000"'
    tooltags: "-tags 'ssl sasl'"
    build_mongoreplay: false
  tasks:
  # This variant tests that unoptimized, DEBUG mongos and mongod binaries can run on Windows.
  # It has a minimal amount of tasks because unoptimized builds are slow, which causes
  # timing-sensitive tests to fail.
  - name: compile_TG
    distros:
    - windows-64-vs2015-large
  - name: audit
  # Do not add more tasks to this list.

###########################################
#             OSX buildvariants           #
###########################################

- name: osx-1010
  display_name: macOS 10.10
  run_on:
  - macos-1012
  batchtime: 1440 # 1 day
  expansions:
    test_flags: --excludeWithAnyTags=requires_ssl_mongo_tools
    push_path: osx
    push_bucket: downloads.mongodb.org
    push_name: macos
    push_arch: x86_64
    compile_env: DEVELOPER_DIR=/Applications/Xcode8.3.app
    compile_flags: --ssl -j$(sysctl -n hw.logicalcpu) --release --libc++ CCFLAGS="-mmacosx-version-min=10.10" LINKFLAGS="-mmacosx-version-min=10.10"
    num_jobs_available: 1
    gorootvars: 'PATH="/opt/golang/go1.10/bin:/opt/mongodbtoolchain/v2/bin/:$PATH" GOROOT=/opt/golang/go1.10 CGO_CPPFLAGS=-I/opt/mongodbtoolchain/v2/include CGO_CFLAGS=-mmacosx-version-min=10.10 CGO_LDFLAGS=-mmacosx-version-min=10.10'
    tooltags: "-tags 'ssl openssl_pre_1.0'"
    build_mongoreplay: true
  display_tasks:
  - *dbtest
  - *unittests
  tasks:
  - name: compile_all_run_unittests_TG
  - name: aggregation
  - name: aggregation_mongos_passthrough
  - name: aggregation_one_shard_sharded_collections
  - name: aggregation_read_concern_majority_passthrough
  - name: aggregation_sharded_collections_passthrough
  - name: auth
  - name: bulk_gle_passthrough
  - name: causally_consistent_jscore_passthrough
  - name: causally_consistent_jscore_passthrough_auth
  - name: sharded_causally_consistent_jscore_passthrough
  - name: change_streams
  - name: change_streams_mongos_passthrough
  - name: change_streams_mongos_sessions_passthrough
  - name: change_streams_sharded_collections_passthrough
  - name: change_streams_whole_db_passthrough
  - name: change_streams_whole_db_mongos_passthrough
  - name: change_streams_whole_db_sharded_collections_passthrough
  - name: change_streams_whole_cluster_passthrough
  - name: change_streams_whole_cluster_mongos_passthrough
  - name: change_streams_whole_cluster_sharded_collections_passthrough
  - name: concurrency
  - name: concurrency_replication
  - name: concurrency_replication_causal_consistency
  - name: concurrency_replication_multi_stmt_txn
  - name: concurrency_sharded_replication
  - name: concurrency_sharded_replication_with_balancer
  - name: concurrency_sharded_causal_consistency
  - name: concurrency_sharded_causal_consistency_and_balancer
  - name: concurrency_sharded_with_stepdowns
  - name: concurrency_sharded_with_stepdowns_and_balancer
  - name: concurrency_simultaneous
  - name: concurrency_simultaneous_replication
  - name: disk_wiredtiger
  - name: failpoints
  - name: free_monitoring
  - name: gle_auth
  - name: gle_auth_basics_passthrough
  - name: gle_auth_basics_passthrough_write_cmd
  - name: gle_auth_write_cmd
  - name: jsCore
  - name: jsCore_compatibility
  - name: jsCore_compatibility_no_document_sequences
  - name: jsCore_decimal
  - name: jsCore_txns
  - name: causally_consistent_jscore_txns_passthrough
  - name: jstestfuzz
  - name: jstestfuzz_concurrent
  - name: jstestfuzz_concurrent_replication
  - name: jstestfuzz_concurrent_replication_session
  - name: jstestfuzz_concurrent_sharded
  - name: jstestfuzz_concurrent_sharded_causal_consistency
  - name: jstestfuzz_concurrent_sharded_session
  - name: jstestfuzz_interrupt
  - name: jstestfuzz_interrupt_replication
  - name: jstestfuzz_replication
  - name: jstestfuzz_replication_session
  - name: jstestfuzz_sharded
  - name: jstestfuzz_sharded_causal_consistency
  - name: jstestfuzz_sharded_session
  - name: mongosTest
  - name: noPassthroughWithMongod
  - name: noPassthrough
  - name: parallel
  - name: parallel_compatibility
  - name: read_concern_majority_passthrough
  - name: replica_sets
  - name: replica_sets_jscore_passthrough
  - name: replica_sets_kill_secondaries_jscore_passthrough
  - name: retryable_writes_jscore_passthrough
  - name: rollback_fuzzer
  - name: rollback_fuzzer_clean_shutdowns
  - name: rollback_fuzzer_unclean_shutdowns
  - name: serial_run
  - name: session_jscore_passthrough
  - name: sharded_collections_jscore_passthrough
  - name: sharded_core_txns
  - name: sharding_gle_auth_basics_passthrough
  - name: sharding_gle_auth_basics_passthrough_write_cmd
  - name: sharding_jscore_passthrough
  - name: sharding_jscore_op_query_passthrough
  - name: sharding_jscore_passthrough_wire_ops
  - name: slow1
  - name: ssl
  - name: sslSpecial
  - name: tool
  - name: write_concern_majority_passthrough
  - name: push
    distros:
    - rhel70-small

- name: osx-1010-debug
  display_name: "* macOS 10.10 DEBUG"
  run_on:
  - macos-1012
  expansions:
    num_jobs_available: 1
    compile_env: DEVELOPER_DIR=/Applications/Xcode8.3.app
    compile_flags: --dbg=on --opt=on -j$(sysctl -n hw.logicalcpu) --libc++ CCFLAGS="-mmacosx-version-min=10.10" LINKFLAGS="-mmacosx-version-min=10.10"
    gorootvars: 'PATH="/opt/golang/go1.10/bin:/opt/mongodbtoolchain/v2/bin/:$PATH" GOROOT=/opt/golang/go1.10 CGO_CFLAGS=-mmacosx-version-min=10.10 CGO_LDFLAGS=-mmacosx-version-min=10.10'
    tooltags: ""
    build_mongoreplay: true
  display_tasks:
  - *dbtest
  - *unittests
  tasks:
  - name: compile_all_run_unittests_TG
  - name: aggregation
  - name: auth
  - name: disk_wiredtiger
  - name: failpoints
  - name: jsCore
  - name: jsCore_compatibility
  - name: jsCore_compatibility_no_document_sequences
  - name: jsCore_decimal
  - name: jsCore_txns
  - name: causally_consistent_jscore_txns_passthrough
  - name: mongosTest
  - name: replica_sets
  - name: tool

- name: enterprise-osx-1010
  display_name: Enterprise macOS 10.10
  modules:
  - enterprise
  run_on:
  - macos-1012
  batchtime: 1440 # 1 day
  expansions:
    test_flags: --excludeWithAnyTags=requires_ssl_mongo_tools
    push_path: osx
    push_bucket: downloads.10gen.com
    push_name: macos
    push_arch: x86_64-enterprise
    compile_env: DEVELOPER_DIR=/Applications/Xcode8.3.app
    compile_flags: --ssl -j$(sysctl -n hw.logicalcpu) --release --libc++ CCFLAGS="-mmacosx-version-min=10.10" LINKFLAGS="-mmacosx-version-min=10.10"
    num_jobs_available: 1
    gorootvars: 'PATH="/opt/golang/go1.10/bin:/opt/mongodbtoolchain/v2/bin/:$PATH" GOROOT=/opt/golang/go1.10 CGO_CPPFLAGS=-I/opt/mongodbtoolchain/v2/include CGO_CFLAGS=-mmacosx-version-min=10.10 CGO_LDFLAGS=-mmacosx-version-min=10.10'
    tooltags: "-tags 'ssl sasl openssl_pre_1.0'"
    build_mongoreplay: true
  display_tasks:
  - *dbtest
  - *unittests
  tasks:
  - name: compile_all_run_unittests_TG
  - name: audit
  - name: auth_audit
  - name: ese
  - name: jsCore
  - name: jsCore_auth
  - name: jsCore_txns
  - name: causally_consistent_jscore_txns_passthrough
  - name: jstestfuzz
  - name: jstestfuzz_concurrent
  - name: jstestfuzz_concurrent_replication
  - name: jstestfuzz_concurrent_sharded
  - name: jstestfuzz_replication
  - name: jstestfuzz_sharded
  - name: replica_sets_auth
  - name: replica_sets_jscore_passthrough
  - name: sasl
  - name: ssl
  - name: sslSpecial
  - name: push
    distros:
    - rhel70-small

- name: enterprise-osx-1010-openssl
  display_name: ~ Enterprise macOS 10.10 OpenSSL
  modules:
  - enterprise
  run_on:
  - macos-1012
  batchtime: 1440 # 1 day
  expansions:
    test_flags: --excludeWithAnyTags=requires_ssl_mongo_tools
    push_path: osx
    push_bucket: downloads.10gen.com
    push_name: osx
    push_arch: x86_64-enterprise
    tooltags: "-tags 'ssl sasl openssl_pre_1.0'"
    gorootvars: CGO_CPPFLAGS=-I/opt/mongodbtoolchain/v2/include CGO_CFLAGS=-mmacosx-version-min=10.10 CGO_LDFLAGS=-mmacosx-version-min=10.10
    compile_env: DEVELOPER_DIR=/Applications/Xcode8.3.app
    compile_flags: --ssl --ssl-provider=openssl -j$(sysctl -n hw.logicalcpu) --release --libc++ CCFLAGS="-mmacosx-version-min=10.10" LINKFLAGS="-mmacosx-version-min=10.10" LIBPATH="$PWD/openssl_install_dir/lib" CPPPATH="$PWD/openssl_install_dir/include"
    num_jobs_available: 1
    build_mongoreplay: true
    build_openssl: true
    openssl_config_flags: "-mmacosx-version-min=10.10"
    openssl_make_flags: "-j$(sysctl -n hw.logicalcpu)"
  display_tasks:
  - *dbtest
  - *unittests
  tasks:
  - name: compile_all_run_unittests_TG
  - name: audit
  - name: auth_audit
  - name: ese
  - name: jsCore
  - name: jsCore_auth
  - name: jsCore_txns
  - name: causally_consistent_jscore_txns_passthrough
  - name: jstestfuzz
  - name: jstestfuzz_concurrent
  - name: jstestfuzz_concurrent_replication
  - name: jstestfuzz_concurrent_sharded
  - name: jstestfuzz_replication
  - name: jstestfuzz_sharded
  - name: replica_sets_auth
  - name: sasl
  - name: ssl
  - name: sslSpecial


###########################################
#          Mobile SDK buildvariants       #
###########################################

- name: embedded-sdk-macosx-10.10
  display_name: "Embedded SDK - macOS 10.10"
  run_on:
  - macos-1012
  batchtime: 1440 # 1 day
  expansions:
    test_flags: --excludeWithAnyTags=uses_transactions
    cmake_path: /Applications/cmake-3.11.0-Darwin-x86_64/CMake.app/Contents/bin/cmake
    compile_env: DEVELOPER_DIR=/Applications/Xcode9.2.app
    compile_flags: >-
      -j$(sysctl -n hw.logicalcpu)
      --variables-files=etc/scons/xcode_macosx.vars
      LIBPATH="\$BUILD_ROOT/mongo-embedded-sdk-\$MONGO_VERSION/lib"
      --lto
    cdriver_cmake_flags: >-
        -DCMAKE_BUILD_TYPE=RelWithDebInfo
        -DTHREADS_PTHREAD_ARG=2
        -DCMAKE_SYSTEM_NAME=Darwin
        -DCMAKE_SYSTEM_PROCESSOR=x86_64
        -DCMAKE_FIND_ROOT_PATH="$(xcrun --sdk macosx --show-sdk-path);$WORKDIR/src/build/mongo-embedded-sdk-$VERSION-tmp"
        -DCMAKE_FIND_ROOT_PATH_MODE_LIBRARY=ONLY
        -DCMAKE_FIND_ROOT_PATH_MODE_PACKAGE=ONLY
        -DCMAKE_FIND_ROOT_PATH_MODE_PROGRAM=NEVER
        -DCMAKE_FIND_ROOT_PATH_MODE_INCLUDE=ONLY
        -DCMAKE_C_FLAGS="-arch x86_64 -isysroot $(xcrun --sdk macosx --show-sdk-path) -mmacosx-version-min=10.10 -flto"
        -DCMAKE_SHARED_LINKER_FLAGS="-arch x86_64 -isysroot $(xcrun --sdk macosx --show-sdk-path) -mmacosx-version-min=10.10 -flto"
        -DCMAKE_INSTALL_NAME_DIR=@rpath
    disable_unit_tests: true
    enable_embedded_tests: native
    dump_scons_config_on_failure: true
  tasks:
  - name: embedded_sdk_build_and_test

- name: embedded-sdk-iphoneos-10.2
  display_name: "Embedded SDK - iOS 10.2"
  run_on:
  - macos-1012
  batchtime: 1440 # 1 day
  expansions:
    test_flags: --excludeWithAnyTags=uses_transactions
    cmake_path: /Applications/cmake-3.11.0-Darwin-x86_64/CMake.app/Contents/bin/cmake
    compile_env: DEVELOPER_DIR=/Applications/Xcode9.2.app
    compile_flags: >-
      -j$(sysctl -n hw.logicalcpu)
      --variables-files=etc/scons/xcode_ios.vars
      LIBPATH="\$BUILD_ROOT/mongo-embedded-sdk-\$MONGO_VERSION/lib"
      --lto
    cdriver_cmake_flags: >-
        -DCMAKE_BUILD_TYPE=RelWithDebInfo
        -DTHREADS_PTHREAD_ARG=2
        -DCMAKE_SYSTEM_NAME=Darwin
        -DCMAKE_FIND_ROOT_PATH="$(xcrun --sdk iphoneos --show-sdk-path);$WORKDIR/src/build/mongo-embedded-sdk-$VERSION-tmp"
        -DCMAKE_FIND_ROOT_PATH_MODE_LIBRARY=ONLY
        -DCMAKE_FIND_ROOT_PATH_MODE_PACKAGE=ONLY
        -DCMAKE_FIND_ROOT_PATH_MODE_PROGRAM=NEVER
        -DCMAKE_FIND_ROOT_PATH_MODE_INCLUDE=ONLY
        -DCMAKE_C_FLAGS="-arch arm64 -fembed-bitcode -isysroot $(xcrun --sdk iphoneos --show-sdk-path) -miphoneos-version-min=10.2 -flto"
        -DCMAKE_SHARED_LINKER_FLAGS="-arch arm64 -fembed-bitcode -isysroot $(xcrun --sdk iphoneos --show-sdk-path) -miphoneos-version-min=10.2 -flto"
        -DCMAKE_INSTALL_NAME_DIR=@rpath
    disable_unit_tests: true
    dump_scons_config_on_failure: true
  tasks:
  - name: embedded_sdk_build_and_test

- name: embedded-sdk-iphonesimulator-10.2
  display_name: "Embedded SDK - iOS Simulator 10.2"
  run_on:
  - macos-1012
  batchtime: 1440 # 1 day
  expansions:
    test_flags: --excludeWithAnyTags=uses_transactions
    cmake_path: /Applications/cmake-3.11.0-Darwin-x86_64/CMake.app/Contents/bin/cmake
    compile_env: DEVELOPER_DIR=/Applications/Xcode9.2.app
    compile_flags: >-
      -j$(sysctl -n hw.logicalcpu)
      --variables-files=etc/scons/xcode_ios_sim.vars
      LIBPATH="\$BUILD_ROOT/mongo-embedded-sdk-\$MONGO_VERSION/lib"
      --lto
    cdriver_cmake_flags: >-
        -DCMAKE_BUILD_TYPE=RelWithDebInfo
        -DTHREADS_PTHREAD_ARG=2
        -DCMAKE_SYSTEM_NAME=Darwin
        -DCMAKE_FIND_ROOT_PATH="$(xcrun --sdk iphonesimulator --show-sdk-path);$WORKDIR/src/build/mongo-embedded-sdk-$VERSION-tmp"
        -DCMAKE_FIND_ROOT_PATH_MODE_LIBRARY=ONLY
        -DCMAKE_FIND_ROOT_PATH_MODE_PACKAGE=ONLY
        -DCMAKE_FIND_ROOT_PATH_MODE_PROGRAM=NEVER
        -DCMAKE_FIND_ROOT_PATH_MODE_INCLUDE=ONLY
        -DCMAKE_C_FLAGS="-arch x86_64 -fembed-bitcode -isysroot $(xcrun --sdk iphonesimulator --show-sdk-path) -miphoneos-version-min=10.2 -flto"
        -DCMAKE_SHARED_LINKER_FLAGS="-arch x86_64 -fembed-bitcode -isysroot $(xcrun --sdk iphonesimulator --show-sdk-path) -miphoneos-version-min=10.2 -flto"
        -DCMAKE_INSTALL_NAME_DIR=@rpath
    disable_unit_tests: true
    enable_embedded_tests: ios_tvos_simulator
    ios_sim_device: iPhone-7
    ios_sim_runtime: iOS-10-2
    dump_scons_config_on_failure: true
  tasks:
  - name: embedded_sdk_build_and_test

- name: embedded-sdk-appletvos-10.2
  display_name: "Embedded SDK - tvOS 10.2"
  run_on:
  - macos-1012
  batchtime: 1440 # 1 day
  expansions:
    cmake_path: /Applications/cmake-3.11.0-Darwin-x86_64/CMake.app/Contents/bin/cmake
    test_flags: --excludeWithAnyTags=uses_transactions
    compile_env: DEVELOPER_DIR=/Applications/XCode9.2.app
    compile_flags: >-
      -j$(sysctl -n hw.logicalcpu)
      --variables-files=etc/scons/xcode_tvos.vars
      LIBPATH="\$BUILD_ROOT/mongo-embedded-sdk-\$MONGO_VERSION/lib"
      --lto
    cdriver_cmake_flags: >-
        -DCMAKE_BUILD_TYPE=RelWithDebInfo
        -DTHREADS_PTHREAD_ARG=2
        -DCMAKE_SYSTEM_NAME=Darwin
        -DCMAKE_FIND_ROOT_PATH="$(xcrun --sdk appletvos --show-sdk-path);$WORKDIR/src/build/mongo-embedded-sdk-$VERSION-tmp"
        -DCMAKE_FIND_ROOT_PATH_MODE_LIBRARY=ONLY
        -DCMAKE_FIND_ROOT_PATH_MODE_PACKAGE=ONLY
        -DCMAKE_FIND_ROOT_PATH_MODE_PROGRAM=NEVER
        -DCMAKE_FIND_ROOT_PATH_MODE_INCLUDE=ONLY
        -DCMAKE_C_FLAGS="-arch arm64 -fembed-bitcode -isysroot $(xcrun --sdk appletvos --show-sdk-path) -mtvos-version-min=10.2 -flto"
        -DCMAKE_SHARED_LINKER_FLAGS="-arch arm64 -fembed-bitcode -isysroot $(xcrun --sdk appletvos --show-sdk-path) -mtvos-version-min=10.2 -flto"
        -DCMAKE_INSTALL_NAME_DIR=@rpath
    disable_unit_tests: true
    dump_scons_config_on_failure: true
  tasks:
  - name: embedded_sdk_build_and_test

- name: embedded-sdk-appletvsimulator-10.2
  display_name: "Embedded SDK - tvOS Simulator 10.2"
  run_on:
  - macos-1012
  batchtime: 1440 # 1 day
  expansions:
    cmake_path: /Applications/cmake-3.11.0-Darwin-x86_64/CMake.app/Contents/bin/cmake
    test_flags: --excludeWithAnyTags=uses_transactions
    compile_env: DEVELOPER_DIR=/Applications/XCode9.2.app
    compile_flags: >-
      -j$(sysctl -n hw.logicalcpu)
      --variables-files=etc/scons/xcode_tvos_sim.vars
      LIBPATH="\$BUILD_ROOT/mongo-embedded-sdk-\$MONGO_VERSION/lib"
      --lto
    cdriver_cmake_flags: >-
        -DCMAKE_BUILD_TYPE=RelWithDebInfo
        -DTHREADS_PTHREAD_ARG=2
        -DCMAKE_SYSTEM_NAME=Darwin
        -DCMAKE_FIND_ROOT_PATH="$(xcrun --sdk appletvsimulator --show-sdk-path);$WORKDIR/src/build/mongo-embedded-sdk-$VERSION-tmp"
        -DCMAKE_FIND_ROOT_PATH_MODE_LIBRARY=ONLY
        -DCMAKE_FIND_ROOT_PATH_MODE_PACKAGE=ONLY
        -DCMAKE_FIND_ROOT_PATH_MODE_PROGRAM=NEVER
        -DCMAKE_FIND_ROOT_PATH_MODE_INCLUDE=ONLY
        -DCMAKE_C_FLAGS="-arch x86_64 -fembed-bitcode -isysroot $(xcrun --sdk appletvsimulator --show-sdk-path) -mtvos-version-min=10.2 -flto"
        -DCMAKE_SHARED_LINKER_FLAGS="-arch x86_64 -fembed-bitcode -isysroot $(xcrun --sdk appletvsimulator --show-sdk-path) -mtvos-version-min=10.2 -flto"
        -DCMAKE_INSTALL_NAME_DIR=@rpath
    disable_unit_tests: true
    enable_embedded_tests: ios_tvos_simulator
    ios_sim_device: Apple-TV-1080p
    ios_sim_runtime: tvOS-10-2
    dump_scons_config_on_failure: true
  tasks:
  - name: embedded_sdk_build_and_test

- name: embedded-sdk-watchos-4.2
  display_name: "Embedded SDK - watchOS 4.2"
  run_on:
  - macos-1012
  batchtime: 1440 # 1 day
  expansions:
    cmake_path: /Applications/cmake-3.11.0-Darwin-x86_64/CMake.app/Contents/bin/cmake
    test_flags: --excludeWithAnyTags=requires_mmapv1,uses_transactions,requires_http_client
    compile_env: DEVELOPER_DIR=/Applications/XCode9.2.app
    compile_flags: >-
      -j$(sysctl -n hw.logicalcpu)
      --variables-files=etc/scons/xcode_watchos.vars
      LIBPATH="\$BUILD_ROOT/mongo-embedded-sdk-\$MONGO_VERSION/lib"
      --lto
    cdriver_cmake_flags: >-
        -DCMAKE_BUILD_TYPE=RelWithDebInfo
        -DTHREADS_PTHREAD_ARG=2
        -DCMAKE_SYSTEM_NAME=Darwin
        -DCMAKE_FIND_ROOT_PATH="$(xcrun --sdk watchos --show-sdk-path);$WORKDIR/src/build/mongo-embedded-sdk-$VERSION-tmp"
        -DCMAKE_FIND_ROOT_PATH_MODE_LIBRARY=ONLY
        -DCMAKE_FIND_ROOT_PATH_MODE_PACKAGE=ONLY
        -DCMAKE_FIND_ROOT_PATH_MODE_PROGRAM=NEVER
        -DCMAKE_FIND_ROOT_PATH_MODE_INCLUDE=ONLY
        -DCMAKE_C_FLAGS="-arch armv7k -fembed-bitcode -isysroot $(xcrun --sdk watchos --show-sdk-path) -mwatchos-version-min=4.2 -flto"
        -DCMAKE_SHARED_LINKER_FLAGS="-arch armv7k -fembed-bitcode -isysroot $(xcrun --sdk watchos --show-sdk-path) -mwatchos-version-min=4.2 -flto"
        -DCMAKE_INSTALL_NAME_DIR=@rpath
    disable_unit_tests: true
    dump_scons_config_on_failure: true
  tasks:
  - name: embedded_sdk_build_and_test

- name: embedded-sdk-watchsimulator-4.2
  display_name: "Embedded SDK - watchOS Simulator 4.2"
  run_on:
  - macos-1012
  batchtime: 1440 # 1 day
  expansions:
    cmake_path: /Applications/cmake-3.11.0-Darwin-x86_64/CMake.app/Contents/bin/cmake
    test_flags: --excludeWithAnyTags=requires_mmapv1,uses_transactions,requires_http_client
    compile_env: DEVELOPER_DIR=/Applications/XCode9.2.app
    compile_flags: >-
      -j$(sysctl -n hw.logicalcpu)
      --variables-files=etc/scons/xcode_watchos_sim.vars
      LIBPATH="\$BUILD_ROOT/mongo-embedded-sdk-\$MONGO_VERSION/lib"
      --lto
    cdriver_cmake_flags: >-
        -DCMAKE_BUILD_TYPE=RelWithDebInfo
        -DTHREADS_PTHREAD_ARG=2
        -DCMAKE_SYSTEM_NAME=Darwin
        -DCMAKE_FIND_ROOT_PATH="$(xcrun --sdk watchsimulator --show-sdk-path);$WORKDIR/src/build/mongo-embedded-sdk-$VERSION-tmp"
        -DCMAKE_FIND_ROOT_PATH_MODE_LIBRARY=ONLY
        -DCMAKE_FIND_ROOT_PATH_MODE_PACKAGE=ONLY
        -DCMAKE_FIND_ROOT_PATH_MODE_PROGRAM=NEVER
        -DCMAKE_FIND_ROOT_PATH_MODE_INCLUDE=ONLY
        -DCMAKE_C_FLAGS="-arch i386 -fembed-bitcode -isysroot $(xcrun --sdk watchsimulator --show-sdk-path) -mwatchos-version-min=4.2 -flto"
        -DCMAKE_SHARED_LINKER_FLAGS="-arch i386 -fembed-bitcode -isysroot $(xcrun --sdk watchsimulator --show-sdk-path) -mwatchos-version-min=4.2 -flto"
        -DCMAKE_INSTALL_NAME_DIR=@rpath
    disable_unit_tests: true
    enable_embedded_tests: ios_tvos_simulator
    ios_sim_device: Apple-Watch-Series-3-42mm
    ios_sim_runtime: watchOS-4-2
    dump_scons_config_on_failure: true
  tasks:
  - name: embedded_sdk_build_and_test

- name: embedded-sdk-ubuntu-1604-x86_64
  display_name: "Embedded SDK - Ubuntu 16.04 x86_64"
  run_on:
  - ubuntu1604-build
  batchtime: 1440 # 1 day
  expansions:
    test_flags: --excludeWithAnyTags=uses_transactions
    # We need --allocator=system here to work around SERVER-XXXXX
    compile_flags: >-
      -j$(grep -c ^processor /proc/cpuinfo)
      --variables-files=etc/scons/mongodbtoolchain_gcc.vars
      LIBPATH="\$BUILD_ROOT/mongo-embedded-sdk-\$MONGO_VERSION/lib"
      --lto
    cdriver_cmake_flags: >-
        -DCMAKE_BUILD_TYPE=RelWithDebInfo
        -DCMAKE_C_COMPILER=/opt/mongodbtoolchain/v2/bin/gcc
        -DCMAKE_CXX_COMPILER=/opt/mongodbtoolchain/v2/bin/g++
        -DCMAKE_C_FLAGS="-flto"
        -DCMAKE_SHARED_LINKER_FLAGS="-flto"
        -DCMAKE_INSTALL_RPATH=\$ORIGIN/../lib
    disable_unit_tests: true
    enable_embedded_tests: native
    dump_scons_config_on_failure: true
  tasks:
  - name: embedded_sdk_build_and_test

- name: embedded-sdk-android-arm32
  display_name: "Embedded SDK - Android arm32"
  run_on:
  - ubuntu1604-build
  batchtime: 1440 # 1 day
  expansions:
    test_flags: --excludeWithAnyTags=uses_transactions
    compile_env: JAVA_HOME=/opt/java/jdk8/
    compile_flags: >-
      -j$(grep -c ^processor /proc/cpuinfo)
      --android-toolchain-path=$(dirname $(pwd))/android_toolchain-arm-21
      --variables-files=etc/scons/android_toolchain.vars
      --cxx-std=17
      LIBS=clang_rt.builtins-arm-android
      LIBPATH="$(dirname $($(dirname $(pwd))/android_toolchain-arm-21/bin/clang -print-file-name=libclang_rt.builtins-arm-android.a)) \$BUILD_ROOT/mongo-embedded-sdk-\$MONGO_VERSION/lib"
      --lto
    cdriver_cmake_flags: >-
        -DCMAKE_BUILD_TYPE=RelWithDebInfo
        -DANDROID_NATIVE_API_LEVEL=21
        -DANDROID_ABI=armeabi-v7a
        -DTHREADS_PTHREAD_ARG=2
        -DCMAKE_TOOLCHAIN_FILE=$WORKDIR/android_sdk/ndk-bundle/build/cmake/android.toolchain.cmake
        -DCMAKE_FIND_ROOT_PATH="$WORKDIR/android_toolchain-arm-21;$WORKDIR/src/build/mongo-embedded-sdk-$VERSION-tmp"
        -DCMAKE_FIND_ROOT_PATH_MODE_LIBRARY=ONLY
        -DCMAKE_FIND_ROOT_PATH_MODE_PACKAGE=ONLY
        -DCMAKE_FIND_ROOT_PATH_MODE_PROGRAM=NEVER
        -DCMAKE_FIND_ROOT_PATH_MODE_INCLUDE=ONLY
        -DCMAKE_C_FLAGS="-flto"
        -DCMAKE_SHARED_LINKER_FLAGS="-flto"
        -DCMAKE_INSTALL_RPATH=\$ORIGIN/../lib
    disable_unit_tests: true
    enable_embedded_tests: android_emulator
    setup_android_toolchain: true
    android_toolchain_system_image_arch: "armeabi-v7a"
    android_system_image_version: "24"
    android_toolchain_target_arch: "arm"
    android_toolchain_api_version: "21"
    dump_scons_config_on_failure: true
  tasks:
  - name: embedded_sdk_build_and_test

- name: embedded-sdk-android-arm64
  display_name: "Embedded SDK - Android arm64"
  run_on:
  - ubuntu1604-build
  batchtime: 1440 # 1 day
  expansions:
    test_flags: --excludeWithAnyTags=uses_transactions
    compile_env: JAVA_HOME=/opt/java/jdk8/
    compile_flags: >-
      -j$(grep -c ^processor /proc/cpuinfo)
      --android-toolchain-path=$(dirname $(pwd))/android_toolchain-arm64-21
      --variables-files=etc/scons/android_toolchain.vars
      --cxx-std=17
      LIBPATH="\$BUILD_ROOT/mongo-embedded-sdk-\$MONGO_VERSION/lib"
      --lto
    cdriver_cmake_flags: >-
        -DCMAKE_BUILD_TYPE=RelWithDebInfo
        -DANDROID_NATIVE_API_LEVEL=21
        -DANDROID_ABI=arm64-v8a
        -DTHREADS_PTHREAD_ARG=2
        -DCMAKE_TOOLCHAIN_FILE=$WORKDIR/android_sdk/ndk-bundle/build/cmake/android.toolchain.cmake
        -DCMAKE_FIND_ROOT_PATH="$WORKDIR/android_toolchain-arm64-21;$WORKDIR/src/build/mongo-embedded-sdk-$VERSION-tmp"
        -DCMAKE_FIND_ROOT_PATH_MODE_LIBRARY=ONLY
        -DCMAKE_FIND_ROOT_PATH_MODE_PACKAGE=ONLY
        -DCMAKE_FIND_ROOT_PATH_MODE_PROGRAM=NEVER
        -DCMAKE_FIND_ROOT_PATH_MODE_INCLUDE=ONLY
        -DCMAKE_C_FLAGS="-flto"
        -DCMAKE_SHARED_LINKER_FLAGS="-flto"
        -DCMAKE_INSTALL_RPATH=\$ORIGIN/../lib
    disable_unit_tests: true
    enable_embedded_tests: android_emulator
    setup_android_toolchain: true
    android_toolchain_system_image_arch: "arm64-v8a"
    android_system_image_version: "24"
    android_toolchain_target_arch: "arm64"
    android_toolchain_api_version: "21"
    dump_scons_config_on_failure: true
  tasks:
  - name: embedded_sdk_build_and_test

- name: embedded-sdk-android-x86_64
  display_name: "Embedded SDK - Android x86_64"
  run_on:
  - ubuntu1604-build
  batchtime: 1440 # 1 day
  expansions:
    test_flags: --excludeWithAnyTags=uses_transactions
    compile_env: JAVA_HOME=/opt/java/jdk8/
    compile_flags: >-
      -j$(grep -c ^processor /proc/cpuinfo)
      --android-toolchain-path=$(dirname $(pwd))/android_toolchain-x86_64-21
      --variables-files=etc/scons/android_toolchain.vars
      --cxx-std=17
      LIBPATH="\$BUILD_ROOT/mongo-embedded-sdk-\$MONGO_VERSION/lib"
      --lto
    cdriver_cmake_flags: >-
        -DCMAKE_BUILD_TYPE=RelWithDebInfo
        -DANDROID_NATIVE_API_LEVEL=21
        -DANDROID_ABI=x86_64
        -DTHREADS_PTHREAD_ARG=2
        -DCMAKE_TOOLCHAIN_FILE=$WORKDIR/android_sdk/ndk-bundle/build/cmake/android.toolchain.cmake
        -DCMAKE_FIND_ROOT_PATH="$WORKDIR/android_toolchain-x86_64-21;$WORKDIR/src/build/mongo-embedded-sdk-$VERSION-tmp"
        -DCMAKE_FIND_ROOT_PATH_MODE_LIBRARY=ONLY
        -DCMAKE_FIND_ROOT_PATH_MODE_PACKAGE=ONLY
        -DCMAKE_FIND_ROOT_PATH_MODE_PROGRAM=NEVER
        -DCMAKE_FIND_ROOT_PATH_MODE_INCLUDE=ONLY
        -DCMAKE_C_FLAGS="-flto"
        -DCMAKE_SHARED_LINKER_FLAGS="-flto"
        -DCMAKE_INSTALL_RPATH=\$ORIGIN/../lib
    disable_unit_tests: true
    # The Android x86_64 emulator requires KVM.
    enable_embedded_tests: android_emulator
    setup_android_toolchain: true
    android_toolchain_system_image_arch: "x86_64"
    android_system_image_version: "24"
    android_toolchain_target_arch: "x86_64"
    android_toolchain_api_version: "21"
    dump_scons_config_on_failure: true
  tasks:
  - name: embedded_sdk_build_and_test

- name: embedded-sdk-android-multiarch
  display_name: "Embedded SDK - Android Multiarch Package"
  run_on:
  - ubuntu1604-build
  batchtime: 1440 # 1 day
  expansions:
    compile_env: JAVA_HOME=/opt/java/jdk8/
    setup_android_toolchain: true
    android_toolchain_system_image_arch: "x86_64"
    android_system_image_version: 21
    android_toolchain_target_arch: "x86_64"
    android_toolchain_api_version: "21"
  tasks:
  - name: embedded_sdk_multiarch_android_package

- name: embedded-sdk-java-multiarch
  display_name: "Embedded SDK - Java Multiarch Package"
  run_on:
  - ubuntu1604-build
  batchtime: 1440 # 1 day
  expansions:
    compile_env: JAVA_HOME=/opt/java/jdk8/
    setup_android_toolchain: true
    android_toolchain_system_image_arch: "x86_64"
    android_system_image_version: 21
    android_toolchain_target_arch: "x86_64"
    android_toolchain_api_version: "21"
  tasks:
  - name: embedded_sdk_multiarch_java_package

###########################################
#          Redhat buildvariants           #
###########################################

- name: enterprise-rhel-62-64-bit
  display_name: "! Enterprise RHEL 6.2"
  modules:
  - enterprise
  run_on:
  - rhel62-small
  expansions:
    push_path: linux
    push_bucket: downloads.10gen.com
    push_name: linux
    push_arch: x86_64-enterprise-rhel62
    rlp_environment: MONGOD_UNITTEST_RLP_LANGUAGE_TEST_BTROOT=/opt/basis
    compile_flags: --ssl MONGO_DISTMOD=rhel62 -j$(grep -c ^processor /proc/cpuinfo) --release --variables-files=etc/scons/mongodbtoolchain_gcc.vars CPPPATH="/opt/basis/rlp/rlp/include /opt/basis/rlp/utilities/include" --use-basis-tech-rosette-linguistics-platform=on
    multiversion_platform: rhel62
    multiversion_edition: enterprise
    num_jobs_available: $(grep -c ^processor /proc/cpuinfo)
    has_packages: true
    packager_script: packager_enterprise.py
    packager_arch: x86_64
    packager_distro: rhel62
    repo_edition: enterprise
    scons_cache_scope: shared
    gorootvars: 'PATH="/opt/golang/go1.10/bin:/opt/mongodbtoolchain/v2/bin/:$PATH" GOROOT=/opt/golang/go1.10'
    tooltags: "-tags 'ssl sasl'"
    build_mongoreplay: true
    jstestfuzz_num_generated_files: 40
  display_tasks:
  - *dbtest
  - *replica_sets_auth
  - *replica_sets_ese
  - *sharding
  - *sharding_auth
  - *sharding_auth_audit
  - *sharding_ese
  - *sharding_last_stable_mongos_and_mixed_shards
  - *sharding_op_query
  - *unittests
  tasks:
  - name: compile_all_run_unittests_TG
    requires:
    - name: burn_in_tests
    - name: lint
    distros:
    - rhel62-large
  - name: compile_benchmarks
    distros:
    - rhel62-large
  - name: lint
  - name: burn_in_tests
    distros:
    - rhel62-large
  - name: rollback_fuzzer
  - name: rollback_fuzzer_clean_shutdowns
  - name: rollback_fuzzer_unclean_shutdowns
  - name: aggregation
  - name: aggregation_ese
  - name: aggregation_auth
  - name: aggregation_facet_unwind_passthrough
  - name: aggregation_mongos_passthrough
  - name: aggregation_one_shard_sharded_collections
  - name: aggregation_read_concern_majority_passthrough
  - name: aggregation_sharded_collections_passthrough
  - name: audit
  - name: auth
  - name: auth_audit
  - name: benchmarks_orphaned
    distros:
    - centos6-perf
  - name: benchmarks_sharding
    distros:
    - centos6-perf
  - name: buildscripts_test
  - name: bulk_gle_passthrough
  - name: causally_consistent_jscore_passthrough
  - name: causally_consistent_jscore_passthrough_auth
  - name: sharded_causally_consistent_jscore_passthrough
  - name: change_streams
  - name: change_streams_mongos_passthrough
  - name: change_streams_mongos_sessions_passthrough
  - name: change_streams_secondary_reads
  - name: change_streams_sharded_collections_passthrough
  - name: change_streams_whole_db_passthrough
  - name: change_streams_whole_db_mongos_passthrough
  - name: change_streams_whole_db_secondary_reads_passthrough
  - name: change_streams_whole_db_sharded_collections_passthrough
  - name: change_streams_whole_cluster_passthrough
  - name: change_streams_whole_cluster_mongos_passthrough
  - name: change_streams_whole_cluster_secondary_reads_passthrough
  - name: change_streams_whole_cluster_sharded_collections_passthrough
  - name: concurrency
  - name: concurrency_replication
  - name: concurrency_replication_causal_consistency
    distros:
    - rhel62-large
  - name: concurrency_replication_multi_stmt_txn
  - name: concurrency_sharded_replication
  - name: concurrency_sharded_replication_with_balancer
  - name: concurrency_sharded_causal_consistency
  - name: concurrency_sharded_causal_consistency_and_balancer
  - name: concurrency_sharded_with_stepdowns
  - name: concurrency_sharded_with_stepdowns_and_balancer
  - name: concurrency_simultaneous
  - name: concurrency_simultaneous_replication
  - name: disk_wiredtiger
  - name: ese
  - name: failpoints
  - name: failpoints_auth
  - name: gle_auth
  - name: gle_auth_basics_passthrough
  - name: gle_auth_basics_passthrough_write_cmd
  - name: gle_auth_write_cmd
  - name: idl_tests
  - name: integration_tests_replset
  - name: integration_tests_sharded
  - name: integration_tests_standalone
  - name: jsCore
  - name: jsCore_ese
  - name: jsCore_auth
  - name: jsCore_compatibility
  - name: jsCore_compatibility_no_document_sequences
  - name: jsCore_decimal
  - name: jsCore_minimum_batch_size
  - name: jsCore_op_query
  - name: jsCore_txns
  - name: causally_consistent_jscore_txns_passthrough
  - name: jsonSchema
  - name: aggregation_multiversion_fuzzer
  - name: aggregation_expression_multiversion_fuzzer
  - name: jstestfuzz
  - name: jstestfuzz_concurrent
  - name: jstestfuzz_concurrent_replication
  - name: jstestfuzz_concurrent_replication_session
  - name: jstestfuzz_concurrent_sharded
  - name: jstestfuzz_concurrent_sharded_causal_consistency
  - name: jstestfuzz_concurrent_sharded_continuous_stepdown
  - name: jstestfuzz_concurrent_sharded_session
  - name: jstestfuzz_interrupt
  - name: jstestfuzz_interrupt_replication
  - name: jstestfuzz_replication
  - name: jstestfuzz_replication_initsync
  - name: jstestfuzz_replication_session
  - name: jstestfuzz_sharded
  - name: jstestfuzz_sharded_causal_consistency
  - name: jstestfuzz_sharded_continuous_stepdown
  - name: jstestfuzz_sharded_session
  - name: mongosTest
  - name: multiversion_auth
  - name: multiversion
  - name: noPassthroughWithMongod
  - name: noPassthrough
  - name: parallel
  - name: parallel_compatibility
  - name: read_concern_linearizable_passthrough
    distros:
    - rhel62-large
  - name: read_concern_majority_passthrough
    distros:
    - rhel62-large
  - name: read_only
  - name: read_only_sharded
  - name: replica_sets
    distros:
    - rhel62-large
  - name: replica_sets_auth_0
    distros:
    - rhel62-large
  - name: replica_sets_auth_1
    distros:
    - rhel62-large
  - name: replica_sets_auth_2
    distros:
    - rhel62-large
  - name: replica_sets_auth_3
    distros:
    - rhel62-large
  - name: replica_sets_auth_4
    distros:
    - rhel62-large
  - name: replica_sets_auth_5
    distros:
    - rhel62-large
  - name: replica_sets_auth_6
    distros:
    - rhel62-large
  - name: replica_sets_auth_misc
    distros:
    - rhel62-large
  - name: replica_sets_ese_0
    distros:
    - rhel62-large
  - name: replica_sets_ese_1
    distros:
    - rhel62-large
  - name: replica_sets_ese_2
    distros:
    - rhel62-large
  - name: replica_sets_ese_3
    distros:
    - rhel62-large
  - name: replica_sets_ese_4
    distros:
    - rhel62-large
  - name: replica_sets_ese_5
    distros:
    - rhel62-large
  - name: replica_sets_ese_6
    distros:
    - rhel62-large
  - name: replica_sets_ese_misc
    distros:
    - rhel62-large
  - name: replica_sets_jscore_passthrough
    distros:
    - rhel62-large
  - name: replica_sets_initsync_jscore_passthrough
    distros:
    - rhel62-large
  - name: replica_sets_initsync_static_jscore_passthrough
    distros:
    - rhel62-large
  - name: replica_sets_multi_stmt_txn_jscore_passthrough
    distros:
    - rhel62-large
  - name: replica_sets_kill_primary_jscore_passthrough
    distros:
    - rhel62-large
  - name: replica_sets_terminate_primary_jscore_passthrough
    distros:
    - rhel62-large
  - name: replica_sets_kill_secondaries_jscore_passthrough
    distros:
    - rhel62-large
  - name: retryable_writes_jscore_passthrough
    distros:
    - rhel62-large
  - name: retryable_writes_jscore_stepdown_passthrough
    distros:
    - rhel62-large
  - name: rlp
  - name: sasl
  - name: session_jscore_passthrough
  - name: sharded_collections_jscore_passthrough
  - name: sharded_core_txns
  - name: sharding_0
    distros:
    - rhel62-large
  - name: sharding_1
    distros:
    - rhel62-large
  - name: sharding_2
    distros:
    - rhel62-large
  - name: sharding_3
    distros:
    - rhel62-large
  - name: sharding_4
    distros:
    - rhel62-large
  - name: sharding_5
    distros:
    - rhel62-large
  - name: sharding_6
    distros:
    - rhel62-large
  - name: sharding_7
    distros:
    - rhel62-large
  - name: sharding_8
    distros:
    - rhel62-large
  - name: sharding_9
    distros:
    - rhel62-large
  - name: sharding_10
    distros:
    - rhel62-large
  - name: sharding_11
    distros:
    - rhel62-large
  - name: sharding_12
    distros:
    - rhel62-large
  - name: sharding_13
    distros:
    - rhel62-large
  - name: sharding_14
    distros:
    - rhel62-large
  - name: sharding_misc
    distros:
    - rhel62-large
  - name: sharding_auth_0
    distros:
    - rhel62-large
  - name: sharding_auth_1
    distros:
    - rhel62-large
  - name: sharding_auth_2
    distros:
    - rhel62-large
  - name: sharding_auth_3
    distros:
    - rhel62-large
  - name: sharding_auth_4
    distros:
    - rhel62-large
  - name: sharding_auth_5
    distros:
    - rhel62-large
  - name: sharding_auth_6
    distros:
    - rhel62-large
  - name: sharding_auth_7
    distros:
    - rhel62-large
  - name: sharding_auth_8
    distros:
    - rhel62-large
  - name: sharding_auth_9
    distros:
    - rhel62-large
  - name: sharding_auth_10
    distros:
    - rhel62-large
  - name: sharding_auth_11
    distros:
    - rhel62-large
  - name: sharding_auth_12
    distros:
    - rhel62-large
  - name: sharding_auth_13
    distros:
    - rhel62-large
  - name: sharding_auth_14
    distros:
    - rhel62-large
  - name: sharding_auth_15
    distros:
    - rhel62-large
  - name: sharding_auth_16
    distros:
    - rhel62-large
  - name: sharding_auth_17
    distros:
    - rhel62-large
  - name: sharding_auth_18
    distros:
    - rhel62-large
  - name: sharding_auth_19
    distros:
    - rhel62-large
  - name: sharding_auth_misc
    distros:
    - rhel62-large
  - name: sharding_auth_audit_0
    distros:
    - rhel62-large
  - name: sharding_auth_audit_1
    distros:
    - rhel62-large
  - name: sharding_auth_audit_2
    distros:
    - rhel62-large
  - name: sharding_auth_audit_3
    distros:
    - rhel62-large
  - name: sharding_auth_audit_4
    distros:
    - rhel62-large
  - name: sharding_auth_audit_5
    distros:
    - rhel62-large
  - name: sharding_auth_audit_6
    distros:
    - rhel62-large
  - name: sharding_auth_audit_7
    distros:
    - rhel62-large
  - name: sharding_auth_audit_8
    distros:
    - rhel62-large
  - name: sharding_auth_audit_9
    distros:
    - rhel62-large
  - name: sharding_auth_audit_10
    distros:
    - rhel62-large
  - name: sharding_auth_audit_11
    distros:
    - rhel62-large
  - name: sharding_auth_audit_12
    distros:
    - rhel62-large
  - name: sharding_auth_audit_13
    distros:
    - rhel62-large
  - name: sharding_auth_audit_14
    distros:
    - rhel62-large
  - name: sharding_auth_audit_15
    distros:
    - rhel62-large
  - name: sharding_auth_audit_16
    distros:
    - rhel62-large
  - name: sharding_auth_audit_17
    distros:
    - rhel62-large
  - name: sharding_auth_audit_18
    distros:
    - rhel62-large
  - name: sharding_auth_audit_misc
    distros:
    - rhel62-large
  - name: sharding_ese_0
    distros:
    - rhel62-large
  - name: sharding_ese_1
    distros:
    - rhel62-large
  - name: sharding_ese_2
    distros:
    - rhel62-large
  - name: sharding_ese_3
    distros:
    - rhel62-large
  - name: sharding_ese_4
    distros:
    - rhel62-large
  - name: sharding_ese_5
    distros:
    - rhel62-large
  - name: sharding_ese_6
    distros:
    - rhel62-large
  - name: sharding_ese_7
    distros:
    - rhel62-large
  - name: sharding_ese_8
    distros:
    - rhel62-large
  - name: sharding_ese_9
    distros:
    - rhel62-large
  - name: sharding_ese_10
    distros:
    - rhel62-large
  - name: sharding_ese_11
    distros:
    - rhel62-large
  - name: sharding_ese_12
    distros:
    - rhel62-large
  - name: sharding_ese_13
    distros:
    - rhel62-large
  - name: sharding_ese_14
    distros:
    - rhel62-large
  - name: sharding_ese_15
    distros:
    - rhel62-large
  - name: sharding_ese_16
    distros:
    - rhel62-large
  - name: sharding_ese_17
    distros:
    - rhel62-large
  - name: sharding_ese_18
    distros:
    - rhel62-large
  - name: sharding_ese_19
    distros:
    - rhel62-large
  - name: sharding_ese_20
    distros:
    - rhel62-large
  - name: sharding_ese_misc
    distros:
    - rhel62-large
  - name: sharding_gle_auth_basics_passthrough
  - name: sharding_gle_auth_basics_passthrough_write_cmd
  - name: sharding_jscore_passthrough
  - name: sharding_jscore_op_query_passthrough
  - name: sharding_jscore_passthrough_wire_ops
  - name: sharding_last_stable_mongos_and_mixed_shards_0
    distros:
    - rhel62-large
  - name: sharding_last_stable_mongos_and_mixed_shards_1
    distros:
    - rhel62-large
  - name: sharding_last_stable_mongos_and_mixed_shards_2
    distros:
    - rhel62-large
  - name: sharding_last_stable_mongos_and_mixed_shards_3
    distros:
    - rhel62-large
  - name: sharding_last_stable_mongos_and_mixed_shards_4
    distros:
    - rhel62-large
  - name: sharding_last_stable_mongos_and_mixed_shards_5
    distros:
    - rhel62-large
  - name: sharding_last_stable_mongos_and_mixed_shards_6
    distros:
    - rhel62-large
  - name: sharding_last_stable_mongos_and_mixed_shards_7
    distros:
    - rhel62-large
  - name: sharding_last_stable_mongos_and_mixed_shards_8
    distros:
    - rhel62-large
  - name: sharding_last_stable_mongos_and_mixed_shards_9
    distros:
    - rhel62-large
  - name: sharding_last_stable_mongos_and_mixed_shards_10
    distros:
    - rhel62-large
  - name: sharding_last_stable_mongos_and_mixed_shards_11
    distros:
    - rhel62-large
  - name: sharding_last_stable_mongos_and_mixed_shards_misc
    distros:
    - rhel62-large
  - name: sharding_csrs_continuous_config_stepdown
    distros:
    - rhel62-large
  - name: sharding_op_query_0
    distros:
    - rhel62-large
  - name: sharding_op_query_1
    distros:
    - rhel62-large
  - name: sharding_op_query_2
    distros:
    - rhel62-large
  - name: sharding_op_query_3
    distros:
    - rhel62-large
  - name: sharding_op_query_4
    distros:
    - rhel62-large
  - name: sharding_op_query_5
    distros:
    - rhel62-large
  - name: sharding_op_query_6
    distros:
    - rhel62-large
  - name: sharding_op_query_7
    distros:
    - rhel62-large
  - name: sharding_op_query_8
    distros:
    - rhel62-large
  - name: sharding_op_query_9
    distros:
    - rhel62-large
  - name: sharding_op_query_10
    distros:
    - rhel62-large
  - name: sharding_op_query_11
    distros:
    - rhel62-large
  - name: sharding_op_query_misc
    distros:
    - rhel62-large
  - name: slow1
  - name: serial_run
  - name: snmp
  - name: ssl
  - name: sslSpecial
  - name: tool
  - name: update_fuzzer
  - name: update_fuzzer_replication
  - name: write_concern_majority_passthrough
    distros:
    - rhel62-large
  - name: secondary_reads_passthrough
    distros:
    - rhel62-large
  - name: package
    distros:
    - ubuntu1604-packer
  - name: push

- name: enterprise-rhel-62-64-bit-coverage
  display_name: "~ Enterprise RHEL 6.2 DEBUG Code Coverage"
  modules:
  - enterprise
  run_on:
  - rhel62-large
  batchtime: 10080 # 7 days
  stepback: false
  expansions:
    compile_flags: --dbg=on --gcov --ssl MONGO_DISTMOD=rhel62 -j$(grep -c ^processor /proc/cpuinfo) --variables-files=etc/scons/mongodbtoolchain_gcc.vars
    multiversion_platform: rhel62
    multiversion_edition: enterprise
    num_jobs_available: $(($(grep -c ^processor /proc/cpuinfo) / 2)) # Avoid starting too many mongod's
    # The gcov instrumentation saves the path the .gcno files were created in as the default path
    # for the .gcda files. In Evergreen the path will start with /data/mci/[Hashed ID]/src/... where
    # the hashed ID is unique per task run. GCOV_PREFIX_STRIP is the number of directory levels to
    # strip from the top of the default path before appending to the GCOV_PREFIX (if any).
    gcov_environment: GCOV_PREFIX=$(pwd) GCOV_PREFIX_STRIP=4
    # Mixing --cache and --gcov doesn't work correctly yet. See SERVER-11084
    timeout_secs: 10800 # 3 hour timeout
    use_scons_cache: false
    gorootvars: 'PATH="/opt/golang/go1.10/bin:/opt/mongodbtoolchain/v2/bin/:$PATH" GOROOT=/opt/golang/go1.10'
    tooltags: "-tags 'ssl sasl'"
    build_mongoreplay: true
  display_tasks:
  - *dbtest
  - *unittests
  tasks:
  - name: compile_all_run_unittests_TG
  - name: rollback_fuzzer
  - name: rollback_fuzzer_clean_shutdowns
  - name: rollback_fuzzer_unclean_shutdowns
  - name: aggregation
  - name: aggregation_ese
  - name: aggregation_auth
  - name: aggregation_mongos_passthrough
  - name: aggregation_multiversion_fuzzer
  - name: aggregation_one_shard_sharded_collections
  - name: aggregation_read_concern_majority_passthrough
  - name: aggregation_sharded_collections_passthrough
  - name: audit
  - name: auth
  - name: auth_audit
  - name: bulk_gle_passthrough
  - name: change_streams
  - name: change_streams_mongos_passthrough
  - name: change_streams_mongos_sessions_passthrough
  - name: change_streams_secondary_reads
  - name: change_streams_sharded_collections_passthrough
  - name: change_streams_whole_db_passthrough
  - name: change_streams_whole_db_mongos_passthrough
  - name: change_streams_whole_db_secondary_reads_passthrough
  - name: change_streams_whole_db_sharded_collections_passthrough
  - name: change_streams_whole_cluster_passthrough
  - name: change_streams_whole_cluster_mongos_passthrough
  - name: change_streams_whole_cluster_secondary_reads_passthrough
  - name: change_streams_whole_cluster_sharded_collections_passthrough
  - name: concurrency
  - name: concurrency_replication
  - name: concurrency_replication_causal_consistency
  - name: concurrency_replication_multi_stmt_txn
  - name: concurrency_sharded_replication
  - name: concurrency_sharded_replication_with_balancer
  - name: concurrency_sharded_causal_consistency
  - name: concurrency_sharded_causal_consistency_and_balancer
  - name: concurrency_sharded_with_stepdowns
  - name: concurrency_sharded_with_stepdowns_and_balancer
  - name: concurrency_simultaneous
  - name: concurrency_simultaneous_replication
  - name: disk_wiredtiger
  - name: ese
  - name: failpoints
  - name: failpoints_auth
  - name: gle_auth
  - name: gle_auth_basics_passthrough
  - name: gle_auth_basics_passthrough_write_cmd
  - name: gle_auth_write_cmd
  - name: integration_tests_replset
  - name: integration_tests_sharded
  - name: integration_tests_standalone
  - name: jsCore
  - name: jsCore_ese
  - name: jsCore_auth
  - name: jsCore_compatibility
  - name: jsCore_compatibility_no_document_sequences
  - name: jsCore_decimal
  - name: jsCore_minimum_batch_size
  - name: jsCore_op_query
  - name: jsCore_txns
  - name: causally_consistent_jscore_txns_passthrough
  - name: mongosTest
  - name: multiversion_auth
  - name: multiversion
  - name: noPassthroughWithMongod
  - name: noPassthrough
  - name: parallel
  - name: parallel_compatibility
  - name: read_concern_linearizable_passthrough
  - name: read_concern_majority_passthrough
  - name: read_only
  - name: read_only_sharded
  - name: replica_sets
  - name: replica_sets_ese
  - name: replica_sets_auth
  - name: replica_sets_jscore_passthrough
  - name: replica_sets_initsync_jscore_passthrough
  - name: replica_sets_initsync_static_jscore_passthrough
  - name: replica_sets_multi_stmt_txn_jscore_passthrough
  - name: replica_sets_kill_primary_jscore_passthrough
  - name: replica_sets_terminate_primary_jscore_passthrough
  - name: replica_sets_kill_secondaries_jscore_passthrough
  - name: retryable_writes_jscore_passthrough
  - name: sasl
  - name: session_jscore_passthrough
  - name: sharded_collections_jscore_passthrough
  - name: sharded_core_txns
  - name: sharding
  - name: sharding_ese
  - name: sharding_auth
  - name: sharding_auth_audit
  - name: sharding_gle_auth_basics_passthrough
  - name: sharding_gle_auth_basics_passthrough_write_cmd
  - name: sharding_jscore_passthrough
  - name: sharding_jscore_op_query_passthrough
  - name: sharding_jscore_passthrough_wire_ops
  - name: sharding_last_stable_mongos_and_mixed_shards
  - name: sharding_op_query
  - name: sharding_csrs_continuous_config_stepdown
  - name: slow1
  - name: serial_run
  - name: snmp
  - name: ssl
  - name: sslSpecial
  - name: update_fuzzer
  - name: update_fuzzer_replication
  - name: write_concern_majority_passthrough
  - name: secondary_reads_passthrough

- &enterprise-rhel-70-64-bit-template
  name: enterprise-rhel-70-64-bit
  display_name: "* Enterprise RHEL 7.0"
  modules:
  - enterprise
  run_on:
  - rhel70-small
  expansions: &enterprise-rhel-70-64-bit-expansions-template
    push_path: linux
    push_bucket: downloads.10gen.com
    push_name: linux
    push_arch: x86_64-enterprise-rhel70
    compile_flags: --ssl MONGO_DISTMOD=rhel70 -j$(grep -c ^processor /proc/cpuinfo) --release --variables-files=etc/scons/mongodbtoolchain_gcc.vars
    num_jobs_available: $(grep -c ^processor /proc/cpuinfo)
    has_packages: true
    packager_script: packager_enterprise.py
    packager_arch: x86_64
    packager_distro: rhel70
    repo_edition: enterprise
    scons_cache_scope: shared
    gorootvars: 'PATH="/opt/golang/go1.10/bin:/opt/mongodbtoolchain/v2/bin/:$PATH" GOROOT=/opt/golang/go1.10'
    tooltags: "-tags 'ssl sasl'"
    build_mongoreplay: true
  display_tasks:
  - *dbtest
  - *unittests
  tasks:
  - name: compile_all_run_unittests_TG
    distros:
    - rhel70
  - name: compile_benchmarks
    distros:
    - rhel70
  - name: audit
  - name: auth
  - name: auth_audit
  - name: benchmarks_orphaned
  - name: benchmarks_sharding
  - name: ese
  - name: jsCore
  - name: jsCore_auth
  - name: jsCore_txns
  - name: causally_consistent_jscore_txns_passthrough
  - name: aggregation_multiversion_fuzzer
  - name: aggregation_expression_multiversion_fuzzer
  - name: jstestfuzz
  - name: jstestfuzz_concurrent
  - name: jstestfuzz_concurrent_replication
  - name: jstestfuzz_concurrent_sharded
  - name: jstestfuzz_replication
  - name: jstestfuzz_sharded
  - name: external_auth
  - name: replica_sets_auth
  - name: replica_sets_jscore_passthrough
  - name: sasl
  - name: sharding_auth
  - name: sharding_auth_audit
  - name: snmp
  - name: ssl
  - name: sslSpecial
  - name: package
    distros:
    - ubuntu1604-packer
  - name: push

# This variant is to intentionally test uncommon features nightly
- <<: *enterprise-rhel-70-64-bit-template
  name: enterprise-rhel-70-64-bit-kitchen-sink
  display_name: "~ Enterprise RHEL 7.0 (Dagger, tcmalloc-profiling)"
  batchtime: 1440 # 1 day
  expansions:
    <<: *enterprise-rhel-70-64-bit-expansions-template
    compile_flags: --ssl --use-cpu-profiler MONGO_DISTMOD=rhel70 -j$(grep -c ^processor /proc/cpuinfo) --release --variables-files=etc/scons/mongodbtoolchain_gcc.vars
    additional_targets: dagger # If this moves to another variant, update the compile_all task
  tasks:
  - name: compile_all_run_unittests_TG
    distros:
    - rhel70
  - name: compile_benchmarks
    distros:
    - rhel70
  - name: jsCore

- name: ubuntu1604-debug
  display_name: "* Ubuntu 16.04 DEBUG"
  run_on:
  - ubuntu1604-test
  expansions:
    num_jobs_available: $(($(grep -c ^processor /proc/cpuinfo) / 2)) # Avoid starting too many mongod's
    compile_flags: MONGO_DISTMOD=ubuntu1604 --dbg=on --opt=on -j$(grep -c ^processor /proc/cpuinfo) --variables-files=etc/scons/mongodbtoolchain_gcc.vars
    scons_cache_scope: shared
    gorootvars: 'PATH="/opt/golang/go1.10/bin:/opt/mongodbtoolchain/v2/bin/:$PATH" GOROOT=/opt/golang/go1.10'
    tooltags: ""
    build_mongoreplay: true
  tasks:
  - name: compile_TG
    distros:
    - ubuntu1604-build
  - name: jsCore
  - name: read_concern_linearizable_passthrough
  - name: read_concern_majority_passthrough
  - name: replica_sets_jscore_passthrough
  - name: sharded_collections_jscore_passthrough
  - name: sharding
  - name: sharding_auth

- name: rhel62
  display_name: SSL RHEL 6.2
  run_on:
  - rhel62-small
  batchtime: 1440 # 1 day
  expansions:
    push_path: linux
    push_bucket: downloads.mongodb.org
    push_name: linux
    push_arch: x86_64-rhel62
    compile_flags: --ssl MONGO_DISTMOD=rhel62 -j$(grep -c ^processor /proc/cpuinfo) --release --variables-files=etc/scons/mongodbtoolchain_gcc.vars
    multiversion_platform: rhel62
    multiversion_edition: targeted
    num_jobs_available: $(grep -c ^processor /proc/cpuinfo)
    has_packages: true
    packager_script: packager.py
    packager_arch: x86_64
    packager_distro: rhel62
    repo_edition: org
    scons_cache_scope: shared
    gorootvars: 'PATH="/opt/golang/go1.10/bin:/opt/mongodbtoolchain/v2/bin/:$PATH" GOROOT=/opt/golang/go1.10'
    tooltags: "-tags ssl"
    build_mongoreplay: true
  display_tasks:
  - *dbtest
  - *unittests
  tasks:
  - name: compile_all_run_unittests_TG
    distros:
    - rhel62-large
  - name: aggregation
  - name: aggregation_auth
  - name: auth
  - name: disk_wiredtiger
  - name: failpoints
  - name: failpoints_auth
  - name: free_monitoring
  - name: gle_auth
  - name: gle_auth_write_cmd
  - name: gle_auth_basics_passthrough
  - name: gle_auth_basics_passthrough_write_cmd
  - name: sharding_gle_auth_basics_passthrough
  - name: sharding_gle_auth_basics_passthrough_write_cmd
  - name: jsCore
  - name: jsCore_auth
  - name: jsCore_compatibility
  - name: jsCore_compatibility_no_document_sequences
  - name: jsCore_decimal
  - name: jsCore_txns
  - name: causally_consistent_jscore_txns_passthrough
  - name: aggregation_multiversion_fuzzer
  - name: jstestfuzz
  - name: jstestfuzz_concurrent
  - name: jstestfuzz_concurrent_replication
  - name: jstestfuzz_concurrent_sharded
  - name: jstestfuzz_replication
  - name: jstestfuzz_sharded
  - name: mongosTest
  - name: multiversion
  - name: noPassthrough
  - name: noPassthroughWithMongod
  - name: bulk_gle_passthrough
  - name: parallel
  - name: parallel_compatibility
  - name: concurrency
  - name: concurrency_replication
  - name: concurrency_replication_causal_consistency
    distros:
    - rhel62-large
  - name: concurrency_replication_multi_stmt_txn
  - name: concurrency_sharded_replication
  - name: concurrency_sharded_replication_with_balancer
  - name: concurrency_simultaneous
  - name: concurrency_simultaneous_replication
  - name: replica_sets
  - name: replica_sets_auth
  - name: replica_sets_jscore_passthrough
  - name: sharding
  - name: sharding_auth
  - name: slow1
  - name: serial_run
  - name: sharded_core_txns
  - name: sharding_jscore_passthrough
  - name: sharding_last_stable_mongos_and_mixed_shards
  - name: ssl
  - name: sslSpecial
  - name: tool
  - name: package
    distros:
    - ubuntu1604-packer
  - name: push

- name: rhel70
  display_name: SSL RHEL 7.0
  run_on:
  - rhel70-small
  batchtime: 1440 # 1 day
  expansions:
    push_path: linux
    push_bucket: downloads.mongodb.org
    push_name: linux
    push_arch: x86_64-rhel70
    compile_flags: --ssl MONGO_DISTMOD=rhel70 -j$(grep -c ^processor /proc/cpuinfo) --release --variables-files=etc/scons/mongodbtoolchain_gcc.vars
    multiversion_platform: rhel70
    multiversion_edition: targeted
    num_jobs_available: $(grep -c ^processor /proc/cpuinfo)
    has_packages: true
    packager_script: packager.py
    packager_arch: x86_64
    packager_distro: rhel70
    repo_edition: org
    scons_cache_scope: shared
    gorootvars: 'PATH="/opt/golang/go1.10/bin:/opt/mongodbtoolchain/v2/bin/:$PATH" GOROOT=/opt/golang/go1.10'
    tooltags: "-tags ssl"
    build_mongoreplay: true
  display_tasks:
  - *dbtest
  - *unittests
  tasks:
  - name: compile_all_run_unittests_TG
    distros:
    - rhel70
  - name: aggregation
  - name: aggregation_auth
  - name: auth
  - name: disk_wiredtiger
  - name: failpoints
  - name: failpoints_auth
  - name: free_monitoring
  - name: gle_auth
  - name: gle_auth_write_cmd
  - name: gle_auth_basics_passthrough
  - name: gle_auth_basics_passthrough_write_cmd
  - name: sharding_gle_auth_basics_passthrough
  - name: sharding_gle_auth_basics_passthrough_write_cmd
  - name: jsCore
  - name: jsCore_auth
  - name: jsCore_compatibility
  - name: jsCore_compatibility_no_document_sequences
  - name: jsCore_decimal
  - name: jsCore_txns
  - name: causally_consistent_jscore_txns_passthrough
  - name: jstestfuzz
  - name: jstestfuzz_concurrent
  - name: jstestfuzz_concurrent_replication
  - name: jstestfuzz_concurrent_sharded
  - name: jstestfuzz_replication
  - name: jstestfuzz_sharded
  - name: mongosTest
  - name: multiversion
  - name: noPassthrough
  - name: noPassthroughWithMongod
  - name: bulk_gle_passthrough
  - name: parallel
  - name: parallel_compatibility
  - name: concurrency
    distros:
    - rhel70
  - name: concurrency_replication
    distros:
    - rhel70
  - name: concurrency_replication_causal_consistency
    distros:
    - rhel70
  - name: concurrency_replication_multi_stmt_txn
    distros:
    - rhel70
  - name: concurrency_sharded_replication
    distros:
    - rhel70
  - name: concurrency_sharded_replication_with_balancer
    distros:
    - rhel70
  - name: concurrency_simultaneous
    distros:
    - rhel70
  - name: concurrency_simultaneous_replication
    distros:
    - rhel70
  - name: replica_sets
  - name: replica_sets_auth
  - name: replica_sets_jscore_passthrough
  - name: sharded_core_txns
  - name: sharding
  - name: sharding_auth
  - name: slow1
  - name: serial_run
  - name: sharding_jscore_passthrough
  - name: sharding_last_stable_mongos_and_mixed_shards
  - name: ssl
  - name: sslSpecial
  - name: tool
  - name: package
    distros:
    - ubuntu1604-packer
  - name: push

- name: enterprise-rhel-71-ppc64le
  display_name: Enterprise RHEL 7.1 PPC64LE
  modules:
  - enterprise
  run_on:
  - rhel71-power8-test
  batchtime: 1440 # 1 day
  stepback: false
  expansions:
    # We need to compensate for SMT8 setting the cpu count very high and lower the amount of parallelism down
    compile_flags: --ssl MONGO_DISTMOD=rhel71 --release -j$(echo "$(grep -c processor /proc/cpuinfo)/2" | bc) CCFLAGS="-mcpu=power8 -mtune=power8 -mcmodel=medium" --variables-files=etc/scons/mongodbtoolchain_gcc.vars
    num_jobs_available: $(echo "$(grep -c processor /proc/cpuinfo)/4" | bc)
    has_packages: true
    packager_script: packager_enterprise.py
    packager_arch: ppc64le
    packager_distro: rhel71
    push_path: linux
    push_bucket: downloads.10gen.com
    push_name: linux
    push_arch: ppc64le-enterprise-rhel71
    repo_edition: enterprise
    gorootvars: 'PATH="/opt/golang/go1.10/bin:/opt/mongodbtoolchain/v2/bin/:$PATH" GOROOT=/opt/golang/go1.10 CC=/opt/mongodbtoolchain/v2/bin/ppc64le-mongodb-linux-gcc'
    tooltags: -tags 'sasl ssl'
    build_mongoreplay: true
    multiversion_platform: rhel71
    multiversion_architecture: ppc64le
    multiversion_edition: enterprise
  display_tasks:
  - *dbtest
  - *unittests
  tasks:
  - name: compile_all_run_unittests_TG
    distros:
    - rhel71-power8-build
  - name: aggregation
  - name: aggregation_ese
  - name: aggregation_auth
  - name: aggregation_read_concern_majority_passthrough
  - name: aggregation_sharded_collections_passthrough
  - name: audit
  - name: auth
  - name: auth_audit
  - name: bulk_gle_passthrough
  - name: concurrency
  - name: concurrency_replication
  - name: concurrency_replication_causal_consistency
  - name: concurrency_replication_multi_stmt_txn
  - name: concurrency_sharded_replication
  - name: concurrency_sharded_replication_with_balancer
  - name: concurrency_simultaneous
  - name: concurrency_simultaneous_replication
  - name: ese
  - name: failpoints
  - name: failpoints_auth
  - name: gle_auth
  - name: gle_auth_basics_passthrough
  - name: gle_auth_basics_passthrough_write_cmd
  - name: gle_auth_write_cmd
  - name: integration_tests_replset
  - name: integration_tests_sharded
  - name: integration_tests_standalone
  - name: jsCore
  - name: jsCore_ese
  - name: jsCore_compatibility
  - name: jsCore_compatibility_no_document_sequences
  - name: jsCore_decimal
  - name: jsCore_op_query
  - name: jsCore_txns
  - name: causally_consistent_jscore_txns_passthrough
  - name: aggregation_multiversion_fuzzer
  - name: jstestfuzz
  - name: jstestfuzz_concurrent
  - name: jstestfuzz_concurrent_replication
  - name: jstestfuzz_concurrent_sharded
  - name: jstestfuzz_replication
  - name: jstestfuzz_sharded
  - name: mongosTest
  - name: noPassthroughWithMongod
  - name: noPassthrough
  - name: parallel
  - name: parallel_compatibility
  - name: read_concern_linearizable_passthrough
  - name: read_concern_majority_passthrough
  - name: replica_sets
  - name: replica_sets_ese
  - name: replica_sets_auth
  - name: replica_sets_jscore_passthrough
  - name: sasl
  - name: sharded_collections_jscore_passthrough
  - name: sharded_core_txns
  - name: sharding
  - name: sharding_ese
  - name: sharding_auth
  - name: sharding_auth_audit
  - name: sharding_csrs_continuous_config_stepdown
  - name: sharding_gle_auth_basics_passthrough
  - name: sharding_gle_auth_basics_passthrough_write_cmd
  - name: sharding_jscore_passthrough
  - name: sharding_jscore_op_query_passthrough
  - name: sharding_jscore_passthrough_wire_ops
  - name: sharding_op_query
  - name: slow1
  - name: serial_run
  - name: snmp
  - name: ssl
  - name: sslSpecial
  - name: tool
  - name: write_concern_majority_passthrough
  - name: secondary_reads_passthrough
  - name: push
    distros:
    - rhel70-small

- name: enterprise-rhel-72-s390x
  display_name: Enterprise RHEL 7.2 s390x
  modules:
  - enterprise
  run_on:
  - rhel72-zseries-test
  batchtime: 10080 # 7 days
  stepback: false
  expansions:
    compile_flags: --ssl MONGO_DISTMOD=rhel72 --release -j3 CCFLAGS="-march=z196 -mtune=zEC12" --variables-files=etc/scons/mongodbtoolchain_gcc.vars
    num_jobs_available: 2
    has_packages: true
    packager_script: packager_enterprise.py
    packager_arch: s390x
    packager_distro: rhel72
    push_path: linux
    push_bucket: downloads.10gen.com
    push_name: linux
    push_arch: s390x-enterprise-rhel72
    repo_edition: enterprise
    gorootvars: 'PATH="/opt/golang/go1.10/bin:/opt/mongodbtoolchain/v2/bin/:$PATH" GOROOT=/opt/golang/go1.10 CC=/opt/mongodbtoolchain/v2/bin/s390x-mongodb-linux-gcc'
    tooltags: -tags 'sasl ssl'
    build_mongoreplay: true
    multiversion_platform: rhel72
    multiversion_architecture: s390x
    multiversion_edition: enterprise
  display_tasks:
  - *dbtest
  - *unittests
  tasks:
  - name: compile_all_run_unittests_TG
    distros:
    - rhel72-zseries-build
  - name: aggregation
  - name: aggregation_ese
  - name: aggregation_auth
  - name: aggregation_read_concern_majority_passthrough
  - name: aggregation_sharded_collections_passthrough
  - name: audit
  - name: auth
  - name: auth_audit
  - name: bulk_gle_passthrough
  - name: concurrency
  - name: concurrency_replication
  - name: concurrency_replication_causal_consistency
  - name: concurrency_replication_multi_stmt_txn
  - name: concurrency_sharded_replication
  - name: concurrency_sharded_replication_with_balancer
  - name: concurrency_simultaneous
  - name: concurrency_simultaneous_replication
  - name: ese
  - name: failpoints
  - name: failpoints_auth
  - name: gle_auth
  - name: gle_auth_basics_passthrough
  - name: gle_auth_basics_passthrough_write_cmd
  - name: gle_auth_write_cmd
  - name: integration_tests_replset
  - name: integration_tests_sharded
  - name: integration_tests_standalone
  - name: jsCore
  - name: jsCore_ese
  - name: jsCore_compatibility
  - name: jsCore_compatibility_no_document_sequences
  - name: jsCore_decimal
  - name: jsCore_op_query
  - name: jsCore_txns
  - name: causally_consistent_jscore_txns_passthrough
  - name: jstestfuzz
  - name: jstestfuzz_concurrent
  - name: jstestfuzz_concurrent_replication
  - name: jstestfuzz_concurrent_sharded
  - name: jstestfuzz_replication
  - name: jstestfuzz_sharded
  - name: mongosTest
  - name: noPassthroughWithMongod
  - name: noPassthrough
  - name: parallel
  - name: parallel_compatibility
  - name: read_concern_linearizable_passthrough
  - name: read_concern_majority_passthrough
  - name: replica_sets
  - name: replica_sets_ese
  - name: replica_sets_auth
  - name: replica_sets_jscore_passthrough
  - name: sasl
  - name: sharded_collections_jscore_passthrough
  - name: sharded_core_txns
  - name: sharding
  - name: sharding_ese
  - name: sharding_auth
  - name: sharding_auth_audit
  - name: sharding_csrs_continuous_config_stepdown
  - name: sharding_gle_auth_basics_passthrough
  - name: sharding_gle_auth_basics_passthrough_write_cmd
  - name: sharding_jscore_passthrough
  - name: sharding_jscore_op_query_passthrough
  - name: sharding_jscore_passthrough_wire_ops
  - name: sharding_op_query
  - name: slow1
  - name: serial_run
  - name: snmp
  - name: ssl
  - name: sslSpecial
  - name: tool
  - name: write_concern_majority_passthrough
  - name: secondary_reads_passthrough
  - name: push
    distros:
    - rhel70-small

- name: enterprise-rhel-67-s390x
  display_name: Enterprise RHEL 6.7 s390x
  modules:
  - enterprise
  run_on:
  - rhel67-zseries-test
  batchtime: 1440 # 1 day
  stepback: false
  expansions:
    compile_flags: --ssl MONGO_DISTMOD=rhel67 --release -j3 CCFLAGS="-march=z9-109 -mtune=z10" --variables-files=etc/scons/mongodbtoolchain_gcc.vars --use-s390x-crc32=off
    num_jobs_available: $(grep -c ^processor /proc/cpuinfo)
    test_flags: --excludeWithAnyTags=blacklist_from_rhel_67_s390x
    has_packages: true
    packager_script: packager_enterprise.py
    packager_arch: s390x
    packager_distro: rhel67
    push_path: linux
    push_bucket: downloads.10gen.com
    push_name: linux
    push_arch: s390x-enterprise-rhel67
    repo_edition: enterprise
    gorootvars: 'PATH="/opt/golang/go1.10/bin:/opt/mongodbtoolchain/v2/bin/:$PATH" GOROOT=/opt/golang/go1.10 CC=/opt/mongodbtoolchain/v2/bin/s390x-mongodb-linux-gcc'
    tooltags: -tags 'sasl ssl'
    build_mongoreplay: true
  display_tasks:
  - *dbtest
  - *unittests
  tasks:
  - name: compile_all_run_unittests_TG
    distros:
    - rhel67-zseries-build
  - name: aggregation
  - name: aggregation_ese
  - name: aggregation_auth
  - name: aggregation_read_concern_majority_passthrough
  - name: aggregation_sharded_collections_passthrough
  - name: audit
  - name: auth
  - name: auth_audit
  - name: bulk_gle_passthrough
  - name: concurrency
  - name: concurrency_replication
  - name: concurrency_replication_causal_consistency
  - name: concurrency_replication_multi_stmt_txn
  - name: concurrency_sharded_replication
  - name: concurrency_sharded_replication_with_balancer
  - name: concurrency_simultaneous
  - name: concurrency_simultaneous_replication
  - name: ese
  - name: failpoints
  - name: failpoints_auth
  - name: gle_auth
  - name: gle_auth_basics_passthrough
  - name: gle_auth_basics_passthrough_write_cmd
  - name: gle_auth_write_cmd
  - name: integration_tests_replset
  - name: integration_tests_standalone
  - name: jsCore
  - name: jsCore_ese
  - name: jsCore_auth
  - name: jsCore_compatibility
  - name: jsCore_compatibility_no_document_sequences
  - name: jsCore_decimal
  - name: jsCore_minimum_batch_size
  - name: jsCore_op_query
  - name: jsCore_txns
  - name: causally_consistent_jscore_txns_passthrough
  - name: mongosTest
  - name: noPassthroughWithMongod
  - name: noPassthrough
  - name: parallel
  - name: parallel_compatibility
  - name: read_concern_linearizable_passthrough
  - name: read_concern_majority_passthrough
  - name: replica_sets
  - name: replica_sets_ese
  - name: replica_sets_auth
  - name: replica_sets_jscore_passthrough
  - name: sasl
  - name: sharded_collections_jscore_passthrough
  - name: sharded_core_txns
  - name: sharding
  - name: sharding_ese
  - name: sharding_auth
  - name: sharding_auth_audit
  - name: sharding_csrs_continuous_config_stepdown
  - name: sharding_gle_auth_basics_passthrough
  - name: sharding_gle_auth_basics_passthrough_write_cmd
  - name: sharding_jscore_passthrough
  - name: sharding_jscore_op_query_passthrough
  - name: sharding_jscore_passthrough_wire_ops
  - name: sharding_op_query
  - name: slow1
  - name: serial_run
  - name: snmp
  - name: ssl
  - name: sslSpecial
  - name: tool
  - name: write_concern_majority_passthrough
  - name: secondary_reads_passthrough
  - name: push
    distros:
    - rhel62-large

- name: rhel-67-s390x
  display_name: SSL RHEL 6.7 s390x
  run_on:
  - rhel67-zseries-test
  batchtime: 1440 # 1 day
  expansions:
    compile_flags: --ssl MONGO_DISTMOD=rhel67 --release -j3 CCFLAGS="-march=z9-109 -mtune=z10" --variables-files=etc/scons/mongodbtoolchain_gcc.vars --use-s390x-crc32=off
    num_jobs_available: $(grep -c ^processor /proc/cpuinfo)
    test_flags: --excludeWithAnyTags=blacklist_from_rhel_67_s390x
    has_packages: true
    packager_script: packager.py
    packager_arch: s390x
    packager_distro: rhel67
    push_path: linux
    push_bucket: downloads.mongodb.org
    push_name: linux
    push_arch: s390x-rhel67
    repo_edition: org
    gorootvars: 'PATH="/opt/golang/go1.10/bin:/opt/mongodbtoolchain/v2/bin/:$PATH" GOROOT=/opt/golang/go1.10 CC=/opt/mongodbtoolchain/v2/bin/s390x-mongodb-linux-gcc'
    build_mongoreplay: true
    tooltags: "-tags ssl"
  display_tasks:
  - *dbtest
  - *unittests
  tasks:
  - name: compile_all_run_unittests_TG
    distros:
    - rhel67-zseries-build
  - name: jsCore
  - name: replica_sets_jscore_passthrough
  - name: ssl
  - name: push
    distros:
    - rhel62-large

###########################################
#          Ubuntu buildvariants           #
###########################################

- name: enterprise-ubuntu1404-64
  display_name: Enterprise Ubuntu 14.04
  modules:
  - enterprise
  run_on:
  - ubuntu1404-test
  batchtime: 1440 # 1 day
  expansions:
    push_path: linux
    push_bucket: downloads.10gen.com
    push_name: linux
    push_arch: x86_64-enterprise-ubuntu1404
    compile_flags: --ssl MONGO_DISTMOD=ubuntu1404 --release -j$(grep -c ^processor /proc/cpuinfo) --variables-files=etc/scons/mongodbtoolchain_gcc.vars
    num_jobs_available: $(grep -c ^processor /proc/cpuinfo)
    has_packages: true
    packager_script: packager_enterprise.py
    packager_arch: x86_64
    packager_distro: ubuntu1404
    repo_edition: enterprise
    scons_cache_scope: shared
    gorootvars: 'PATH="/opt/golang/go1.10/bin:/opt/mongodbtoolchain/v2/bin/:$PATH" GOROOT=/opt/golang/go1.10'
    tooltags: "-tags 'ssl sasl'"
    build_mongoreplay: true
  display_tasks:
  - *dbtest
  - *unittests
  tasks:
  - name: compile_all_run_unittests_TG
    distros:
    - ubuntu1404-build
  - name: audit
  - name: ese
  - name: jsCore
  - name: jsCore_auth
  - name: jsCore_txns
  - name: causally_consistent_jscore_txns_passthrough
  - name: aggregation_multiversion_fuzzer
  - name: jstestfuzz
  - name: jstestfuzz_concurrent
  - name: jstestfuzz_concurrent_replication
  - name: jstestfuzz_concurrent_sharded
  - name: jstestfuzz_replication
  - name: jstestfuzz_sharded
  - name: replica_sets_auth
  - name: replica_sets_jscore_passthrough
  - name: sasl
  - name: sharding_auth
  - name: snmp
  - name: ssl
  - name: sslSpecial
  - name: package
    distros:
    - ubuntu1604-packer
  - name: push


- name: enterprise-ubuntu1604-64
  display_name: Enterprise Ubuntu 16.04
  modules:
  - enterprise
  run_on:
  - ubuntu1604-test
  batchtime: 1440 # 1 day
  expansions:
    push_path: linux
    push_bucket: downloads.10gen.com
    push_name: linux
    lang_environment: LANG=C
    push_arch: x86_64-enterprise-ubuntu1604
    compile_flags: --ssl MONGO_DISTMOD=ubuntu1604 --release -j$(grep -c ^processor /proc/cpuinfo) --variables-files=etc/scons/mongodbtoolchain_gcc.vars
    num_jobs_available: $(grep -c ^processor /proc/cpuinfo)
    has_packages: true
    packager_script: packager_enterprise.py
    packager_arch: x86_64
    packager_distro: ubuntu1604
    repo_edition: enterprise
    scons_cache_scope: shared
    gorootvars: 'PATH="/opt/golang/go1.10/bin:/opt/mongodbtoolchain/v2/bin/:$PATH" GOROOT=/opt/golang/go1.10'
    tooltags: "-tags 'ssl sasl'"
    build_mongoreplay: true
  display_tasks:
  - *dbtest
  - *unittests
  tasks:
  - name: compile_all_run_unittests_TG
    distros:
    - ubuntu1604-build
  - name: audit
  - name: ese
  - name: jepsen_register_findAndModify
    distros:
    - ubuntu1604-build
  - name: jepsen_register_linearizableRead
    distros:
    - ubuntu1604-build
  - name: jepsen_set_linearizableRead
    distros:
    - ubuntu1604-build
  - name: jepsen_read-concern-majority
    distros:
    - ubuntu1604-build
  - name: jepsen_read-concern-majority_w1
    distros:
    - ubuntu1604-build
  - name: jsCore
  - name: jsCore_auth
  - name: jsCore_txns
  - name: causally_consistent_jscore_txns_passthrough
  - name: aggregation_multiversion_fuzzer
  - name: jstestfuzz
  - name: jstestfuzz_concurrent
  - name: jstestfuzz_concurrent_replication
  - name: jstestfuzz_concurrent_sharded
  - name: jstestfuzz_replication
  - name: jstestfuzz_sharded
  - name: replica_sets_auth
  - name: replica_sets_jscore_passthrough
  - name: sasl
  - name: sharding_auth
  - name: snmp
  - name: ssl
  - name: sslSpecial
  - name: watchdog_wiredtiger
  - name: package
    distros:
    - ubuntu1604-packer
  - name: push


- name: enterprise-ubuntu-dynamic-1604-clang-3.8-libcxx
  display_name: "! Shared Library Enterprise Ubuntu 16.04 (Clang 3.8)"
  modules:
  - enterprise
  run_on:
   - ubuntu1604-test
  expansions:
    lang_environment: LANG=C
    compile_flags: --link-model=dynamic --ssl CC=/usr/bin/clang-3.8 CXX=/usr/bin/clang++-3.8 -j$(grep -c ^processor /proc/cpuinfo) CPPPATH=/usr/include/libcxxabi/
    scons_cache_scope: shared
    gorootvars: 'PATH="/opt/golang/go1.10/bin:/opt/mongodbtoolchain/v2/bin/:$PATH" GOROOT=/opt/golang/go1.10'
    tooltags: "-tags 'ssl sasl'"
    build_mongoreplay: true
  display_tasks:
  - *dbtest
  - *unittests
  tasks:
  - name: compile_all_run_unittests_TG
    distros:
    - ubuntu1604-build
  - name: buildscripts_test

- name: ubuntu-dynamic-1604-clang-3.8-libcxx
  display_name: "* Shared Library Ubuntu 16.04 (Clang 3.8)"
  run_on:
   - ubuntu1604-test
  expansions:
    lang_environment: LANG=C
    compile_flags: --link-model=dynamic --ssl CC=/usr/bin/clang-3.8 CXX=/usr/bin/clang++-3.8 -j$(grep -c ^processor /proc/cpuinfo) CPPPATH=/usr/include/libcxxabi/
    scons_cache_scope: shared
    gorootvars: 'PATH="/opt/golang/go1.10/bin:/opt/mongodbtoolchain/v2/bin/:$PATH" GOROOT=/opt/golang/go1.10'
    tooltags: ""
    build_mongoreplay: true
  display_tasks:
  - *dbtest
  - *unittests
  tasks:
  - name: compile_all_run_unittests_TG
    distros:
    - ubuntu1604-build
  - name: buildscripts_test

###########################################
#          SUSE buildvariants             #
###########################################

- name: enterprise-suse12-64
  display_name: Enterprise SLES 12
  modules:
  - enterprise
  run_on:
  - suse12-test
  batchtime: 1440 # 1 day
  expansions:
    push_path: linux
    push_bucket: downloads.10gen.com
    push_name: linux
    push_arch: x86_64-enterprise-suse12
    compile_flags: --ssl MONGO_DISTMOD=suse12 --release -j$(grep -c ^processor /proc/cpuinfo) --variables-files=etc/scons/mongodbtoolchain_gcc.vars
    num_jobs_available: $(grep -c ^processor /proc/cpuinfo)
    has_packages: true
    packager_script: packager_enterprise.py
    packager_arch: x86_64
    packager_distro: suse12
    repo_edition: enterprise
    scons_cache_scope: shared
    gorootvars: 'PATH="/opt/golang/go1.10/bin:/opt/mongodbtoolchain/v2/bin/:$PATH" GOROOT=/opt/golang/go1.10'
    tooltags: "-tags 'ssl sasl'"
    build_mongoreplay: true
  display_tasks:
  - *dbtest
  - *unittests
  tasks:
  - name: compile_all_run_unittests_TG
    distros:
    - suse12-build
  - name: audit
  - name: ese
  - name: jsCore
  - name: jsCore_auth
  - name: jsCore_txns
  - name: causally_consistent_jscore_txns_passthrough
  - name: aggregation_multiversion_fuzzer
  - name: jstestfuzz
  - name: jstestfuzz_concurrent
  - name: jstestfuzz_concurrent_replication
  - name: jstestfuzz_concurrent_sharded
  - name: jstestfuzz_replication
  - name: jstestfuzz_sharded
  - name: replica_sets_auth
  - name: replica_sets_jscore_passthrough
  - name: sasl
  - name: sharding_auth
  - name: snmp
  - name: ssl
  - name: sslSpecial
  - name: package
    distros:
    - ubuntu1604-packer
  - name: push


- name: enterprise-suse12-s390x
  display_name: Enterprise SLES 12 s390x
  modules:
  - enterprise
  run_on:
  - suse12-zseries-test
  batchtime: 10080 # 7 days
  stepback: false
  expansions:
    push_path: linux
    push_bucket: downloads.10gen.com
    push_name: linux
    push_arch: s390x-enterprise-suse12
    compile_flags: --ssl MONGO_DISTMOD=suse12 --release -j3 CCFLAGS="-march=z196 -mtune=zEC12" --variables-files=etc/scons/mongodbtoolchain_gcc.vars
    num_jobs_available: $(grep -c ^processor /proc/cpuinfo)
    has_packages: true
    packager_script: packager_enterprise.py
    packager_arch: s390x
    packager_distro: suse12
    repo_edition: enterprise
    gorootvars: 'PATH="/opt/golang/go1.10/bin:/opt/mongodbtoolchain/v2/bin/:$PATH" GOROOT=/opt/golang/go1.10 CC=/opt/mongodbtoolchain/v2/bin/s390x-mongodb-linux-gcc'
    tooltags: -tags 'sasl ssl'
    build_mongoreplay: true
    multiversion_platform: suse12
    multiversion_architecture: s390x
    multiversion_edition: enterprise
  display_tasks:
  - *dbtest
  - *unittests
  tasks:
  - name: compile_all_run_unittests_TG
    distros:
    - suse12-zseries-build
  - name: aggregation
  - name: aggregation_ese
  - name: aggregation_auth
  - name: aggregation_read_concern_majority_passthrough
  - name: aggregation_sharded_collections_passthrough
  - name: audit
  - name: auth
  - name: auth_audit
  - name: bulk_gle_passthrough
  - name: concurrency
  - name: concurrency_replication
  - name: concurrency_replication_causal_consistency
  - name: concurrency_replication_multi_stmt_txn
  - name: concurrency_sharded_replication
  - name: concurrency_sharded_replication_with_balancer
  - name: concurrency_simultaneous
  - name: concurrency_simultaneous_replication
  - name: ese
  - name: failpoints
  - name: failpoints_auth
  - name: gle_auth
  - name: gle_auth_basics_passthrough
  - name: gle_auth_basics_passthrough_write_cmd
  - name: gle_auth_write_cmd
  - name: integration_tests_replset
  - name: integration_tests_sharded
  - name: integration_tests_standalone
  - name: jsCore
  - name: jsCore_ese
  - name: jsCore_compatibility
  - name: jsCore_compatibility_no_document_sequences
  - name: jsCore_decimal
  - name: jsCore_op_query
  - name: jsCore_txns
  - name: causally_consistent_jscore_txns_passthrough
  - name: jstestfuzz
  - name: jstestfuzz_concurrent
  - name: jstestfuzz_concurrent_replication
  - name: jstestfuzz_concurrent_sharded
  - name: jstestfuzz_replication
  - name: jstestfuzz_sharded
  - name: mongosTest
  - name: noPassthroughWithMongod
  - name: noPassthrough
  - name: parallel
  - name: parallel_compatibility
  - name: read_concern_linearizable_passthrough
  - name: read_concern_majority_passthrough
  - name: replica_sets
  - name: replica_sets_ese
  - name: replica_sets_auth
  - name: replica_sets_jscore_passthrough
  - name: sasl
  - name: sharded_collections_jscore_passthrough
  - name: sharded_core_txns
  - name: sharding
  - name: sharding_ese
  - name: sharding_auth
  - name: sharding_auth_audit
  - name: sharding_csrs_continuous_config_stepdown
  - name: sharding_gle_auth_basics_passthrough
  - name: sharding_gle_auth_basics_passthrough_write_cmd
  - name: sharding_jscore_passthrough
  - name: sharding_jscore_op_query_passthrough
  - name: sharding_jscore_passthrough_wire_ops
  - name: sharding_op_query
  - name: slow1
  - name: serial_run
  - name: snmp
  - name: ssl
  - name: sslSpecial
  - name: tool
  - name: write_concern_majority_passthrough
  - name: secondary_reads_passthrough
  - name: push
    distros:
    - suse12-test

- name: suse12
  display_name: SSL SUSE 12
  run_on:
  - suse12-test
  batchtime: 1440 # 1 day
  expansions:
    gorootvars: GOROOT=/opt/go PATH="/opt/go/bin:$PATH"
    push_path: linux
    push_bucket: downloads.mongodb.org
    push_name: linux
    push_arch: x86_64-suse12
    compile_flags: --ssl MONGO_DISTMOD=suse12 -j$(grep -c ^processor /proc/cpuinfo) --release --variables-files=etc/scons/mongodbtoolchain_gcc.vars
    num_jobs_available: $(grep -c ^processor /proc/cpuinfo)
    multiversion_platform: suse12
    multiversion_edition: targeted
    has_packages: true
    packager_script: packager.py
    packager_arch: x86_64
    packager_distro: suse12
    repo_edition: org
    scons_cache_scope: shared
    gorootvars: 'PATH="/opt/golang/go1.10/bin:/opt/mongodbtoolchain/v2/bin/:$PATH" GOROOT=/opt/golang/go1.10'
    tooltags: "-tags 'ssl'"
    build_mongoreplay: true
  display_tasks:
  - *dbtest
  - *unittests
  tasks:
  - name: compile_all_run_unittests_TG
    distros:
    - suse12-build
  - name: aggregation
  - name: aggregation_auth
  - name: auth
  - name: disk_wiredtiger
  - name: failpoints
  - name: failpoints_auth
  - name: free_monitoring
  - name: gle_auth
  - name: gle_auth_write_cmd
  - name: gle_auth_basics_passthrough
  - name: gle_auth_basics_passthrough_write_cmd
  - name: sharding_gle_auth_basics_passthrough
  - name: sharding_gle_auth_basics_passthrough_write_cmd
  - name: jsCore
  - name: jsCore_auth
  - name: jsCore_compatibility
  - name: jsCore_compatibility_no_document_sequences
  - name: jsCore_txns
  - name: causally_consistent_jscore_txns_passthrough
  - name: aggregation_multiversion_fuzzer
  - name: jstestfuzz
  - name: jstestfuzz_concurrent
  - name: jstestfuzz_concurrent_replication
  - name: jstestfuzz_concurrent_sharded
  - name: jstestfuzz_replication
  - name: jstestfuzz_sharded
  - name: mongosTest
  - name: multiversion
  - name: noPassthrough
  - name: noPassthroughWithMongod
  - name: bulk_gle_passthrough
  - name: parallel
  - name: parallel_compatibility
  - name: concurrency
  - name: concurrency_replication
  - name: concurrency_replication_causal_consistency
    distros:
    - suse12-build
  - name: concurrency_replication_multi_stmt_txn
  - name: concurrency_sharded_replication
  - name: concurrency_sharded_replication_with_balancer
  - name: concurrency_simultaneous
  - name: concurrency_simultaneous_replication
  - name: replica_sets
  - name: replica_sets_auth
  - name: replica_sets_jscore_passthrough
  - name: sharding
  - name: sharding_auth
  - name: sharding_last_stable_mongos_and_mixed_shards
  - name: slow1
  - name: serial_run
  - name: sharded_core_txns
  - name: sharding_jscore_passthrough
  - name: ssl
  - name: sslSpecial
  - name: tool
  - name: package
    distros:
    - ubuntu1604-packer
  - name: push

###########################################
#          Debian buildvariants           #
###########################################

- name: enterprise-debian81-64
  display_name: Enterprise Debian 8.1
  modules:
  - enterprise
  run_on:
  - debian81-test
  batchtime: 1440 # 1 day
  expansions:
    push_path: linux
    push_bucket: downloads.10gen.com
    push_name: linux
    push_arch: x86_64-enterprise-debian81
    compile_flags: --ssl MONGO_DISTMOD=debian81 --release -j$(grep -c ^processor /proc/cpuinfo) --variables-files=etc/scons/mongodbtoolchain_gcc.vars
    num_jobs_available: $(grep -c ^processor /proc/cpuinfo)
    has_packages: true
    packager_script: packager_enterprise.py
    packager_arch: x86_64
    packager_distro: debian81
    repo_edition: enterprise
    scons_cache: shared
    gorootvars: 'PATH="/opt/golang/go1.10/bin:/opt/mongodbtoolchain/v2/bin/:$PATH" GOROOT=/opt/golang/go1.10'
    tooltags: "-tags 'ssl sasl'"
    build_mongoreplay: true
  display_tasks:
  - *dbtest
  - *unittests
  tasks:
  - name: compile_all_run_unittests_TG
    distros:
    - debian81-build
  - name: audit
  - name: ese
  - name: jsCore
  - name: jsCore_auth
  - name: jsCore_txns
  - name: causally_consistent_jscore_txns_passthrough
  - name: aggregation_multiversion_fuzzer
  - name: jstestfuzz
  - name: jstestfuzz_concurrent
  - name: jstestfuzz_concurrent_replication
  - name: jstestfuzz_concurrent_sharded
  - name: jstestfuzz_replication
  - name: jstestfuzz_sharded
  - name: replica_sets_auth
  - name: replica_sets_jscore_passthrough
  - name: sasl
  - name: sharding_auth
  - name: snmp
  - name: ssl
  - name: sslSpecial
  - name: package
    distros:
    - ubuntu1604-packer
  - name: push

- name: debian81
  display_name: SSL Debian 8.1
  run_on:
  - debian81-test
  batchtime: 1440 # 1 day
  expansions:
    push_path: linux
    push_bucket: downloads.mongodb.org
    push_name: linux
    push_arch: x86_64-debian81
    compile_flags: --ssl MONGO_DISTMOD=debian81 -j$(grep -c ^processor /proc/cpuinfo) --release --variables-files=etc/scons/mongodbtoolchain_gcc.vars
    multiversion_platform: debian81
    multiversion_edition: targeted
    num_jobs_available: $(grep -c ^processor /proc/cpuinfo)
    has_packages: true
    packager_script: packager.py
    packager_arch: x86_64
    packager_distro: debian81
    repo_edition: org
    scons_cache_scope: shared
    gorootvars: 'PATH="/opt/golang/go1.10/bin:/opt/mongodbtoolchain/v2/bin/:$PATH" GOROOT=/opt/golang/go1.10'
    tooltags: "-tags 'ssl'"
    build_mongoreplay: true
  display_tasks:
  - *dbtest
  - *unittests
  tasks:
  - name: compile_all_run_unittests_TG
    distros:
    - debian81-build
  - name: aggregation
  - name: aggregation_auth
  - name: auth
  - name: disk_wiredtiger
  - name: failpoints
  - name: failpoints_auth
  - name: free_monitoring
  - name: gle_auth
  - name: gle_auth_write_cmd
  - name: gle_auth_basics_passthrough
  - name: gle_auth_basics_passthrough_write_cmd
  - name: sharding_gle_auth_basics_passthrough
  - name: sharding_gle_auth_basics_passthrough_write_cmd
  - name: jsCore
  - name: jsCore_auth
  - name: jsCore_compatibility
  - name: jsCore_compatibility_no_document_sequences
  - name: jsCore_txns
  - name: causally_consistent_jscore_txns_passthrough
  - name: aggregation_multiversion_fuzzer
  - name: jstestfuzz
  - name: jstestfuzz_concurrent
  - name: jstestfuzz_concurrent_replication
  - name: jstestfuzz_concurrent_sharded
  - name: jstestfuzz_replication
  - name: jstestfuzz_sharded
  - name: mongosTest
  - name: multiversion
  - name: noPassthrough
  - name: noPassthroughWithMongod
  - name: bulk_gle_passthrough
  - name: parallel
  - name: parallel_compatibility
  - name: concurrency
  - name: concurrency_replication
  - name: concurrency_replication_causal_consistency
    distros:
    - debian81-build
  - name: concurrency_replication_multi_stmt_txn
  - name: concurrency_sharded_replication
  - name: concurrency_sharded_replication_with_balancer
  - name: concurrency_simultaneous
  - name: concurrency_simultaneous_replication
  - name: replica_sets
  - name: replica_sets_auth
  - name: replica_sets_jscore_passthrough
  - name: sharding
  - name: sharding_auth
  - name: sharding_last_stable_mongos_and_mixed_shards
  - name: slow1
  - name: serial_run
  - name: sharded_collections_jscore_passthrough
  - name: sharding_jscore_passthrough
  - name: sharding_jscore_op_query_passthrough
  - name: sharding_jscore_passthrough_wire_ops
  - name: ssl
  - name: sslSpecial
  - name: tool
  - name: package
    distros:
    - ubuntu1604-packer
  - name: push

- name: enterprise-debian92-64
  display_name: Enterprise Debian 9.2
  modules:
  - enterprise
  run_on:
  - debian92-test
  batchtime: 1440 # 1 day
  expansions:
    push_path: linux
    push_bucket: downloads.10gen.com
    push_name: linux
    push_arch: x86_64-enterprise-debian92
    compile_flags: --ssl MONGO_DISTMOD=debian92 --release -j$(grep -c ^processor /proc/cpuinfo) --variables-files=etc/scons/mongodbtoolchain_gcc.vars
    # We invoke SCons using --jobs = (# of CPUs / 4) to avoid causing out of memory errors due to
    # spawning a large number of linker processes.
    num_scons_link_jobs_available: $(( $(grep -c ^processor /proc/cpuinfo) / 4 ))
    num_jobs_available: $(grep -c ^processor /proc/cpuinfo)
    has_packages: true
    packager_script: packager_enterprise.py
    packager_arch: x86_64
    packager_distro: debian92
    repo_edition: enterprise
    gorootvars: 'PATH="/opt/golang/go1.10/bin:/opt/mongodbtoolchain/v2/bin/:$PATH" GOROOT=/opt/golang/go1.10'
    tooltags: "-tags 'ssl sasl'"
    scons_cache_scope: shared
    build_mongoreplay: true
  display_tasks:
  - *dbtest
  - *unittests
  tasks:
  - name: compile_all_run_unittests_TG
    distros:
    - debian92-build
  - name: audit
  - name: ese
  - name: jsCore
  - name: jsCore_auth
  - name: jsCore_txns
  - name: causally_consistent_jscore_txns_passthrough
  - name: aggregation_multiversion_fuzzer
  - name: jstestfuzz
  - name: jstestfuzz_concurrent
  - name: jstestfuzz_concurrent_replication
  - name: jstestfuzz_concurrent_sharded
  - name: jstestfuzz_replication
  - name: jstestfuzz_sharded
  - name: replica_sets_auth
  - name: replica_sets_jscore_passthrough
  - name: sasl
  - name: sharding_auth
  - name: snmp
  - name: ssl
  - name: sslSpecial
  - name: package
    distros:
    - ubuntu1604-packer
  - name: push

- name: debian92
  display_name: SSL Debian 9.2
  run_on:
  - debian92-test
  batchtime: 1440 # 1 day
  expansions:
    push_path: linux
    push_bucket: downloads.mongodb.org
    push_name: linux
    push_arch: x86_64-debian92
    compile_flags: --ssl MONGO_DISTMOD=debian92 -j$(grep -c ^processor /proc/cpuinfo) --release --variables-files=etc/scons/mongodbtoolchain_gcc.vars
    # We invoke SCons using --jobs = (# of CPUs / 4) to avoid causing out of memory errors due to
    # spawning a large number of linker processes.
    num_scons_link_jobs_available: $(( $(grep -c ^processor /proc/cpuinfo) / 4 ))
    multiversion_platform: debian92
    multiversion_edition: targeted
    num_jobs_available: $(grep -c ^processor /proc/cpuinfo)
    has_packages: true
    packager_script: packager.py
    packager_arch: x86_64
    packager_distro: debian92
    repo_edition: org
    gorootvars: 'PATH="/opt/golang/go1.10/bin:/opt/mongodbtoolchain/v2/bin/:$PATH" GOROOT=/opt/golang/go1.10'
    tooltags: "-tags 'ssl'"
    scons_cache_scope: shared
    build_mongoreplay: true
  display_tasks:
  - *dbtest
  - *unittests
  tasks:
  - name: compile_all_run_unittests_TG
    distros:
    - debian92-build
  - name: aggregation
  - name: aggregation_auth
  - name: auth
  - name: disk_wiredtiger
  - name: failpoints
  - name: failpoints_auth
  - name: free_monitoring
  - name: gle_auth
  - name: gle_auth_write_cmd
  - name: gle_auth_basics_passthrough
  - name: gle_auth_basics_passthrough_write_cmd
  - name: sharding_gle_auth_basics_passthrough
  - name: sharding_gle_auth_basics_passthrough_write_cmd
  - name: jsCore
  - name: jsCore_auth
  - name: jsCore_compatibility
  - name: jsCore_compatibility_no_document_sequences
  - name: jsCore_txns
  - name: causally_consistent_jscore_txns_passthrough
  - name: aggregation_multiversion_fuzzer
  - name: jstestfuzz
  - name: jstestfuzz_concurrent
  - name: jstestfuzz_concurrent_replication
  - name: jstestfuzz_concurrent_sharded
  - name: jstestfuzz_replication
  - name: jstestfuzz_sharded
  - name: mongosTest
  - name: multiversion
  - name: noPassthrough
  - name: noPassthroughWithMongod
  - name: bulk_gle_passthrough
  - name: parallel
  - name: parallel_compatibility
  - name: concurrency
  - name: concurrency_replication
  - name: concurrency_replication_causal_consistency
    distros:
    - debian92-build
  - name: concurrency_replication_multi_stmt_txn
  - name: concurrency_sharded_replication
  - name: concurrency_sharded_replication_with_balancer
  - name: concurrency_simultaneous
  - name: concurrency_simultaneous_replication
  - name: replica_sets
  - name: replica_sets_auth
  - name: replica_sets_jscore_passthrough
  - name: sharding
  - name: sharding_auth
  - name: sharding_last_stable_mongos_and_mixed_shards
  - name: slow1
  - name: serial_run
  - name: sharded_collections_jscore_passthrough
  - name: sharded_core_txns
  - name: sharding_jscore_passthrough
  - name: sharding_jscore_op_query_passthrough
  - name: sharding_jscore_passthrough_wire_ops
  - name: ssl
  - name: sslSpecial
  - name: tool
  - name: package
    distros:
    - ubuntu1604-packer
  - name: push

################################
# storage engine buildvariants #
################################

- name: enterprise-rhel-62-64-bit-inmem
  display_name: Enterprise RHEL 6.2 (inMemory)
  modules:
  - enterprise
  run_on:
  - rhel62-small
  batchtime: 1440 # 1 day
  expansions: &enterprise-rhel-62-64-bit-inmem-expansions
    rlp_environment: MONGOD_UNITTEST_RLP_LANGUAGE_TEST_BTROOT=/opt/basis
    test_flags: --storageEngine=inMemory --excludeWithAnyTags=requires_persistence,requires_journaling,uses_transactions
    compile_flags: --ssl MONGO_DISTMOD=rhel62 -j$(grep -c ^processor /proc/cpuinfo) --variables-files=etc/scons/mongodbtoolchain_gcc.vars CPPPATH="/opt/basis/rlp/rlp/include /opt/basis/rlp/utilities/include" --use-basis-tech-rosette-linguistics-platform=on
    multiversion_platform: rhel62
    multiversion_edition: enterprise
    num_jobs_available: $(grep -c ^processor /proc/cpuinfo)
    scons_cache_scope: shared
    gorootvars: 'PATH="/opt/golang/go1.10/bin:/opt/mongodbtoolchain/v2/bin/:$PATH" GOROOT=/opt/golang/go1.10'
    tooltags: "-tags 'ssl sasl'"
    build_mongoreplay: true
  display_tasks:
  - *dbtest
  - *unittests
  tasks:
  - name: compile_all_run_unittests_TG
    distros:
    - rhel62-large
  - name: aggregation
  - name: aggregation_auth
  - name: aggregation_mongos_passthrough
  - name: aggregation_one_shard_sharded_collections
  - name: aggregation_read_concern_majority_passthrough
  - name: aggregation_sharded_collections_passthrough
  - name: audit
  - name: auth
  - name: auth_audit
  - name: bulk_gle_passthrough
  - name: causally_consistent_jscore_passthrough
  - name: causally_consistent_jscore_passthrough_auth
  - name: sharded_causally_consistent_jscore_passthrough
  - name: change_streams
  - name: change_streams_mongos_passthrough
  - name: change_streams_mongos_sessions_passthrough
  - name: change_streams_sharded_collections_passthrough
  - name: change_streams_whole_db_passthrough
  - name: change_streams_whole_db_mongos_passthrough
  - name: change_streams_whole_db_sharded_collections_passthrough
  - name: change_streams_whole_cluster_passthrough
  - name: change_streams_whole_cluster_mongos_passthrough
  - name: change_streams_whole_cluster_sharded_collections_passthrough
  - name: concurrency
    distros:
    - rhel62-large  # Some workloads require a lot of memory, use a bigger machine for this suite.
  - name: concurrency_replication
  - name: concurrency_replication_causal_consistency
    distros:
    - rhel62-large
  - name: concurrency_sharded_replication
  - name: concurrency_sharded_replication_with_balancer
  - name: concurrency_sharded_causal_consistency
  - name: concurrency_sharded_causal_consistency_and_balancer
  - name: concurrency_sharded_with_stepdowns
  - name: concurrency_sharded_with_stepdowns_and_balancer
  - name: concurrency_simultaneous
  - name: concurrency_simultaneous_replication
    distros:
    - rhel62-large
  - name: failpoints
  - name: failpoints_auth
  - name: gle_auth
  - name: gle_auth_basics_passthrough
  - name: gle_auth_basics_passthrough_write_cmd
  - name: gle_auth_write_cmd
  - name: integration_tests_replset
  - name: integration_tests_sharded
  - name: integration_tests_standalone
  - name: jsCore
  - name: jsCore_auth
  - name: jsCore_compatibility
  - name: jsCore_compatibility_no_document_sequences
  - name: jsCore_op_query
  - name: jsCore_txns
  - name: causally_consistent_jscore_txns_passthrough
  - name: aggregation_multiversion_fuzzer
  - name: jstestfuzz_concurrent_sharded_continuous_stepdown
  - name: jstestfuzz_sharded_continuous_stepdown
  - name: jstestfuzz
  - name: jstestfuzz_concurrent
  - name: jstestfuzz_concurrent_replication
  - name: jstestfuzz_concurrent_replication_session
  - name: jstestfuzz_concurrent_sharded
  - name: jstestfuzz_concurrent_sharded_causal_consistency
  - name: jstestfuzz_concurrent_sharded_session
  - name: jstestfuzz_interrupt
  - name: jstestfuzz_interrupt_replication
  - name: jstestfuzz_replication
  - name: jstestfuzz_replication_session
  - name: jstestfuzz_sharded
  - name: jstestfuzz_sharded_session
  - name: jstestfuzz_sharded_causal_consistency
  - name: mongosTest
  - name: noPassthrough
  - name: noPassthroughWithMongod
  - name: parallel
  - name: parallel_compatibility
  - name: read_concern_linearizable_passthrough
  - name: read_concern_majority_passthrough
  - name: replica_sets
  - name: replica_sets_auth
  - name: replica_sets_jscore_passthrough
  - name: retryable_writes_jscore_passthrough
  - name: retryable_writes_jscore_stepdown_passthrough
  - name: rlp
  - name: rollback_fuzzer
  - name: sasl
  - name: session_jscore_passthrough
  - name: sharded_core_txns
  - name: sharded_collections_jscore_passthrough
  - name: sharding
  - name: sharding_auth
  - name: sharding_auth_audit
  - name: sharding_gle_auth_basics_passthrough
  - name: sharding_gle_auth_basics_passthrough_write_cmd
  - name: sharding_jscore_passthrough
  - name: sharding_jscore_op_query_passthrough
  - name: sharding_jscore_passthrough_wire_ops
  - name: sharding_op_query
  - name: slow1
  - name: serial_run
  - name: snmp
  - name: ssl
  - name: sslSpecial
  - name: tool
  - name: update_fuzzer
  - name: update_fuzzer_replication
  - name: write_concern_majority_passthrough
  - name: secondary_reads_passthrough
    distros:
    - rhel62-large

- name: enterprise-rhel-62-64-bit-required-inmem
  display_name: "! Enterprise RHEL 6.2 (inMemory)"
  modules:
  - enterprise
  run_on:
  - rhel62-small
  expansions:
    <<: *enterprise-rhel-62-64-bit-inmem-expansions
    burn_in_tests_build_variant: enterprise-rhel-62-64-bit-inmem
  tasks:
  # This build variant exists specifically to test that newly added or modified JavaScript tests
  # properly tag non-persistent storage tests using "requires_persistence", "requires_journaling" or
  # "uses_transactions".
  # It uses the task list from the enterprise-rhel-62-64-bit-inmem build variant to
  # determine the resmoke.py YAML suite configurations to run the tests under. Do not add more tasks
  # to this list.
  - name: compile_TG
    requires:
    - name: burn_in_tests
    distros:
    - rhel62-large
  - name: burn_in_tests
  - name: jsCore

- name: rhel-62-64-bit-mobile
  display_name: RHEL 6.2 (mobile)
  run_on:
  - rhel62-small
  batchtime: 1440 # 1 day
  expansions: &rhel-62-64-bit-mobile-expansions
    # Transactions are only supported on replica sets, and replication is not supported by the
    # mobile storage engine.
    test_flags: >-
      --storageEngine=mobile
      --excludeWithAnyTags=requires_wiredtiger,requires_replication,requires_sharding,uses_transactions,requires_capped,requires_profiling,requires_compact
      --excludeWithAnyTags=SERVER-32709,SERVER-32869
    compile_flags: >-
      -j$(grep -c ^processor /proc/cpuinfo)
      --mobile-se=on
      --variables-files=etc/scons/mongodbtoolchain_gcc.vars
      CPPPATH="/opt/basis/rlp/rlp/include /opt/basis/rlp/utilities/include"
      MONGO_DISTMOD=rhel62
    num_jobs_available: $(grep -c ^processor /proc/cpuinfo)
    scons_cache_scope: shared
    gorootvars: 'PATH="/opt/golang/go1.10/bin:/opt/mongodbtoolchain/v2/bin/:$PATH" GOROOT=/opt/golang/go1.10'
    build_mongoreplay: true
    additional_targets: mongoebench mongoed
  display_tasks:
  - *benchrun_embedded
  - *dbtest
  - *unittests
  tasks:
  - name: compile_all_run_unittests_TG
    distros:
    - rhel62-large
  - name: aggregation
  - name: aggregation_auth
  - name: aggregation_facet_unwind_passthrough
  - name: auth
  - name: concurrency
  - name: benchrun_embedded_aggregation
    distros:
    - centos6-perf
  - name: benchrun_embedded_commands
    distros:
    - centos6-perf
  - name: benchrun_embedded_insert
    distros:
    - centos6-perf
  - name: benchrun_embedded_misc
    distros:
    - centos6-perf
  - name: benchrun_embedded_mixed_and_multi
    distros:
    - centos6-perf
  - name: benchrun_embedded_queries
    distros:
    - centos6-perf
  - name: benchrun_embedded_remove
    distros:
    - centos6-perf
  - name: benchrun_embedded_update
    distros:
    - centos6-perf
  - name: disk_mobile
  - name: failpoints
  - name: failpoints_auth
  - name: integration_tests_standalone
  - name: jsCore
  - name: jsCore_auth
  - name: jsCore_compatibility
  - name: jsCore_compatibility_no_document_sequences
  - name: jsCore_decimal
  - name: jsCore_minimum_batch_size
  - name: jsCore_mobile
  - name: jsCore_op_query
  - name: jsonSchema
  - name: jstestfuzz
  - name: jstestfuzz_concurrent
  - name: noPassthrough
  - name: noPassthroughWithMongod
  - name: powercycle_mobile
  - name: serial_run
  - name: session_jscore_passthrough

- name: ubuntu1604-arm64-mobile
  display_name: "Ubuntu 16.04 arm64 (mobile)"
  run_on:
  - ubuntu1604-arm64-large
  batchtime: 1440 # 1 day
  expansions:
    test_flags: >-
      --storageEngine=mobile
      --excludeWithAnyTags=requires_wiredtiger,requires_replication,requires_sharding,uses_transactions,requires_capped,requires_profiling,requires_compact
      --excludeWithAnyTags=SERVER-32709,SERVER-32869
    compile_flags: >-
        -j$(grep -c ^processor /proc/cpuinfo)
        --mobile-se=on
        --release
        --variables-files=etc/scons/mongodbtoolchain_gcc.vars
        CCFLAGS="-march=armv8-a+crc -mtune=generic"
        MONGO_DISTMOD=ubuntu1604
    num_jobs_available: $(grep -c ^processor /proc/cpuinfo)
    max_jobs: 8 # Avoid starting too many mongod's on ARM test servers
    gorootvars: 'PATH="/opt/golang/go1.10/bin:/opt/mongodbtoolchain/v2/bin/:$PATH" GOROOT=/opt/golang/go1.10 CC=/opt/mongodbtoolchain/v2/bin/aarch64-mongodb-linux-gcc'
    build_mongoreplay: true
    additional_targets: mongoebench mongoed
  display_tasks:
  - *dbtest
  - *unittests
  tasks:
  - name: compile_all_run_unittests_TG
  - name: aggregation
  - name: aggregation_auth
  - name: aggregation_facet_unwind_passthrough
  - name: auth
  - name: concurrency
  - name: disk_mobile
  - name: failpoints
  - name: failpoints_auth
  - name: integration_tests_standalone
  - name: jsCore
  - name: jsCore_auth
  - name: jsCore_compatibility
  - name: jsCore_compatibility_no_document_sequences
  - name: jsCore_decimal
  - name: jsCore_minimum_batch_size
  - name: jsCore_mobile
  - name: jsCore_op_query
  - name: jsonSchema
  - name: jstestfuzz
  - name: jstestfuzz_concurrent
  - name: noPassthrough
  - name: noPassthroughWithMongod
  - name: serial_run
  - name: session_jscore_passthrough

- name: rhel-62-64-bit-required-mobile
  display_name: "! RHEL 6.2 (mobile)"
  run_on:
  - rhel62-small
  expansions:
    <<: *rhel-62-64-bit-mobile-expansions
    burn_in_tests_build_variant: rhel-62-64-bit-mobile
  tasks:
  # This build variant exists specifically to test that newly added or modified JavaScript tests are
  # correctly tagged with "requires_replication" and "requires_sharding" prior to the changes being
  # pushed. It uses the task list from the rhel-62-64-bit-mobile build variant to
  # determine the resmoke.py YAML suite configurations to run the tests under. Do not add more tasks
  # to this list.
  - name: compile_TG
    requires:
    - name: burn_in_tests
    distros:
    - rhel62-large
  - name: burn_in_tests
  - name: jsCore_mobile

- name: osx-1010-mobile
  display_name: macOS 10.10 (mobile)
  run_on:
  - macos-1012
  batchtime: 1440 # 1 day
  expansions:
    push_path: osx
    push_bucket: downloads.10gen.com
    push_name: osx
    push_arch: x86_64
    # Transactions are only supported on replica sets, and replication is not supported by the
    # mobile storage engine.
    test_flags: >-
      --storageEngine=mobile
      --excludeWithAnyTags=requires_wiredtiger,requires_replication,requires_sharding,uses_transactions,requires_capped,requires_profiling,requires_compact
      --excludeWithAnyTags=SERVER-32709,SERVER-32869
    compile_env: DEVELOPER_DIR=/Applications/Xcode8.3.app
    compile_flags: >-
      -j$(sysctl -n hw.logicalcpu)
      --libc++
      --mobile-se=on
      --release
      CCFLAGS="-mmacosx-version-min=10.10"
      CPPPATH=/opt/mongodbtoolchain/v2/include
      LINKFLAGS="-mmacosx-version-min=10.10"
    num_jobs_available: 1
    gorootvars: 'PATH="/opt/golang/go1.10/bin:/opt/mongodbtoolchain/v2/bin/:$PATH" GOROOT=/opt/golang/go1.10 CGO_CPPFLAGS=-I/opt/mongodbtoolchain/v2/include CGO_CFLAGS=-mmacosx-version-min=10.10 CGO_LDFLAGS=-mmacosx-version-min=10.10'
    build_mongoreplay: true
    additional_targets: mongoebench mongoed
  display_tasks:
  - *dbtest
  - *unittests
  tasks:
  - name: compile_all_run_unittests_TG
  - name: aggregation
  - name: aggregation_auth
  - name: aggregation_facet_unwind_passthrough
  - name: auth
  - name: concurrency
  - name: disk_mobile
  - name: failpoints
  - name: failpoints_auth
  - name: integration_tests_standalone
  - name: jsCore
  - name: jsCore_auth
  - name: jsCore_compatibility
  - name: jsCore_compatibility_no_document_sequences
  - name: jsCore_decimal
  - name: jsCore_minimum_batch_size
  - name: jsCore_mobile
  - name: jsCore_op_query
  - name: jsonSchema
  - name: jstestfuzz
  - name: jstestfuzz_concurrent
  - name: noPassthrough
  - name: noPassthroughWithMongod
  - name: serial_run
  - name: session_jscore_passthrough

- name: linux-64-ephemeralForTest
  display_name: Linux (ephemeralForTest)
  run_on:
  - rhel62-small
  batchtime: 1440 # 1 day
  expansions:
    # Transactions are not explicitly supported on the ephemeralForTest storage engine.
    test_flags: --storageEngine=ephemeralForTest --excludeWithAnyTags=requires_persistence,requires_fsync,SERVER-21420,SERVER-21658,requires_journaling,requires_wiredtiger,uses_transactions,requires_document_locking
    compile_flags: -j$(grep -c ^processor /proc/cpuinfo) --dbg=off --opt=on --variables-files=etc/scons/mongodbtoolchain_gcc.vars
    num_jobs_available: $(grep -c ^processor /proc/cpuinfo)
    scons_cache_scope: shared
    gorootvars: 'PATH="/opt/golang/go1.10/bin:/opt/mongodbtoolchain/v2/bin/:$PATH" GOROOT=/opt/golang/go1.10'
    tooltags: ""
    build_mongoreplay: true
  display_tasks:
  - *dbtest
  - *unittests
  tasks:
  - name: compile_all_run_unittests_TG
    distros:
    - rhel62-large
  - name: aggregation
  - name: aggregation_auth
  - name: auth
  - name: concurrency
    distros:
    - rhel62-large  # Some workloads require a lot of memory, use a bigger machine for this suite.
  - name: concurrency_replication
  - name: concurrency_replication_causal_consistency
    distros:
    - rhel62-large
  - name: concurrency_sharded_replication
  - name: concurrency_sharded_replication_with_balancer
  - name: concurrency_simultaneous
  - name: concurrency_simultaneous_replication
    distros:
    - rhel62-large
  - name: failpoints
  - name: failpoints_auth
  - name: gle_auth
  - name: gle_auth_write_cmd
  - name: gle_auth_basics_passthrough
  - name: gle_auth_basics_passthrough_write_cmd
  - name: integration_tests_standalone
  - name: integration_tests_replset
  - name: integration_tests_sharded
  - name: sharding_gle_auth_basics_passthrough
  - name: sharding_gle_auth_basics_passthrough_write_cmd
  - name: jsCore
  - name: jsCore_auth
  - name: jsCore_op_query
  - name: jsCore_compatibility
<<<<<<< HEAD
  - name: jsCore_compatibility_no_document_sequences
  - name: aggregation_fuzzer
=======
  - name: aggregation_multiversion_fuzzer
>>>>>>> f45a68e5
  - name: jstestfuzz
  - name: jstestfuzz_concurrent
  - name: jstestfuzz_concurrent_replication
  - name: jstestfuzz_concurrent_sharded
  - name: jstestfuzz_replication
  - name: jstestfuzz_sharded
  - name: mongosTest
  - name: noPassthrough
  - name: noPassthroughWithMongod
  - name: bulk_gle_passthrough
  - name: noPassthrough
  - name: noPassthroughWithMongod
  - name: parallel
  - name: parallel_compatibility
  - name: read_concern_linearizable_passthrough
  - name: replica_sets
  - name: replica_sets_auth
  - name: replica_sets_jscore_passthrough
  - name: rollback_fuzzer
  - name: sharding
  - name: sharding_auth
  - name: sharding_op_query
  - name: slow1
  - name: serial_run
  - name: sharded_collections_jscore_passthrough
  - name: sharded_core_txns
  - name: sharding_jscore_passthrough
  - name: sharding_jscore_op_query_passthrough
  - name: sharding_jscore_passthrough_wire_ops
  - name: tool
  - name: update_fuzzer
  - name: update_fuzzer_replication

- name: enterprise-rhel-71-ppc64le-inmem
  display_name: Enterprise RHEL 7.1 PPC64LE (inMemory) DEBUG
  modules:
  - enterprise
  run_on:
  - rhel71-power8-test
  batchtime: 10080 # 7 days
  stepback: false
  expansions:
    # We need to compensate for SMT8 setting the cpu count very high and lower the amount of parallelism down
    compile_flags: --dbg=on --opt=on --ssl MONGO_DISTMOD=rhel71 -j$(echo "$(grep -c processor /proc/cpuinfo)/2" | bc) CCFLAGS="-mcpu=power8 -mtune=power8 -mcmodel=medium" --variables-files=etc/scons/mongodbtoolchain_gcc.vars
    num_jobs_available: $(echo "$(grep -c processor /proc/cpuinfo)/4" | bc)
    test_flags: --storageEngine=inMemory --excludeWithAnyTags=requires_persistence,requires_journaling,uses_transactions
    gorootvars: 'PATH="/opt/golang/go1.10/bin:/opt/mongodbtoolchain/v2/bin/:$PATH" GOROOT=/opt/golang/go1.10 CC=/opt/mongodbtoolchain/v2/bin/ppc64le-mongodb-linux-gcc'
    tooltags: -tags 'sasl ssl'
    build_mongoreplay: true
  display_tasks:
  - *dbtest
  - *unittests
  tasks:
  - name: compile_all_run_unittests_TG
    distros:
    - rhel71-power8-build
  - name: aggregation
  - name: aggregation_auth
  - name: aggregation_read_concern_majority_passthrough
  - name: aggregation_sharded_collections_passthrough
  - name: audit
  - name: auth
  - name: auth_audit
  - name: bulk_gle_passthrough
  - name: concurrency
  - name: concurrency_replication
  - name: concurrency_replication_causal_consistency
  - name: concurrency_sharded_replication
  - name: concurrency_sharded_replication_with_balancer
  - name: concurrency_simultaneous
  - name: concurrency_simultaneous_replication
  - name: failpoints
  - name: failpoints_auth
  - name: gle_auth
  - name: gle_auth_basics_passthrough
  - name: gle_auth_basics_passthrough_write_cmd
  - name: gle_auth_write_cmd
  - name: integration_tests_replset
  - name: integration_tests_sharded
  - name: integration_tests_standalone
  - name: jsCore
  - name: jsCore_auth
  - name: jsCore_compatibility
  - name: jsCore_compatibility_no_document_sequences
  - name: jsCore_op_query
  - name: jsCore_txns
  - name: causally_consistent_jscore_txns_passthrough
  - name: mongosTest
  - name: noPassthrough
  - name: noPassthroughWithMongod
  - name: parallel
  - name: parallel_compatibility
  - name: read_concern_linearizable_passthrough
  - name: read_concern_majority_passthrough
  - name: replica_sets
  - name: replica_sets_auth
  - name: replica_sets_jscore_passthrough
  - name: sasl
  - name: sharded_collections_jscore_passthrough
  - name: sharded_core_txns
  - name: sharding
  - name: sharding_auth
  - name: sharding_auth_audit
  - name: sharding_gle_auth_basics_passthrough
  - name: sharding_gle_auth_basics_passthrough_write_cmd
  - name: sharding_jscore_passthrough
  - name: sharding_jscore_op_query_passthrough
  - name: sharding_jscore_passthrough_wire_ops
  - name: sharding_op_query
  - name: slow1
  - name: serial_run
  - name: snmp
  - name: ssl
  - name: sslSpecial
  - name: tool
  - name: write_concern_majority_passthrough
  - name: secondary_reads_passthrough

- name: enterprise-rhel-72-s390x-inmem
  display_name: Enterprise RHEL 7.2 s390x (inMemory) DEBUG
  modules:
  - enterprise
  run_on:
  - rhel72-zseries-test
  batchtime: 10080 # 7 days
  stepback: false
  expansions:
    compile_flags: --dbg=on --opt=on --ssl MONGO_DISTMOD=rhel72 -j3 CCFLAGS="-march=z196 -mtune=zEC12" --variables-files=etc/scons/mongodbtoolchain_gcc.vars
    num_jobs_available: 2
    test_flags: --storageEngine=inMemory --excludeWithAnyTags=requires_persistence,requires_journaling,uses_transactions
    gorootvars: 'PATH="/opt/golang/go1.10/bin:/opt/mongodbtoolchain/v2/bin/:$PATH" GOROOT=/opt/golang/go1.10 CC=/opt/mongodbtoolchain/v2/bin/s390x-mongodb-linux-gcc'
    tooltags: -tags 'sasl ssl'
    build_mongoreplay: true
  display_tasks:
  - *dbtest
  - *unittests
  tasks:
  - name: compile_all_run_unittests_TG
    distros:
    - rhel72-zseries-build
  - name: aggregation
  - name: aggregation_auth
  - name: aggregation_read_concern_majority_passthrough
  - name: aggregation_sharded_collections_passthrough
  - name: audit
  - name: auth
  - name: auth_audit
  - name: bulk_gle_passthrough
  - name: concurrency
    distros:
    - rhel72-zseries-build
  - name: concurrency_replication
    distros:
    - rhel72-zseries-build
  - name: concurrency_replication_causal_consistency
    distros:
    - rhel72-zseries-build
    distros:
    - rhel72-zseries-build
  - name: concurrency_sharded_replication
    distros:
    - rhel72-zseries-build
  - name: concurrency_sharded_replication_with_balancer
    distros:
    - rhel72-zseries-build
  - name: concurrency_simultaneous
    distros:
    - rhel72-zseries-build
  - name: concurrency_simultaneous_replication
    distros:
    - rhel72-zseries-build
  - name: failpoints
  - name: failpoints_auth
  - name: gle_auth
  - name: gle_auth_basics_passthrough
  - name: gle_auth_basics_passthrough_write_cmd
  - name: gle_auth_write_cmd
  - name: integration_tests_replset
  - name: integration_tests_sharded
  - name: integration_tests_standalone
  - name: jsCore
  - name: jsCore_auth
  - name: jsCore_compatibility
  - name: jsCore_compatibility_no_document_sequences
  - name: jsCore_op_query
  - name: jsCore_txns
  - name: causally_consistent_jscore_txns_passthrough
  - name: mongosTest
  - name: noPassthrough
  - name: noPassthroughWithMongod
  - name: parallel
  - name: parallel_compatibility
  - name: read_concern_linearizable_passthrough
  - name: read_concern_majority_passthrough
  - name: replica_sets
  - name: replica_sets_auth
  - name: replica_sets_jscore_passthrough
  - name: sasl
  - name: sharded_collections_jscore_passthrough
  - name: sharded_core_txns
  - name: sharding
  - name: sharding_auth
  - name: sharding_auth_audit
  - name: sharding_gle_auth_basics_passthrough
  - name: sharding_gle_auth_basics_passthrough_write_cmd
  - name: sharding_jscore_passthrough
  - name: sharding_jscore_op_query_passthrough
  - name: sharding_jscore_passthrough_wire_ops
  - name: sharding_op_query
  - name: slow1
  - name: serial_run
  - name: snmp
  - name: ssl
  - name: sslSpecial
  - name: tool
  - name: write_concern_majority_passthrough
  - name: secondary_reads_passthrough


###########################################
#     Experimental buildvariants          #
###########################################

- name: ubuntu1604-debug-asan
  display_name: ~ ASAN Enterprise SSL Ubuntu 16.04 DEBUG
  modules:
  - enterprise
  run_on:
  - ubuntu1604-build
  stepback: true
  batchtime: 1440 # 1 day
  expansions:
    # We need llvm-symbolizer in the PATH for ASAN for clang-3.7 or later.
    variant_path_suffix: /opt/mongodbtoolchain/v2/bin
    lang_environment: LANG=C
    san_options: LSAN_OPTIONS="suppressions=etc/lsan.suppressions:report_objects=1" ASAN_OPTIONS=detect_leaks=1:check_initialization_order=true:strict_init_order=true:abort_on_error=1:disable_coredump=0:handle_abort=0:handle_segv=0:handle_sigbus=0:handle_sigill=0:handle_sigfpe=0
    compile_flags: --variables-files=etc/scons/mongodbtoolchain_clang.vars --dbg=on --opt=on --allocator=system --sanitize=address --ssl --enable-free-mon=on -j$(grep -c ^processor /proc/cpuinfo) --nostrip
    multiversion_platform: ubuntu1604
    multiversion_edition: enterprise
    num_jobs_available: $(($(grep -c ^processor /proc/cpuinfo) / 3)) # Avoid starting too many mongod's under ASAN build.
    gorootvars: 'PATH="/opt/golang/go1.10/bin:/opt/mongodbtoolchain/v2/bin/:$PATH" GOROOT=/opt/golang/go1.10'
    tooltags: "-tags 'ssl'"
    build_mongoreplay: true
    hang_analyzer_dump_core: false
    scons_cache_scope: shared
  display_tasks:
  - *dbtest
  - *unittests
  tasks:
  - name: compile_all_run_unittests_TG
  - name: rollback_fuzzer
  - name: rollback_fuzzer_clean_shutdowns
  - name: rollback_fuzzer_unclean_shutdowns
  - name: aggregation
  - name: aggregation_ese
  - name: aggregation_auth
  - name: aggregation_facet_unwind_passthrough
  - name: aggregation_mongos_passthrough
  - name: aggregation_one_shard_sharded_collections
  - name: aggregation_read_concern_majority_passthrough
  - name: aggregation_sharded_collections_passthrough
  - name: audit
  - name: auth
  - name: auth_audit
  - name: bulk_gle_passthrough
  - name: causally_consistent_jscore_passthrough
  - name: causally_consistent_jscore_passthrough_auth
  - name: sharded_causally_consistent_jscore_passthrough
  - name: change_streams
  - name: change_streams_mongos_passthrough
  - name: change_streams_mongos_sessions_passthrough
  - name: change_streams_secondary_reads
  - name: change_streams_sharded_collections_passthrough
  - name: change_streams_whole_db_passthrough
  - name: change_streams_whole_db_mongos_passthrough
  - name: change_streams_whole_db_secondary_reads_passthrough
  - name: change_streams_whole_db_sharded_collections_passthrough
  - name: change_streams_whole_cluster_passthrough
  - name: change_streams_whole_cluster_mongos_passthrough
  - name: change_streams_whole_cluster_secondary_reads_passthrough
  - name: change_streams_whole_cluster_sharded_collections_passthrough
  - name: concurrency
  - name: concurrency_replication
  - name: concurrency_replication_causal_consistency
  - name: concurrency_replication_multi_stmt_txn
  - name: concurrency_sharded_replication
  - name: concurrency_sharded_replication_with_balancer
  - name: concurrency_sharded_causal_consistency
  - name: concurrency_sharded_causal_consistency_and_balancer
  - name: concurrency_sharded_with_stepdowns
  - name: concurrency_sharded_with_stepdowns_and_balancer
  - name: concurrency_simultaneous
  - name: concurrency_simultaneous_replication
  - name: disk_wiredtiger
  - name: ese
  - name: failpoints
  - name: failpoints_auth
  - name: free_monitoring
  - name: gle_auth
  - name: gle_auth_basics_passthrough
  - name: gle_auth_basics_passthrough_write_cmd
  - name: gle_auth_write_cmd
  - name: integration_tests_replset
  - name: integration_tests_sharded
  - name: jsCore
  - name: jsCore_ese
  - name: jsCore_auth
  - name: jsCore_compatibility
  - name: jsCore_compatibility_no_document_sequences
  - name: jsCore_decimal
  - name: jsCore_minimum_batch_size
  - name: jsCore_op_query
  - name: jsCore_txns
  - name: causally_consistent_jscore_txns_passthrough
  - name: jsonSchema
  - name: mongosTest
  - name: multiversion_auth
  - name: multiversion
  - name: noPassthroughWithMongod
  - name: noPassthrough
  - name: parallel
  - name: parallel_compatibility
  - name: read_concern_linearizable_passthrough
  - name: read_concern_majority_passthrough
  - name: read_only
  - name: read_only_sharded
  - name: replica_sets
  - name: replica_sets_ese
  - name: replica_sets_auth
  - name: replica_sets_jscore_passthrough
  - name: replica_sets_initsync_jscore_passthrough
  - name: replica_sets_initsync_static_jscore_passthrough
  - name: replica_sets_multi_stmt_txn_jscore_passthrough
  - name: replica_sets_kill_primary_jscore_passthrough
  - name: replica_sets_terminate_primary_jscore_passthrough
  - name: replica_sets_kill_secondaries_jscore_passthrough
  - name: retryable_writes_jscore_passthrough
  - name: retryable_writes_jscore_stepdown_passthrough
  - name: sasl
  - name: session_jscore_passthrough
  - name: sharded_collections_jscore_passthrough
  - name: sharded_core_txns
  - name: sharding
  - name: sharding_ese
  - name: sharding_auth
  - name: sharding_auth_audit
  - name: sharding_gle_auth_basics_passthrough
  - name: sharding_gle_auth_basics_passthrough_write_cmd
  - name: sharding_last_stable_mongos_and_mixed_shards
  - name: sharding_jscore_passthrough
  - name: sharding_jscore_op_query_passthrough
  - name: sharding_jscore_passthrough_wire_ops
  - name: sharding_op_query
  - name: slow1
  - name: serial_run
  - name: snmp
  - name: ssl
  - name: sslSpecial
  - name: tool
  - name: update_fuzzer
  - name: update_fuzzer_replication
  - name: write_concern_majority_passthrough
  - name: secondary_reads_passthrough

- name: ubuntu1604-asan
  display_name: ~ ASAN SSL Ubuntu 16.04
  run_on:
  - ubuntu1604-build
  stepback: true
  batchtime: 1440 # 1 day
  expansions:
    # We need llvm-symbolizer in the PATH for ASAN for clang-3.7 or later.
    variant_path_suffix: /opt/mongodbtoolchain/v2/bin
    lang_environment: LANG=C
    san_options: LSAN_OPTIONS="suppressions=etc/lsan.suppressions:report_objects=1" ASAN_OPTIONS=detect_leaks=1:check_initialization_order=true:strict_init_order=true:abort_on_error=1:disable_coredump=0:handle_abort=0:handle_segv=0:handle_sigbus=0:handle_sigill=0:handle_sigfpe=0
    compile_flags: --variables-files=etc/scons/mongodbtoolchain_clang.vars --opt=on --allocator=system --sanitize=address --ssl -j$(grep -c ^processor /proc/cpuinfo) --nostrip
    num_jobs_available: $(($(grep -c ^processor /proc/cpuinfo) / 3)) # Avoid starting too many mongod's under ASAN build.
    gorootvars: 'PATH="/opt/golang/go1.10/bin:/opt/mongodbtoolchain/v2/bin/:$PATH" GOROOT=/opt/golang/go1.10'
    tooltags: "-tags 'ssl'"
    build_mongoreplay: true
    hang_analyzer_dump_core: false
    scons_cache_scope: shared
  display_tasks:
  - *dbtest
  - *unittests
  tasks:
  - name: compile_all_run_unittests_TG
  - name: free_monitoring
  - name: aggregation_multiversion_fuzzer
  - name: jstestfuzz
  - name: jstestfuzz_concurrent
  - name: jstestfuzz_concurrent_replication
  - name: jstestfuzz_concurrent_replication_session
  - name: jstestfuzz_concurrent_sharded
  - name: jstestfuzz_concurrent_sharded_causal_consistency
  - name: jstestfuzz_concurrent_sharded_continuous_stepdown
  - name: jstestfuzz_concurrent_sharded_session
  - name: jstestfuzz_interrupt
  - name: jstestfuzz_interrupt_replication
  - name: jstestfuzz_replication
  - name: jstestfuzz_replication_session
  - name: jstestfuzz_sharded
  - name: jstestfuzz_sharded_causal_consistency
  - name: jstestfuzz_sharded_continuous_stepdown
  - name: jstestfuzz_sharded_session

- name: ubuntu1604-debug-ubsan
  display_name: ~ UBSAN Enterprise Ubuntu 16.04 DEBUG
  modules:
  - enterprise
  run_on:
  - ubuntu1604-build
  stepback: true
  batchtime: 1440 # 1 day
  expansions:
    # We need llvm-symbolizer in the PATH for UBSAN.
    variant_path_suffix: /opt/mongodbtoolchain/v2/bin
    lang_environment: LANG=C
    san_options: UBSAN_OPTIONS="print_stacktrace=1:handle_abort=0:handle_segv=0:handle_sigbus=0:handle_sigill=0:handle_sigfpe=0"
    compile_flags: --variables-files=etc/scons/mongodbtoolchain_clang.vars --dbg=on --opt=on --allocator=system --sanitize=undefined --ssl --enable-free-mon=on -j$(grep -c ^processor /proc/cpuinfo) --nostrip
    multiversion_platform: ubuntu1604
    multiversion_edition: enterprise
    num_jobs_available: $(($(grep -c ^processor /proc/cpuinfo) / 3)) # Avoid starting too many mongod's under UBSAN build.
    gorootvars: 'PATH="/opt/golang/go1.10/bin:/opt/mongodbtoolchain/v2/bin/:$PATH" GOROOT=/opt/golang/go1.10'
    tooltags: "-tags 'ssl sasl'"
    build_mongoreplay: true
    scons_cache_scope: shared
  display_tasks:
  - *dbtest
  - *unittests
  tasks:
  - name: compile_all_run_unittests_TG
  - name: aggregation
  - name: aggregation_ese
  - name: rollback_fuzzer
  - name: rollback_fuzzer_clean_shutdowns
  - name: rollback_fuzzer_unclean_shutdowns
  - name: aggregation_auth
  - name: aggregation_facet_unwind_passthrough
  - name: aggregation_mongos_passthrough
  - name: aggregation_one_shard_sharded_collections
  - name: aggregation_read_concern_majority_passthrough
  - name: aggregation_sharded_collections_passthrough
  - name: audit
  - name: auth
  - name: auth_audit
  - name: bulk_gle_passthrough
  - name: causally_consistent_jscore_passthrough
  - name: causally_consistent_jscore_passthrough_auth
  - name: sharded_causally_consistent_jscore_passthrough
  - name: change_streams
  - name: change_streams_mongos_passthrough
  - name: change_streams_mongos_sessions_passthrough
  - name: change_streams_secondary_reads
  - name: change_streams_sharded_collections_passthrough
  - name: change_streams_whole_db_passthrough
  - name: change_streams_whole_db_mongos_passthrough
  - name: change_streams_whole_db_secondary_reads_passthrough
  - name: change_streams_whole_db_sharded_collections_passthrough
  - name: change_streams_whole_cluster_passthrough
  - name: change_streams_whole_cluster_mongos_passthrough
  - name: change_streams_whole_cluster_secondary_reads_passthrough
  - name: change_streams_whole_cluster_sharded_collections_passthrough
  - name: concurrency
  # TODO: SERVER-35964 revert the addition of UBSAN concurrency_replication suites.
  - name: concurrency_replication_ubsan
  - name: concurrency_replication_causal_consistency_ubsan
  - name: concurrency_replication_multi_stmt_txn_ubsan
  - name: concurrency_sharded_replication
  - name: concurrency_sharded_replication_with_balancer
  - name: concurrency_sharded_causal_consistency
  - name: concurrency_sharded_causal_consistency_and_balancer
  - name: concurrency_sharded_with_stepdowns
  - name: concurrency_sharded_with_stepdowns_and_balancer
  - name: concurrency_simultaneous
  - name: concurrency_simultaneous_replication
  - name: disk_wiredtiger
  - name: ese
  - name: failpoints
  - name: failpoints_auth
  - name: free_monitoring
  - name: gle_auth
  - name: gle_auth_basics_passthrough
  - name: gle_auth_basics_passthrough_write_cmd
  - name: gle_auth_write_cmd
  - name: integration_tests_replset
  - name: integration_tests_sharded
  - name: integration_tests_standalone
  - name: jsCore
  - name: jsCore_ese
  - name: jsCore_auth
  - name: jsCore_compatibility
  - name: jsCore_compatibility_no_document_sequences
  - name: jsCore_decimal
  - name: jsCore_minimum_batch_size
  - name: jsCore_op_query
  - name: jsCore_txns
  - name: causally_consistent_jscore_txns_passthrough
  - name: jsonSchema
  - name: mongosTest
  - name: multiversion_auth
  - name: multiversion
  - name: noPassthroughWithMongod
  - name: noPassthrough
  - name: parallel
  - name: parallel_compatibility
  - name: read_concern_linearizable_passthrough
  - name: read_concern_majority_passthrough
  - name: read_only
  - name: read_only_sharded
  - name: replica_sets
  - name: replica_sets_ese
  - name: replica_sets_auth
  - name: replica_sets_jscore_passthrough
  - name: replica_sets_initsync_jscore_passthrough
  - name: replica_sets_initsync_static_jscore_passthrough
  - name: replica_sets_multi_stmt_txn_jscore_passthrough
  - name: replica_sets_kill_primary_jscore_passthrough
  - name: replica_sets_terminate_primary_jscore_passthrough
  - name: replica_sets_kill_secondaries_jscore_passthrough
  - name: retryable_writes_jscore_passthrough
  - name: retryable_writes_jscore_stepdown_passthrough
  - name: sasl
  - name: session_jscore_passthrough
  - name: sharded_collections_jscore_passthrough
  - name: sharded_core_txns
  - name: sharding
  - name: sharding_ese
  - name: sharding_auth
  - name: sharding_auth_audit
  - name: sharding_gle_auth_basics_passthrough
  - name: sharding_gle_auth_basics_passthrough_write_cmd
  - name: sharding_last_stable_mongos_and_mixed_shards
  - name: sharding_jscore_passthrough
  - name: sharding_jscore_op_query_passthrough
  - name: sharding_jscore_passthrough_wire_ops
  - name: sharding_op_query
  - name: slow1
  - name: serial_run
  - name: snmp
  - name: ssl
  - name: sslSpecial
  - name: tool
  - name: update_fuzzer
  - name: update_fuzzer_replication
  - name: write_concern_majority_passthrough
  - name: secondary_reads_passthrough

- name: ubuntu1604-debug-aubsan-lite
  display_name: "! {A,UB}SAN Enterprise SSL Ubuntu 16.04 DEBUG"
  modules:
  - enterprise
  run_on:
  - ubuntu1604-build
  stepback: true
  expansions:
    # We need llvm-symbolizer in the PATH for ASAN for clang-3.7 or later.
    variant_path_suffix: /opt/mongodbtoolchain/v2/bin
    lang_environment: LANG=C
    san_options: UBSAN_OPTIONS="print_stacktrace=1:handle_abort=0:handle_segv=0:handle_sigbus=0:handle_sigill=0:handle_sigfpe=0" LSAN_OPTIONS="suppressions=etc/lsan.suppressions:report_objects=1" ASAN_OPTIONS=detect_leaks=1:check_initialization_order=true:strict_init_order=true:abort_on_error=1:disable_coredump=0:handle_abort=0:handle_segv=0:handle_sigbus=0:handle_sigill=0:handle_sigfpe=0
    compile_flags: --variables-files=etc/scons/mongodbtoolchain_clang.vars --dbg=on --opt=on --allocator=system --sanitize=undefined,address --ssl -j$(grep -c ^processor /proc/cpuinfo) --nostrip
    num_jobs_available: $(($(grep -c ^processor /proc/cpuinfo) / 3)) # Avoid starting too many mongod's under {A,UB}SAN build.
    gorootvars: 'PATH="/opt/golang/go1.10/bin:/opt/mongodbtoolchain/v2/bin/:$PATH" GOROOT=/opt/golang/go1.10'
    tooltags: "-tags 'ssl'"
    build_mongoreplay: true
    hang_analyzer_dump_core: false
    scons_cache_scope: shared
  display_tasks:
  - *dbtest
  - *unittests
  tasks:
  - name: compile_all_run_unittests_TG
  - name: jsCore
  - name: jsCore_txns
  - name: causally_consistent_jscore_txns_passthrough
  - name: watchdog_wiredtiger

- name: ubuntu1604-debug-aubsan-async
  display_name: "~ {A,UB}SAN Enterprise SSL Ubuntu 16.04 async"
  modules:
  - enterprise
  run_on:
  - ubuntu1604-build
  stepback: true
  batchtime: 1440 # 1 day
  expansions:
    # We need llvm-symbolizer in the PATH for ASAN for clang-3.7 or later.
    variant_path_suffix: /opt/mongodbtoolchain/v2/bin
    lang_environment: LANG=C
    san_options: UBSAN_OPTIONS="print_stacktrace=1:handle_abort=0:handle_segv=0:handle_sigbus=0:handle_sigill=0:handle_sigfpe=0" LSAN_OPTIONS="suppressions=etc/lsan.suppressions:report_objects=1" ASAN_OPTIONS=detect_leaks=1:check_initialization_order=true:strict_init_order=true:abort_on_error=1:disable_coredump=0:handle_abort=0:handle_segv=0:handle_sigbus=0:handle_sigill=0:handle_sigfpe=0
    compile_flags: --variables-files=etc/scons/mongodbtoolchain_clang.vars --dbg=on --opt=on --allocator=system --sanitize=undefined,address --ssl -j$(grep -c ^processor /proc/cpuinfo) --nostrip
    num_jobs_available: $(($(grep -c ^processor /proc/cpuinfo) / 3)) # Avoid starting too many mongod's under {A,UB}SAN build.
    gorootvars: 'PATH="/opt/golang/go1.10/bin:/opt/mongodbtoolchain/v2/bin/:$PATH" GOROOT=/opt/golang/go1.10'
    tooltags: "-tags 'ssl'"
    build_mongoreplay: false
    hang_analyzer_dump_core: false
    test_flags: --serviceExecutor=adaptive
    scons_cache_scope: shared
  display_tasks:
  - *dbtest
  - *unittests
  tasks:
  - name: compile_all_run_unittests_TG
  - name: aggregation
  - name: aggregation_ese
  - name: aggregation_auth
  - name: aggregation_facet_unwind_passthrough
  - name: aggregation_read_concern_majority_passthrough
  - name: aggregation_sharded_collections_passthrough
  - name: audit
  - name: auth
  - name: auth_audit
  - name: bulk_gle_passthrough
  - name: causally_consistent_jscore_passthrough
  - name: causally_consistent_jscore_passthrough_auth
  - name: sharded_causally_consistent_jscore_passthrough
  - name: concurrency
  - name: concurrency_replication
  - name: concurrency_replication_causal_consistency
  - name: concurrency_replication_multi_stmt_txn
  - name: concurrency_sharded_replication
  - name: concurrency_sharded_replication_with_balancer
  - name: concurrency_simultaneous
  - name: concurrency_simultaneous_replication
  - name: disk_wiredtiger
  - name: ese
  - name: failpoints
  - name: failpoints_auth
  - name: gle_auth
  - name: gle_auth_basics_passthrough
  - name: gle_auth_basics_passthrough_write_cmd
  - name: gle_auth_write_cmd
  - name: integration_tests_replset
  - name: integration_tests_sharded
  - name: integration_tests_standalone
  - name: jsCore
  - name: jsCore_ese
  - name: jsCore_auth
  - name: jsCore_compatibility
  - name: jsCore_compatibility_no_document_sequences
  - name: jsCore_decimal
  - name: jsCore_minimum_batch_size
  - name: jsCore_op_query
  - name: jsCore_txns
  - name: causally_consistent_jscore_txns_passthrough
  - name: mongosTest
  - name: multiversion_auth
  - name: multiversion
  - name: noPassthroughWithMongod
  - name: noPassthrough
  - name: parallel
  - name: parallel_compatibility
  - name: read_concern_linearizable_passthrough
  - name: read_concern_majority_passthrough
  - name: read_only
  - name: read_only_sharded
  - name: replica_sets
  - name: replica_sets_ese
  - name: replica_sets_auth
  - name: replica_sets_jscore_passthrough
  - name: replica_sets_initsync_jscore_passthrough
  - name: replica_sets_initsync_static_jscore_passthrough
  - name: replica_sets_kill_secondaries_jscore_passthrough
  - name: sasl
  - name: sharded_collections_jscore_passthrough
  - name: sharded_core_txns
  - name: sharding
  - name: sharding_ese
  - name: sharding_auth
  - name: sharding_auth_audit
  - name: sharding_gle_auth_basics_passthrough
  - name: sharding_gle_auth_basics_passthrough_write_cmd
  - name: sharding_last_stable_mongos_and_mixed_shards
  - name: sharding_jscore_passthrough
  - name: sharding_jscore_op_query_passthrough
  - name: sharding_jscore_passthrough_wire_ops
  - name: sharding_op_query
  - name: slow1
  - name: serial_run
  - name: snmp
  - name: ssl
  - name: sslSpecial
  - name: tool
  - name: write_concern_majority_passthrough
  - name: secondary_reads_passthrough

- name: enterprise-ubuntu-dynamic-1604-64-bit
  display_name: "* Shared Library Enterprise Ubuntu 16.04"
  modules:
  - enterprise
  expansions:
    lang_environment: LANG=C
    compile_flags: --ssl MONGO_DISTMOD=ubuntu1604 -j$(grep -c ^processor /proc/cpuinfo) --variables-files=etc/scons/mongodbtoolchain_gcc.vars --link-model=dynamic
    num_jobs_available: $(grep -c ^processor /proc/cpuinfo)
    scons_cache_scope: shared
    scons_cache_mode: all
    gorootvars: 'PATH="/opt/golang/go1.10/bin:/opt/mongodbtoolchain/v2/bin/:$PATH" GOROOT=/opt/golang/go1.10'
    tooltags: "-tags 'ssl sasl'"
    build_mongoreplay: true
    build_mongoreplay: true
  display_tasks:
  - *dbtest
  - *unittests
  tasks:
  - name: compile_all_run_unittests_TG
    distros:
    - ubuntu1604-build

- name: tig-daily-cron
  display_name: "~ TIG Daily Cron"
  run_on:
  - rhel62-large
  batchtime: 1440 # 1 day
  stepback: false
  tasks:
  - name: update_test_lifecycle
  - name: fetch_test_lifecycle
    distros:
    - rhel62-small

- name: shared-scons-cache-pruning
  display_name: "Shared SCons Cache Pruning"
  run_on:
  - ubuntu1604-test
  batchtime: 1440 # 1 day
  stepback: false
  tasks:
  - name: shared_scons_cache_pruning<|MERGE_RESOLUTION|>--- conflicted
+++ resolved
@@ -13115,12 +13115,8 @@
   - name: jsCore_auth
   - name: jsCore_op_query
   - name: jsCore_compatibility
-<<<<<<< HEAD
   - name: jsCore_compatibility_no_document_sequences
-  - name: aggregation_fuzzer
-=======
   - name: aggregation_multiversion_fuzzer
->>>>>>> f45a68e5
   - name: jstestfuzz
   - name: jstestfuzz_concurrent
   - name: jstestfuzz_concurrent_replication
