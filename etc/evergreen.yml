#####################################################
#               A note on expansions                #
#####################################################

# Expansions usually appear in the form ${key|default}
# If 'key' is found in the executor's map of currently known
# expansions, the corresponding value is used. If the key can
# not be found, the default is used.
#
# Arbitrary expansions can be specified in the YAML configuration
# files in the following places:
# - The 'expansions' field for buildvariants (branch file)
# - The 'expansions' field for distros (distros file)
#
# A number of 'built-in' expansions are also available for use; these include:
# - environment variables available on the host machine
# - 'workdir' (references the executor's work directory).
# - 'task_id' (references the task id of the task the executor is working on).
# - 'build_variant' (references the executing task's buildvariant).
# - 'config_root' (references the root directory for the executor's configuration artifacts).

stepback: true
command_type: system

# Files that match an ignore-list pattern will not trigger a build, if they're the only modified
# files in the patch.
ignore:
  - ".*"
  - "!.clang-format"
  - "!.eslintrc.yml"
  - "*.md"
  - "*.rst"
  - "*.txt"
  - "/distsrc/**"
  - "/docs/**"
  - "/etc/*.yml"
  - "!/etc/evergreen.yml"
  - "README"

## Some variables for convenience:
variables:

# Used when the tests it runs depend only on mongod, mongos, the mongo shell and the tools.
- &task_template
  name: template
  depends_on:
  - name: compile
  commands:
  - func: "do setup"
  - func: "run tests"
    vars:
      resmoke_args: --help
      run_multiple_jobs: false
      max_jobs: 0  # If set in combination with run_multiple_jobs, will cap the number of jobs used.

# Used for tests that invoke resmoke.py and require no additional setup.
- &task_depending_on_all_template
  <<: *task_template
  depends_on:
  - name: compile_all

- &benchmark_template
  name: benchmark_template
  depends_on:
  - name: compile_benchmarks
  commands:
  - func: "do benchmark setup"
  - func: "run tests"
    vars:
      resmoke_args: --help
      run_multiple_jobs: false
  - func: "send benchmark results"

- &jepsen_config_vars
  jepsen_key_time_limit: --key-time-limit 15
  jepsen_protocol_version: --protocol-version 1
  jepsen_read_concern: ""
  jepsen_read_with_find_and_modify: ""
  jepsen_storage_engine: ""
  jepsen_test_name: ""
  # Empirically, we've had greater success in reproducing the issues found in MongoDB versions
  # 3.4.0-rc3 and 3.4.0-rc4 when running Jepsen with at least --time-limit=600.
  jepsen_time_limit: --time-limit 1200
  jepsen_write_concern: ""

# Template for running Jepsen tests
- &run_jepsen_template
  name: run_jepsen_template
  depends_on:
  - name: compile
  commands:
  - func: "do setup"
  - func: "do jepsen setup"
  - func: "run jepsen test"
    vars:
      <<: *jepsen_config_vars

- &jstestfuzz_config_vars
  resmoke_args: --help # resmoke_args needs to be overridden to specify one of the jstestfuzz suites
  should_shuffle: false
  continue_on_failure: false

- &run_jstestfuzz_tests
  func: "run tests"
  # Terminate the function when there has been no output to stdout for 30 minutes. E.g. when something is stuck in an infinite loop.
  # resmoke.py writes the test output to logkeeper and only writes to stdout when starting the next test.
  # resmoke.py not producing output on stdout means that the test is still running and presumably not going to finish.
  # Note that timeout_secs is different from exec_timeout_secs, which applies to a task and times out regardless of whether output has been written to stdout.
  timeout_secs: 1800
  vars:
    <<: *jstestfuzz_config_vars

# Used for tests that invoke 'resmoke.py --suites=jstestfuzz*'.
- &jstestfuzz_template
  name: jstestfuzz_template
  exec_timeout_secs: 14400 # Time out the task if it runs for more than 4 hours.
  depends_on:
  - name: compile
  commands:
  - func: "do setup"
  - func: "run jstestfuzz"
  - *run_jstestfuzz_tests

# Templates used by powercycle
- &powercycle_remote_credentials
  private_key_file: $(${posix_workdir})/powercycle.pem
  private_key_remote: ${powercycle_private_key}
  aws_key_remote: ${powercycle_aws_key}
  aws_secret_remote: ${powercycle_aws_secret}

# TODO: Remove psutil from virtualenv_requirements when BUILD-3083 is done
- &powercycle_ec2_instance
  aws_ec2_yml: aws_ec2.yml
  expire_hours: "3"
  ec2_monitor_files: proc.json system.json
  monitor_proc_file: proc.json
  monitor_system_file: system.json
  remote_dir: /log/powercycle
  secret_port: "20001"
  security_group_ids: ${powercycle_aws_security_group_id}
  security_groups: mci powercycle_testing
  subnet_id: ${powercycle_aws_subnet_id}
  ssh_identity: -i ${private_key_file}
  ssh_key_id: ${powercycle_ssh_key_id}
  standard_port: "20000"
  virtualenv_dir: venv_powercycle
  virtualenv_requirements: psutil
  windows_crash_cmd: \"notmyfault/notmyfaultc64.exe -accepteula crash 1\"
  windows_crash_dl: https://download.sysinternals.com/files/NotMyFault.zip
  windows_crash_dir: notmyfault
  windows_crash_zip: notmyfault.zip

- &powercycle_expansions
  params:
     updates:
     - key: backup_path_after
       value: ${remote_dir}/afterrecovery
     - key: backup_path_before
       value: ${remote_dir}/beforerecovery
     - key: db_path
       value: /data/db
     - key: log_path
       value: ${remote_dir}/mongod.log

- &powercycle_test
  ec2_artifacts: ${log_path} ${db_path} ${backup_path_after} ${backup_path_before}
  program_options: --logLevel=info --backupPathBefore=${backup_path_before} --backupPathAfter=${backup_path_after}
  connection_options: --sshUserHost=${ip_address} --sshConnection=\"${ssh_identity} ${ssh_connection_options}\"
  test_options: --testLoops=15 --seedDocNum=10000 --rsync --rsyncExcludeFiles=diagnostic.data/metrics.interim* --validate=local --canary=local
  crash_options: --crashMethod=internal --crashOption=${windows_crash_cmd} --crashWaitTime=45 --jitterForCrashWaitTime=5 --instanceId=${instance_id}
  client_options: --numCrudClients=20 --numFsmClients=20
  mongodb_options: --rootDir=${remote_dir}-${task_id} --mongodbBinDir=${remote_dir}
  mongod_options: --mongodUsablePorts ${standard_port} ${secret_port} --dbPath=${db_path} --logPath=${log_path}
  mongod_extra_options: --mongodOptions=\"--setParameter enableTestCommands=1\"


#######################################
#            Functions                #
#######################################

functions:

  "git get project" : &git_get_project
    command: git.get_project
    params:
      directory: ${git_project_directory|src}
      revisions: # for each module include revision as <module_name> : ${<module_name>_rev}
        enterprise: ${enterprise_rev}
        rocksdb: ${rocksdb_rev}
        wtdevelop: ${wtdevelop_rev}

  "fetch artifacts" : &fetch_artifacts
    command: s3.get
    params:
      aws_key: ${aws_key}
      aws_secret: ${aws_secret}
      remote_file: ${project}/${build_variant}/${revision}/artifacts/${build_id}.tgz
      bucket: mciuploads
      extract_to: src

  "fetch binaries" : &fetch_binaries
    command: s3.get
    params:
      aws_key: ${aws_key}
      aws_secret: ${aws_secret}
      remote_file: ${mongo_binaries}
      bucket: mciuploads
      local_file: src/mongo-binaries.tgz

  "extract binaries" : &extract_binaries
    command: shell.exec
    params:
      working_dir: src
      script: |
        set -o errexit
        ${decompress} mongo-binaries.tgz
        cp mongodb*/bin/* .

  "check binary version" : &check_binary_version
    command: shell.exec
    params:
      working_dir: src
      script: |
        set -o errexit
        mongo_binary=$(find mongodb*/bin -name mongo${exe})
        # There should only be one mongo shell
        if [ $(echo $mongo_binary | wc -w) -ne 1 ]; then
          echo "There is more than 1 extracted mongo binary: $mongo_binary"
          exit 1
        fi
        # For compile bypass we need to skip the binary version check since we can tag a commit
        # after the base commit binaries were created. This would lead to a mismatch of the binaries
        # and the version from git describe in the compile_expansions.yml.
        if [ "${is_patch}" = "true" ] && [ "${bypass_compile|false}" = "true" ]; then
          echo "Skipping binary version check since we are bypassing compile in this patch build."
          exit 0
        fi
        ${activate_virtualenv}
        bin_ver=$($python -c "import yaml; print(yaml.safe_load(open('compile_expansions.yml'))['version']);" | tr -d '[ \r\n]')
        # Due to SERVER-23810, we cannot use $mongo_binary --quiet --nodb --eval "version();"
        mongo_ver=$($mongo_binary --version | perl -pe '/version v(.*)$/; $_ = $1;' | tr -d '[ \r\n]')
        # The versions must match
        if [ "$bin_ver" != "$mongo_ver" ]; then
          echo "The mongo version is $mongo_ver, expected version is $bin_ver"
          exit 1
        fi

  "fetch benchmarks" : &fetch_benchmarks
    command: s3.get
    params:
      aws_key: ${aws_key}
      aws_secret: ${aws_secret}
      remote_file: ${project}/${build_variant}/${revision}/benchmarks/${build_id}.tgz
      bucket: mciuploads
      extract_to: src

  "get buildnumber" : &get_buildnumber
    command: keyval.inc
    params:
      key: "${build_variant}_master"
      destination: "builder_num"

  "run diskstats": &run_diskstats
    command: shell.exec
    params:
      background: true
      system_log: true
      script: |
        set -o errexit
        set -o verbose

        # On Windows we can use typeperf.exe to dump performance counters.
        if [ "Windows_NT" = "$OS" ]; then
            typeperf -qx PhysicalDisk | grep Disk | grep -v _Total > disk_counters.txt
            typeperf -cf disk_counters.txt -si 5 -o mongo-diskstats
        # Linux: iostat -t option for timestamp.
        elif iostat -tdmx > /dev/null 2>&1; then
            iostat -tdmx 5 > mongo-diskstats
        # OSX: Simulate the iostat timestamp.
        elif iostat -d > /dev/null 2>&1; then
            iostat -d -w 5 | while IFS= read -r line; do printf '%s %s\n' "$(date +'%m/%d/%Y %H:%M:%S')" "$line" >> mongo-diskstats; done
        # Check if vmstat -t is available.
        elif vmstat -td  > /dev/null 2>&1; then
            vmstat -td 5 > mongo-diskstats
        # Check if vmstat -T d is available.
        elif vmstat -T d > /dev/null 2>&1; then
            vmstat -T d 5 > mongo-diskstats
        else
            printf "Cannot collect mongo-diskstats on this platform\n"
        fi

  "collect system resource info": &collect_system_resource_info
    command: shell.exec
    params:
      working_dir: src
      background: true
      system_log: true
      script: |
        ${activate_virtualenv}
        $python buildscripts/collect_resource_info.py -o system_resource_info.json -i 5

  # Run a monitor process as a background, system task to periodically
  # display how many threads interesting processes are using.
  "monitor process threads": &monitor_process_threads
    command: shell.exec
    params:
      background: true
      system_log: true
      script: |
        proc_list="(bsondump|java|lein|mongo|python|_test$|_test\.exe$)"
        if [ "Windows_NT" = "$OS" ]; then
          get_pids() {
            proc_pids=$(tasklist /fo:csv |
                        awk -F'","' '{x=$1; gsub("\"","",x); print $2, x}' |
                        grep -iE $1 |
                        cut -f1 -d ' ');
          }
          get_process_info() {
            proc_name="";
            proc_info=$(wmic process where "ProcessId=\"$1\"" get "Name,ProcessId,ThreadCount" /format:csv 2> /dev/null | grep $1);
            if [ ! -z $proc_info ]; then
              proc_name=$(echo $proc_info | cut -f2 -d ',');
              proc_threads=$(echo $proc_info | cut -f4 -d ',');
            fi;
          }
        else
          get_pids() { proc_pids=$(pgrep $1); }
          get_process_info() {
            proc_name=$(ps -p $1 -o comm=);
            # /proc is available on Linux platforms
            if [ -f /proc/$1/status ]; then
              ${set_sudo}
              proc_threads=$($sudo grep Threads /proc/$1/status | sed "s/\s//g" | cut -f2 -d ":");
            else
              proc_threads=$(ps -AM $1 | grep -vc PID);
            fi;
          }
        fi
        while [ 1 ]
        do
          get_pids $proc_list
          if [ ! -z "$proc_pids" ]; then
            printf "Running process/thread counter\n"
            printf "PROCESS\tPID\tTHREADS\n"
          fi
          for pid in $proc_pids
          do
            get_process_info $pid
            if [ ! -z "$proc_name" ]; then
              printf "$proc_name\t$pid\t$proc_threads\n"
            fi
          done
          sleep 60
        done

  "set up credentials" : &set_up_credentials
    command: shell.exec
    params:
      working_dir: src
      silent: true
      script: |
        cat > mci.buildlogger <<END_OF_CREDS
        slavename='${slave}'
        passwd='${passwd}'
        builder='MCI_${build_variant}'
        build_num=${builder_num}
        build_phase='${task_name}_${execution}'
        END_OF_CREDS

  "set up remote credentials": &set_up_remote_credentials
    command: shell.exec
    params:
      silent: true
      script: |
        set -o errexit

        # Since the macros 'private_key_remote' and 'private_key_file' are not always defined
        # we default to /dev/null to avoid syntax errors of an empty expansion.
        if [ ! -z "${private_key_remote}" ] && [ ! -z "${private_key_file}" ] ; then
          mkdir -p ~/.ssh
          echo -n "${private_key_remote}" > ${private_key_file|/dev/null}
          chmod 0600 ${private_key_file|/dev/null}
        fi

        if [ ! -d ~.aws ]; then
          mkdir -p ~/.aws
        fi

        # If ${aws_profile_remote} is not specified then the config & credentials are
        # stored in the 'default' profile.
        aws_profile="${aws_profile_remote|default}"

        # The profile in the config file is specified as [profile <profile>], except
        # for [default], see http://boto3.readthedocs.io/en/latest/guide/configuration.html
        if [ $aws_profile = "default" ] ; then
          aws_profile_config="[default]"
        else
          aws_profile_config="[profile $aws_profile]"
        fi
        cat <<EOF >> ~/.aws/config
        $aws_profile_config
        region = us-east-1
        EOF

        # The profile in the credentials file is specified as [<profile>].
        cat <<EOF >> ~/.aws/credentials
        [$aws_profile]
        aws_access_key_id = ${aws_key_remote}
        aws_secret_access_key = ${aws_secret_remote}
        EOF

        cat <<EOF > ~/.boto
        [Boto]
        https_validate_certificates = False
        EOF

  "upload debugsymbols" : &upload_debugsymbols
    command: s3.put
    params:
      optional: true
      aws_key: ${aws_key}
      aws_secret: ${aws_secret}
      local_file: src/mongo-debugsymbols.tgz
      remote_file: ${mongo_debugsymbols}
      bucket: mciuploads
      permissions: public-read
      content_type: ${content_type|application/x-gzip}

  "fetch debugsymbols archive" : &fetch_debugsymbols_archive
    command: s3.get
    params:
      aws_key: ${aws_key}
      aws_secret: ${aws_secret}
      remote_file: ${mongo_debugsymbols}
      bucket: mciuploads
      local_file: src/mongo-debugsymbols.tgz

  "extract debugsymbols" : &extract_debugsymbols
    command: shell.exec
    params:
      working_dir: src
      script: |
        set -o errexit
        set -o verbose
        # Debug symbols are not created for every variant
        if [ ! -f mongo-debugsymbols.tgz ]; then
          exit
        fi
        ${decompress} mongo-debugsymbols.tgz
        files="mongo mongod mongos"
        file_exts="debug dSYM pdb"
        for file_ext in $file_exts
        do
            for file in $files
            do
                mv mongodb*/$file.$file_ext . 2>/dev/null || true
            done
            rm -r mongodb*/*.$file_ext 2>/dev/null || true
        done
        rm mongo-debugsymbols.tgz 2>/dev/null || true

  "build rocksdb" :
    command: shell.exec
    params:
      script: |
        set -o errexit
        set -o verbose
        if [ "${build_rocksdb|}" = "true" ]; then
        rm -rf rocksdb
        git clone https://github.com/facebook/rocksdb.git
        cd rocksdb
        make USE_RTTI=1 CC=/opt/mongodbtoolchain/v2/bin/gcc CXX=/opt/mongodbtoolchain/v2/bin/g++ static_lib
        fi

  "use WiredTiger develop" :
    command: shell.exec
    params:
      working_dir: src
      script: |
        set -o errexit
        set -o verbose
        if [ "${use_wt_develop|}" = "true" ]; then
        cd src/third_party
        for wtdir in api dist examples ext lang src test tools ; do
          rm -rf wiredtiger/$wtdir
          mv wtdevelop/$wtdir wiredtiger/
        done
        fi

  "setup android toolchain" :
    command: shell.exec
    params:
      script: |
        set -o errexit
        set -o verbose
        if [ "${setup_android_toolchain|}" = "true" ]; then
            ${activate_virtualenv}
            PYTHON=$python ${compile_env|} src/buildscripts/setup-android-toolchain.sh ${android_toolchain_system_image_arch} ${android_toolchain_target_arch}
        fi

  "scons cache pruning" :
    command: shell.exec
    params:
      working_dir: src
      script: |
        set -o errexit
        set -o verbose
        # removes files from the (local) or shared scons cache when it's over a
        # threshold, to the $prune_ratio percentage. Ideally override
        # these default values in the distro config in evergreen.

        ${activate_virtualenv}
        prune_scons_cache="$python buildscripts/scons_cache_prune.py --cache-dir ${scons_cache_path} --cache-size ${scons_cache_size|200} --prune-ratio ${scons_prune_ratio|0.8}"
        if [ "${scons_cache_scope}" = "shared" ]; then
            if [ "${shared_scons_pruning}" = "true" ] && [ "${is_patch}" != "true" ]; then
              echo "shared_scons_pruning is set to true, checking last prune time"
              if $python buildscripts/prune_check.py; then
                echo "Pruning shared cache"
                $prune_scons_cache
                if [ $? -eq 0 ]; then
                  echo "Prune successful.  Resetting last_prune timestamp"
                  $python buildscripts/prune_check.py -w
                fi
              else
                echo "We are less than the 'shared_scons_pruning' num seconds threshold, pruning will be skipped"
              fi
            else
              echo "Shared cache enabled but 'shared_scons_pruning' is not enabled for this variant or we are running a patch build, pruning will be skipped"
            fi
        else
            echo "Legacy local shared cache prune"
            if [ -d "${scons_cache_path}" ]; then
              $prune_scons_cache
            fi
        fi

  "umount shared scons directory" :
    command: shell.exec
    params:
      working_dir: src
      script: |
        set -o errexit
        set -o verbose

        if [ "${scons_cache_scope}" = "shared" ]; then
            sudo umount /efs || umount /efs || true
        fi

  "scons cache pruning" :
    command: shell.exec
    params:
      working_dir: src
      script: |
        set -o errexit
        set -o verbose
        # removes files from the (local) or shared scons cache when it's over a
        # threshold, to the $prune_ratio percentage. Ideally override
        # these default values in the distro config in evergreen.

        ${activate_virtualenv}
        prune_scons_cache="$python buildscripts/scons_cache_prune.py --cache-dir ${scons_cache_path} --cache-size ${scons_cache_size|200} --prune-ratio ${scons_prune_ratio|0.8}"
        if [ "${scons_cache_scope}" = "shared" ]; then
            if [ "${shared_scons_pruning}" = "true" ] && [ "${is_patch}" != "true" ]; then
              echo "shared_scons_pruning is set to true, checking last prune time"
              if $python buildscripts/prune_check.py; then
                echo "Pruning shared cache"
                $prune_scons_cache
                if [ $? -eq 0 ]; then
                  echo "Prune successful.  Resetting last_prune timestamp"
                  $python buildscripts/prune_check.py -w
                fi
              else
                echo "We are less than the 'shared_scons_pruning' num seconds threshold, pruning will be skipped"
              fi
            else
              echo "Shared cache enabled but 'shared_scons_pruning' is not enabled for this variant or we are running a patch build, pruning will be skipped"
            fi
        else
            echo "Legacy local shared cache prune"
            if [ -d "${scons_cache_path}" ]; then
              $prune_scons_cache
            fi
        fi

  "umount shared scons directory" :
    command: shell.exec
    params:
      working_dir: src
      script: |
        set -o errexit
        set -o verbose

        if [ "${scons_cache_scope}" = "shared" ]; then
            sudo umount /efs || umount /efs || true
        fi

  "build cdriver" :
    command: shell.exec
    params:
      script: |
        set -o errexit
        set -o verbose
        if [ "${build_cdriver|}" = "true" ]; then
        CDRIVER_VERSION=1.9.2
        rm -rf mongo-c-driver-$CDRIVER_VERSION
        rm -rf mongo-c-driver
        curl -LO https://github.com/mongodb/mongo-c-driver/releases/download/$CDRIVER_VERSION/mongo-c-driver-$CDRIVER_VERSION.tar.gz
        tar xzf mongo-c-driver-$CDRIVER_VERSION.tar.gz
        mv mongo-c-driver-$CDRIVER_VERSION mongo-c-driver
        cd mongo-c-driver
        # remove this patch once SERVER-33101 is released
        patch -p1 < ../src/buildscripts/mongoc-stat.c.diff
        export ${compile_env|}
        ./configure --prefix=$(pwd)/../src/build/mongo-embedded-sdk-${version}-tmp --with-libbson=bundled --disable-tests --disable-automatic-init-and-cleanup --disable-ssl --disable-sasl --disable-examples --disable-man-pages --disable-html-docs --disable-shm-counters --enable-shared --disable-static ${cdriver_configure_flags|}
        make
        make install
        mv $(pwd)/../src/build/mongo-embedded-sdk-${version}-tmp $(pwd)/../src/build/mongo-embedded-sdk-${version}
        fi

  "build new tools" :
    command: shell.exec
    params:
      working_dir: src/src/mongo/gotools
      script: |
        set -o verbose
        set -o errexit

        # make sure newlines in the scripts are handled correctly by windows
        if [ "Windows_NT" = "$OS" ]; then
            set -o igncr
        fi;

        sed -i.bak "s/built-without-version-string/$(git describe)/" common/options/options.go
        sed -i.bak "s/built-without-git-spec/$(git rev-parse HEAD)/" common/options/options.go

        . ./${set_tools_gopath|set_gopath.sh}

        build_tools="bsondump mongostat mongofiles mongoexport mongoimport mongorestore mongodump mongotop"

        if [ "${build_mongoreplay}" = "true" ]; then
            build_tools="$build_tools mongoreplay"
        fi

        for i in $build_tools; do
             ${gorootvars} go build ${tooltags|} -o "../../mongo-tools/$i${exe|}" $i/main/$i.go
             "../../mongo-tools/$i${exe|}" --version
        done

  "get modified patch files" :
    command: shell.exec
    params:
      working_dir: src
      shell: bash
      script: |
        set -o verbose
        set -o errexit

        # For patch builds gather the modified patch files.
        if [ "${is_patch}" = "true" ]; then
          # Get list of patched files
          git diff HEAD --name-only >> patch_files.txt
          if [ -d src/mongo/db/modules/enterprise ]; then
            pushd src/mongo/db/modules/enterprise
            # Update the patch_files.txt in the mongo repo.
            git diff HEAD --name-only >> ~1/patch_files.txt
            popd
          fi
        fi

  "update bypass expansions" : &update_bypass_expansions
    command: expansions.update
    params:
      ignore_missing_file: true
      file: src/bypass_compile_expansions.yml

  "bypass compile and fetch binaries" :
    command: shell.exec
    params:
      continue_on_err: true
      working_dir: src
      script: |
        set -o verbose
        set -o errexit

        # For patch builds determine if we can bypass compile.
        if [ "${is_patch}" = "true" ]; then
          ${activate_virtualenv}
          $python buildscripts/bypass_compile_and_fetch_binaries.py            \
            --project ${project}                                               \
            --buildVariant ${build_variant}                                    \
            --revision ${revision}                                             \
            --patchFile patch_files.txt                                        \
            --outFile bypass_compile_expansions.yml                            \
            --jsonArtifact artifacts.json
        fi

  "send benchmark results" :
    command: json.send
    params:
      name: perf
      file: src/perf.json

  "do setup" :
  - *fetch_artifacts
  - *update_bypass_expansions
  - *fetch_binaries
  - *extract_binaries
  - *check_binary_version
  - *get_buildnumber
  - *set_up_credentials
  - *run_diskstats
  - *monitor_process_threads
  - *collect_system_resource_info

  "do benchmark setup" :
  - *git_get_project
  - *update_bypass_expansions
  - *get_buildnumber
  - *set_up_credentials
  - *fetch_benchmarks

  "set up virtualenv" :
    command: shell.exec
    type: test
    params:
        script: |
          # exit immediately if virtualenv is not found
          set -o errexit
          set -o verbose

          python_loc=$(which ${python|/opt/mongodbtoolchain/v2/bin/python2})
          if [ "Windows_NT" = "$OS" ]; then
            python_loc=$(cygpath -w $python_loc)
          fi
          # Set up virtualenv in ${workdir}
          virtualenv --python "$python_loc" --system-site-packages "${workdir}/venv"

  "run tests" :
    - command: expansions.update
      params:
        updates:
        - key: aws_key_remote
          value: ${mongodatafiles_aws_key}
        - key: aws_profile_remote
          value: mongodata_aws
        - key: aws_secret_remote
          value: ${mongodatafiles_aws_secret}
    - *set_up_remote_credentials
    - command: shell.exec
      type: test
      params:
        working_dir: src
        script: |
          set -o errexit
          set -o verbose

          if [ ${disable_unit_tests|false} = "false" ]; then

          # activate the virtualenv if it has been set up
          ${activate_virtualenv}
          pip install boto3==1.5.27

          # Set the TMPDIR environment variable to be a directory in the task's working
          # directory so that temporary files created by processes spawned by resmoke.py get
          # cleaned up after the task completes. This also ensures the spawned processes
          # aren't impacted by limited space in the mount point for the /tmp directory.
          export TMPDIR="${workdir}/tmp"
          mkdir -p $TMPDIR

          if [ -f /proc/self/coredump_filter ]; then
            # Set the shell process (and its children processes) to dump ELF headers (bit 4),
            # anonymous shared mappings (bit 1), and anonymous private mappings (bit 0).
            echo 0x13 > /proc/self/coredump_filter

            if [ -f /sbin/sysctl ]; then
              # Check that the core pattern is set explicitly on our distro image instead
              # of being the OS's default value. This ensures that coredump names are consistent
              # across distros and can be picked up by Evergreen.
              core_pattern=$(/sbin/sysctl -n "kernel.core_pattern")
              if [ "$core_pattern" = "dump_%e.%p.core" ]; then
                echo "Enabling coredumps"
                ulimit -c unlimited
              fi
            fi
          fi

          extra_args=""
          if [ ${run_multiple_jobs|false} = true ]; then
            processor_architecture=$(uname -m)
            num_jobs_available=${num_jobs_available|1}
            # Reduce the number of available jobs by half when running any sharding*, replica_sets*
            # and select jsCore passthrough tasks on Windows and ARM to avoid overwhelming test hosts.
            if [ "Windows_NT" = "$OS" ] || [ "aarch64" = $processor_architecture ]; then
              case "${task_name}" in
              replica_sets_initsync_jscore_passthrough          \
              |replica_sets_initsync_static_jscore_passthrough  \
              |replica_sets*                           \
              |sharding*                              \
              )
                num_jobs_available=$((${num_jobs_available|2} / 2))
                echo "Reducing jobs from ${num_jobs_available|1} to $num_jobs_available"
                ;;
              esac
            fi

            if [ ${max_jobs|0} -gt 0 ] && [ ${max_jobs|0} -lt $num_jobs_available ]; then
              extra_args="$extra_args --jobs=${max_jobs}"
            else
              extra_args="$extra_args --jobs=$num_jobs_available"
            fi
          fi

          if [ ${should_shuffle|true} = true ]; then
            extra_args="$extra_args --shuffle"
          fi

          if [ ${continue_on_failure|true} = true ]; then
            extra_args="$extra_args --continueOnFailure"
          fi

          # Default storageEngineCacheSizeGB to 1. Override on individual test config if needed.
          # resmoke will assign to the appropriate parameter on storage engines that support it.
          set +o errexit
          echo "${resmoke_args}" | grep -q storageEngineCacheSizeGB
          if [ $? -eq 1 ]; then
            extra_args="$extra_args --storageEngineCacheSizeGB=1"
          fi
          set -o errexit

          path_value="$PATH"
          if [ ${variant_path_suffix} ]; then
            path_value="$path_value:${variant_path_suffix}"
          fi
          if [ ${task_path_suffix} ]; then
            path_value="$path_value:${task_path_suffix}"
          fi

          if [ "${is_patch}" = "true" ]; then
            extra_args="$extra_args --tagFile=etc/test_lifecycle.yml --patchBuild"
          else
            extra_args="$extra_args --tagFile=etc/test_retrial.yml"
          fi

          # The "resmoke_wrapper" expansion is used by the 'burn_in_tests' task to wrap the resmoke.py
          # invocation. It doesn't set any environment variables and should therefore come last in
          # this list of expansions.
          set +o errexit
          PATH="$path_value"                              \
              AWS_PROFILE=${aws_profile_remote}           \
              ${gcov_environment}                         \
              ${rlp_environment}                          \
              ${lang_environment}                         \
              ${san_options}                              \
              ${san_symbolizer}                           \
              ${snmp_config_path}                         \
              ${resmoke_wrapper}                          \
              $python buildscripts/evergreen_run_tests.py \
                  ${resmoke_args}                         \
                  $extra_args                             \
                  ${test_flags}                           \
                  --log=buildlogger                       \
                  --staggerJobs=on                        \
                  --buildId=${build_id}                   \
                  --distroId=${distro_id}                 \
                  --executionNumber=${execution}          \
                  --projectName=${project}                \
                  --gitRevision=${revision}               \
                  --revisionOrderId=${revision_order_id}  \
                  --taskId=${task_id}                     \
                  --taskName=${task_name}                 \
                  --variantName=${build_variant}          \
                  --versionId=${version_id}               \
                  --archiveFile=archive.json              \
                  --reportFile=report.json                \
                  --perfReportFile=perf.json
          resmoke_exit_code=$?
          set -o errexit

          # 74 is exit code for IOError on POSIX systems.
          if [ $resmoke_exit_code = 74 ]; then
            echo $resmoke_exit_code > run_tests_system_failure
            exit 0
          fi
          exit $resmoke_exit_code
          fi # end if ${disable_unit_tests}

    - command: shell.exec
      params:
        working_dir: src
        script: |
          set -o verbose
          if [ -f run_tests_system_failure ]; then
            exit $(cat run_tests_system_failure)
          fi

  "scons compile" :
    command: shell.exec
    type: test
    params:
      working_dir: src
      script: |
        set -o errexit
        set -o verbose

        if [ "${is_patch}" = "true" ] && [ "${bypass_compile|false}" = "true" ]; then
          exit 0
        fi
        rm -rf ${install_directory|/data/mongo-install-directory}

        extra_args=""
        if [ ${targets} = "all" ] && [ -n "${num_scons_compile_all_jobs_available|}" ]; then
          echo "Changing SCons to run with --jobs=${num_scons_compile_all_jobs_available|}"
          extra_args="$extra_args --jobs=${num_scons_compile_all_jobs_available|}"
        fi

        ${activate_virtualenv}
        ${compile_env|} $python ./buildscripts/scons.py ${compile_flags|} ${task_compile_flags|} ${scons_cache_args|} $extra_args ${targets} ${additional_targets|} MONGO_VERSION=${version}

  "generate compile expansions" :
    command: shell.exec
    params:
      working_dir: src
      script: |
        set -o errexit
        set -o verbose

        # We get the raw version string (r1.2.3-45-gabcdef) from git
        MONGO_VERSION=$(git describe)
        # If this is a patch build, we add the patch version id to the version string so we know
        # this build was a patch, and which evergreen task it came from
        if [ "${is_patch}" = "true" ] && [ "${bypass_compile|false}" = "false" ]; then
          MONGO_VERSION="$MONGO_VERSION-patch-${version_id}"
        fi

        ${activate_virtualenv}
        # shared scons cache testing
        # if 'scons_cache_scope' enabled and project level 'disable_shared_scons_cache' is not true
        # 'scons_cache_scope' is set on a per variant basis
        # 'disable_shared_scons_cache' is set on a project level and applies to all variants

        # Shared - if scons_cache_scope is set, then use new shared scons cache settings
        if [ ! -z ${scons_cache_scope} ]; then

          if [ "${disable_shared_scons_cache}" = "true" ]; then

            echo "SCons Cache disabled. All shared scons settings will be ignored"
            scons_cache_scope=none

          else
            scons_cache_scope=${scons_cache_scope}
          fi

          if [ "$scons_cache_scope" = "shared" ]; then
            set +o errexit
            mount | grep "\/efs" > /dev/null
            if [ $? -eq 0 ]; then
              echo "Shared cache is already mounted"
            else
              echo "Shared cache - mounting file system"
              sudo mount /efs || mount /efs
            fi
            set -o errexit
          fi

          echo "Shared Cache with setting: ${scons_cache_scope}"
          MONGO_VERSION=$MONGO_VERSION SCONS_CACHE_MODE=${scons_cache_mode|nolinked} SCONS_CACHE_SCOPE=$scons_cache_scope IS_PATCH=${is_patch} ${python|/opt/mongodbtoolchain/v2/bin/python2} buildscripts/generate_compile_expansions_shared_cache.py --out compile_expansions.yml

        # Legacy Expansion generation
        else
          echo "Using legacy expansion generation"
          # Proceed with regular expansions generated
          # This script converts the generated version string into a sanitized version string for
          # use by scons and uploading artifacts as well as information about for the scons cache.
          MONGO_VERSION=$MONGO_VERSION SCONS_CACHE_MODE=${scons_cache_mode|nolinked} USE_SCONS_CACHE=${use_scons_cache|false} ${python|/opt/mongodbtoolchain/v2/bin/python2} buildscripts/generate_compile_expansions.py --out compile_expansions.yml
        fi

  "apply compile expansions" :
    command: expansions.update
    params:
      file: src/compile_expansions.yml

  "do jepsen setup" :
    - command: shell.exec
      params:
        working_dir: src
        script: |
          set -o errexit

          # Build libfaketime. A version of libfaketime at least as new as v0.9.6-9-g75896bd is
          # required to use the FAKETIME_NO_CACHE and FAKETIME_TIMESTAMP_FILE environment variables.
          # Additionally, a version of libfaketime containing the changes mentioned in SERVER-29336
          # is required to avoid needing to use libfaketimeMT.so.1 and serializing all calls to
          # fake_clock_gettime() with a mutex.
          git clone --branch=for-jepsen --depth=1 git@github.com:10gen/libfaketime.git
          cd libfaketime
          branch=$(git symbolic-ref --short HEAD)
          commit=$(git show -s --pretty=format:"%h - %an, %ar: %s")
          echo "Git branch: $branch, commit: $commit"
          make PREFIX=$(pwd)/build/ LIBDIRNAME='.' install

          # Add libfaketime to mongo-binaries.tgz so it gets uploaded to each of the LXC containers.
          # The build/ prefix of the shared object will get removed when Jepsen extracts the tarball
          # into the /opt/mongodb/ directory.
          gzip --stdout --decompress ../mongo-binaries.tgz > mongo-binaries.tar
          tar --append --file=mongo-binaries.tar build/libfaketime.so.1
          gzip --stdout mongo-binaries.tar > ../mongo-binaries.tgz
    - command: shell.exec
      params:
        working_dir: src
        script: |
          set -o errexit
          git clone --branch=jepsen-mongodb-master --depth=1 git@github.com:10gen/jepsen.git jepsen-mongodb
          cd jepsen-mongodb
          branch=$(git symbolic-ref --short HEAD)
          commit=$(git show -s --pretty=format:"%h - %an, %ar: %s")
          echo "Git branch: $branch, commit: $commit"
          lein install
    - command: shell.exec
      params:
        working_dir: src
        script: |
          # On each LXC host do the following:
          #   Check to see if it's running, if not try to restart it.
          #   Copy the mongodb tarball to /root.
          numVms=5
          exit_failure_code=0
          ${set_sudo}
          for i in $(seq 1 $numVms)
          do
            hostn=n$i
            hostn_log=/var/log/lxc/$hostn.log
            $sudo lxc-wait -n $hostn -s 'RUNNING' -t 0
            lxc_code=$?
            lxc_restarts=0
            # If the LXC host is not running, try 5 times to start it.
            while [ $lxc_code -ne 0 ]
            do
              lxc_restarts=$((lxc_restarts+1))
              echo "Restarting host $hostn, attempt $lxc_restarts"
              # When restarting, increase the logging level to INFO for the LXC log.
              $sudo lxc-start -n $hostn --logpriority=INFO --logfile=$hostn_log -d
              $sudo lxc-wait -n $hostn -s 'RUNNING' -t 60
              lxc_code=$?
              if [ $lxc_restarts -eq 5 ]; then
                break
              fi
            done
            scp -o ConnectTimeout=30 -o ConnectionAttempts=10 mongo-binaries.tgz root@$hostn:
            exit_code=$?
            # If the copy fails, then tail the LXC host log.
            if [ $exit_code -ne 0 ]; then
              echo "Copy to host $hostn failed!"
              $sudo tail -n 100 $hostn_log
              exit_failure_code=$exit_code
            else
              # Cleanup any existing logs from previous runs.
              ssh root@$hostn "rm -f /root/mongod.log /root/stdout.log /opt/mongod/mongod.log /opt/mongod/stdout.log"
            fi
          done
          exit $exit_failure_code

  "run jepsen test" :
    - command: shell.exec
      type: test
      timeout_secs: 2700 # Timeout test if there is no output for more than 45 minutes.
      params:
        working_dir: src/jepsen-mongodb
        script: |
          set -o verbose
          start_time=$(date +%s)
          lein run test --test ${jepsen_test_name}                        \
                        --tarball "file:///root/mongo-binaries.tgz"       \
                        --ssh-private-key ~/.ssh/id_rsa_lxc               \
                        --clock-skew faketime                             \
                        --libfaketime-path /opt/mongodb/libfaketime.so.1  \
                        ${jepsen_key_time_limit}                          \
                        ${jepsen_protocol_version}                        \
                        ${jepsen_read_concern}                            \
                        ${jepsen_read_with_find_and_modify}               \
                        ${jepsen_storage_engine}                          \
                        ${jepsen_time_limit}                              \
                        ${jepsen_write_concern}                           \
                        2>&1                                              \
          | tee jepsen_${task_name}_${execution}.log
          end_time=$(date +%s)
          elapsed_secs=$((end_time-start_time))
          # Since we cannot use PIPESTATUS to get the exit code from the "lein run ..." pipe in dash shell,
          # we will check the output for success, failure or setup error. Note that 'grep' returns with exit code
          # 0 if it finds a match, and exit code 1 if no match is found.
          grep -q "Everything looks good" jepsen_${task_name}_${execution}.log
          grep_exit_code=$?
          if [ $grep_exit_code -eq 0 ]; then
            status='"pass"'
            failures=0
            final_exit_code=0
          else
            grep -q "Analysis invalid" jepsen_${task_name}_${execution}.log
            grep_exit_code=$?
            if [ $grep_exit_code -eq 0 ]; then
              status='"fail"'
              failures=1
              final_exit_code=1
            else
              # If the failure is due to setup, then this is considered a system failure.
              echo $grep_exit_code > jepsen_system_failure_${task_name}_${execution}
              exit 0
            fi
          fi
          # Create report.json
          echo "{\"failures\": $failures, \"results\": [{\"status\": $status, \"exit_code\": $final_exit_code, \"test_file\": \"${task_name}\", \"start\": $start_time, \"end\": $end_time, \"elapsed\": $elapsed_secs}]}" > ../report.json
          exit $final_exit_code
    - command: shell.exec
      params:
        working_dir: src/jepsen-mongodb
        script: |
          set -o verbose
          # Jepsen system failure if file exists.
          if [ -f jepsen_system_failure_${task_name}_${execution} ]; then
            exit $(cat jepsen_system_failure_${task_name}_${execution})
          fi

  "run jstestfuzz":
    - command: shell.exec
      params:
        working_dir: src
        script: |
          set -o errexit
          set -o verbose

          git clone git@github.com:10gen/jstestfuzz.git

          cp mongodb*/bin/mongod .
    - command: shell.exec
      params:
        working_dir: src
        script: |
          set -o errexit
          set -o verbose

          git clone --depth 1 git@github.com:10gen/mongo-enterprise-modules.git jstests/enterprise_tests
          git clone --depth 1 git@github.com:10gen/QA.git jstests/qa_tests
    - command: shell.exec
      type: test
      params:
        working_dir: src/jstestfuzz
        script: |
          set -o errexit
          set -o verbose

          if [ "Windows_NT" = "$OS" ]; then
            # An "npm" directory might not have been created in %APPDATA% by the Windows installer.
            # Work around the issue by specifying a different %APPDATA% path.
            # See: https://github.com/nodejs/node-v0.x-archive/issues/8141
            export APPDATA=${workdir}/npm-app-data
            export PATH="$PATH:/cygdrive/c/Program Files (x86)/nodejs" # Windows location
          else
            export PATH="$PATH:/opt/node/bin"
          fi

          echo "jstestfuzz self-tests are starting"
          set +o errexit
          npm test > npm_test-${task_id}.log 2>&1
          if [ $? -ne 0 ]; then
            which node
            node --version
            which npm
            npm --version
            cat npm_test-${task_id}.log
            exit 1
          fi
          rm -f npm_test-${task_id}.log
          set -o errexit
          echo "jstestfuzz self-tests finished"

          npm run ${npm_command|jstestfuzz} -- --jsTestsDir ../jstests ${jstestfuzz_vars}

    - command: archive.targz_pack
      params:
        target: "jstests.tgz"
        source_dir: "src/jstestfuzz"
        include:
          - "out/*.js"
    - command: s3.put
      params:
        aws_key: ${aws_key}
        aws_secret: ${aws_secret}
        local_file: jstests.tgz
        remote_file: ${project}/${build_variant}/${revision}/jstestfuzz/${task_id}-${execution}.tgz
        bucket: mciuploads
        permissions: public-read
        content_type: ${content_type|application/x-gzip}
        display_name: Generated Tests - Execution ${execution}

  "run idl tests" :
    - command: shell.exec
      type: test
      params:
        working_dir: src
        script: |
          set -o verbose
          set -o errexit

          ${activate_virtualenv}
          $python buildscripts/idl/run_tests.py

<<<<<<< HEAD
  "run ios sim embedded tests" :
    command: shell.exec
    type: test
    params:
      working_dir: src
      script: |
        set -o verbose
        set -o errexit

        ${activate_virtualenv}
        if [ ${enable_iostvos_sim_tests|false} = "true" ]; then
            ${compile_env|} buildscripts/runiossim.sh ${ios_sim_device} ${ios_sim_runtime} "build/install/bin/mongo_embedded_capi_test"
            ${compile_env|} buildscripts/runiossim.sh ${ios_sim_device} ${ios_sim_runtime} "build/install/bin/mongo_embedded_transport_test"
        fi

  "run android emulator tests" :
=======
  "run embedded tests" :
>>>>>>> b838d859
    command: shell.exec
    type: test
    params:
      working_dir: src
      script: |
        set -o verbose
        set -o errexit

        ${activate_virtualenv}
        if [ ${enable_embedded_tests|false} = "ios_tvos_simulator" ]; then
            ${compile_env|} buildscripts/runiossim.sh ${ios_sim_device} ${ios_sim_runtime} "build/mongo-embedded-sdk-${version}/bin/mongo_embedded_capi_test" --tempPath /data
            ${compile_env|} buildscripts/runiossim.sh ${ios_sim_device} ${ios_sim_runtime} "build/mongo-embedded-sdk-${version}/bin/mongo_embedded_transport_test" --tempPath /data
        elif [ ${enable_embedded_tests|false} = "android_emulator" ]; then
            # strip because the binaries with debug symbols are too big for the default storage on the emulator
<<<<<<< HEAD
            $(dirname $(pwd))/android_toolchain/bin/aarch64-linux-android-strip "build/install/bin/mongo_embedded_capi_test"
            $(dirname $(pwd))/android_toolchain/bin/aarch64-linux-android-strip "build/install/bin/mongo_embedded_transport_test"
            ${compile_env|} buildscripts/runandroidsim.sh $(dirname $(pwd))/android_sdk "build/install/bin/mongo_embedded_capi_test"
            ${compile_env|} buildscripts/runandroidsim.sh $(dirname $(pwd))/android_sdk "build/install/bin/mongo_embedded_transport_test"
=======
            find build/mongo-embedded-sdk-${version}/bin -type f | xargs $(dirname $(pwd))/android_toolchain/bin/*-linux-android-strip
            find build/mongo-embedded-sdk-${version}/lib -type f -name "*.so" | xargs $(dirname $(pwd))/android_toolchain/bin/*-linux-android-strip
            ${compile_env|} buildscripts/runandroidsim.sh $(dirname $(pwd))/android_sdk ${android_toolchain_system_image_arch} "build/mongo-embedded-sdk-${version}" "bin/mongo_embedded_capi_test" --tempPath /data
            ${compile_env|} buildscripts/runandroidsim.sh $(dirname $(pwd))/android_sdk ${android_toolchain_system_image_arch} "build/mongo-embedded-sdk-${version}" "bin/mongo_embedded_transport_test" --tempPath /data
        elif [ ${enable_embedded_tests|false} = "native" ]; then
          "build/mongo-embedded-sdk-${version}/bin/mongo_embedded_capi_test"
          "build/mongo-embedded-sdk-${version}/bin/mongo_embedded_transport_test"
>>>>>>> b838d859
        fi

  "run powercycle test" :
    - command: shell.exec
      params:
        working_dir: src
        script: |
          set -o verbose
          set -o errexit

          if [ ! -z "${virtualenv_requirements}" ]; then
            ${activate_virtualenv}
            pip install ${virtualenv_requirements}
          fi

    - command: shell.exec
      type: test
      params:
        working_dir: src
        shell: bash
        script: |
          set -o verbose
          set -o errexit

          ${set_sudo}
          if [ ! -z $sudo ]; then
            remote_sudo="--remoteSudo"
          fi

          ${activate_virtualenv}
          # The virtualenv bin_dir is different for Linux and Windows
          bin_dir=$(find $VIRTUAL_ENV -name activate | sed -e "s,$VIRTUAL_ENV,,;s,activate,,;s,/,,g")
          cmds=". ${virtualenv_dir|venv}/$bin_dir/activate"
          cmds="$cmds; python -u"
          # The remote python operates in a virtualenv
          remote_python="--remotePython=\"$cmds\""

          # Initialize report.json. The report will be finalized by powertest.py.
          report_json="report.json"
          start_time=$(date +%s)
          status="\"fail\""
          failures=0
          exit_code=1
          end_time=$start_time
          elapsed_secs=0
          echo "{\"failures\": $failures, \"results\": [{\"status\": $status, \"exit_code\": $exit_code, \"test_file\": \"${task_name}\", \"start\": $start_time, \"end\": $end_time, \"elapsed\": $elapsed_secs}]}" > $report_json
          generate_report_json="--reportJsonFile=$report_json"

          # Windows task overrides:
          #   - Execute 10 test loops
          #   - Cap the maximum number of clients to 10 each
          if [ "Windows_NT" = "$OS" ]; then
            test_override=--testLoops=10
            max_clients=10
            for client in --numCrudClients --numFsmClients
            do
              override=$(echo ${client_options} | awk "BEGIN {FS=\" |=\"} {for(j=1;j<=NF;j++) if (\$j~/^$client/) {min=(\$(j+1) < $max_clients) ? \$(j+1) : $max_clients; printf \"%s=%d\", \$j,min}}")
              client_override="$client_override $override"
            done
          fi

          config_file=powertest.yml
          eval $python pytests/powertest.py \
            "--saveConfigOptions=$config_file \
            ${connection_options}  \
            ${program_options}     \
            $generate_report_json  \
            $remote_sudo           \
            $remote_python         \
            ${test_options}        \
            $test_override         \
            ${crash_options}       \
            ${client_options}      \
            $client_override       \
            ${mongodb_options}     \
            ${mongod_options}      \
            ${mongod_extra_options}"
          set +o errexit
          $python -u pytests/powertest.py --configFile=$config_file
          # SERVER-34033: Figure out why shell.exec exits at this point.
          test_status=$?
          echo "Completed pytests/powertest.py, status: $test_status"
          exit $test_status

    - command: shell.exec
      params:
        working_dir: src
        shell: bash
        script: |
          if [ ! -f report.json ]; then
            exit 0
          fi
          grep -q "pass" report.json
          pass=$?
          # On test success, we only archive mongod.log.
          if [ $pass -eq 0 ]; then
            echo "ec2_artifacts: ${log_path}" > ec2_artifacts.yml
          fi

    - command: expansions.update
      params:
        ignore_missing_file: true
        file: src/ec2_artifacts.yml

  "do multiversion setup" :
    command: shell.exec
    params:
      working_dir: src
      script: |
        set -o errexit
        set -o verbose

        ${activate_virtualenv}
        # The Windows build variants are running python 2.7.3 and require TLS 1.2 from pyOpenSSL
        pip install 'pyOpenSSL ; sys_platform == "win32" or sys_platform == "cygwin"'

        rm -rf /data/install /data/multiversion
        $python buildscripts/setup_multiversion_mongodb.py   \
          --installDir /data/install                         \
          --linkDir /data/multiversion                       \
          --edition ${multiversion_edition|base}             \
          --platform ${multiversion_platform|linux}          \
          --architecture ${multiversion_architecture|x86_64} \
          --useLatest 3.2 3.4 3.6

  "do snmp setup" :
    command: shell.exec
    params:
      working_dir: src
      script: |
        set -o errexit
        set -o verbose

        mkdir -p snmpconf
        cp -f src/mongo/db/modules/enterprise/docs/mongod.conf.master snmpconf/mongod.conf

  "do watchdog setup" :
    command: shell.exec
    params:
      working_dir: src
      script: |
        set -o errexit
        set -o verbose

        bash src/mongo/db/modules/enterprise/jstests/watchdog/charybdefs_setup.sh

  "cleanup environment" :
    command: shell.exec
    params:
      script: |
        set -o verbose

        rm -rf src /data/db/* mongo-diskstats* mongo-*.tgz ~/.aws ~/.boto venv

  "kill processes" :
    command: shell.exec
    params:
      silent: true
      script: |
        process_kill_list="(^cl\.exe$|bsondump|java|lein|lldb|mongo|python|_test$|_test\.exe$)"
        # Exclude Evergreen agent processes and other system daemons
        process_exclude_list="(main|tuned|evergreen)"

        if [ "Windows_NT" = "$OS" ]; then
          # Get the list of Windows tasks (tasklist list format):
          # - Transpose the Image Name and PID
          # - The first column has the process ID
          # - The second column (and beyond) has task name
          # - Grep for the task names of interest while ignoring any names that are in the exclude list

          processes=$(tasklist /fo:csv | awk -F'","' '{x=$1; gsub("\"","",x); print $2, x}' | grep -iE "$process_kill_list" | grep -ivE "$process_exclude_list")

          # Kill the Windows process by process ID with force (/f)
          kill_process () { pid=$(echo $1 | cut -f1 -d ' '); echo "Killing process $1"; taskkill /pid "$pid" /f; }
        else
          # Get the list of Unix tasks (pgrep full & long):
          # - Grep for the task names of interest while ignoring any names that are in the exclude list
          # - The first column has the process ID
          # - The second column (and beyond) has task name

          # There are 2 "styles" of pgrep, figure out which one works.
          # Due to https://bugs.launchpad.net/ubuntu/+source/procps/+bug/1501916
          # we cannot rely on the return status ($?) to detect if the option is supported.
          pgrep -f --list-full ".*" 2>&1 | grep -qE "(illegal|invalid|unrecognized) option"
          if [ $? -ne 0 ]; then
            pgrep_list=$(pgrep -f --list-full "$process_kill_list")
          else
            pgrep_list=$(pgrep -f -l "$process_kill_list")
          fi

          # Since a process name might have a CR or LF in it, we need to delete any lines from
          # pgrep which do not start with space(s) and 1 digit and trim any leading spaces.
          processes=$(echo "$pgrep_list" | grep -ivE "$process_exclude_list" | sed -e '/^ *[0-9]/!d; s/^ *//; s/[[:cntrl:]]//g;')

          # Kill the Unix process ID with signal KILL (9)
          kill_process () { pid=$(echo $1 | cut -f1 -d ' '); echo "Killing process $1"; kill -9 $pid; }
        fi
        # Since a full process name can have spaces, the IFS (internal field separator)
        # should not include a space, just a LF & CR
        IFS=$(printf "\n\r")
        for process in $processes
        do
          kill_process "$process"
        done

  "run kitchen":
    command: shell.exec
    type: test
    params:
      shell: bash
      working_dir: src/buildscripts/package_test
      script: |
        set -o errexit

        export KITCHEN_ARTIFACTS_URL="https://s3.amazonaws.com/mciuploads/${project}/${build_variant}/${revision}/artifacts/${build_id}.tgz"
        export KITCHEN_SECURITY_GROUP="${kitchen_security_group}"
        export KITCHEN_SSH_KEY_ID="${kitchen_ssh_key_id}"
        export KITCHEN_SUBNET="${kitchen_subnet}"
        export KITCHEN_VPC="${kitchen_vpc}"

        ${activate_virtualenv}
        # set expiration tag 2 hours in the future, since no test should take this long
        export KITCHEN_EXPIRE="$($python -c 'import datetime; print((datetime.datetime.utcnow() + datetime.timedelta(hours=2)).strftime("%Y-%m-%d %H:%M:%S"))')"

        for i in {1..3}
        do
          if ! kitchen verify "${packager_distro}"; then
            verified="false"
            kitchen destroy "${packager_distro}" || true
            sleep 30
          else
            verified="true"
            break
          fi
        done

        kitchen destroy "${packager_distro}" || true
        test "$verified" = "true"

  "fetch test_lifecycle.yml":
  - command: shell.exec
    type: test
    params:
      working_dir: src
      script: |
        set -o verbose

        ${activate_virtualenv}
        $python buildscripts/fetch_test_lifecycle.py                      \
            --metadataRepo git@github.com:mongodb/mongo-test-metadata.git \
            --lifecycleFile etc/test_lifecycle.yml                        \
            --referencesFile references.yml                               \
            --destinationFile etc/test_lifecycle.yml                      \
            --revision ${revision}                                        \
            ${project}
        exit_code=$?
        if [ ${fail_task_on_error|false} = true ]; then
          exit $exit_code
        else
          exit 0
        fi

  "copy ec2 monitor files": &copy_ec2_monitor_files
    command: shell.exec
    params:
      background: true
      system_log: true
      working_dir: src
      silent: false
      script: |
        while [ 1 ]
        do
          # Tar/zip monitor files on remote host.
          if [ -z "${ec2_monitor_files}" ] || [ -z "${instance_id}" ]; then
            exit 0
          fi
          # Ensure we use the latest ip_address, as it could change if the EC2 instance
          # has been stopped and started.
          ${activate_virtualenv}
          # Specify '--mode start' to ensure the remote instance is running.
          aws_ec2=$($python buildscripts/aws_ec2.py --imageId ${instance_id} --mode start)
          echo "AMI EC2 instance ${instance_id} status: $aws_ec2"
          ip_address=$(echo $aws_ec2 | sed -e "s/[^[:print:]\t]//g; s/.*private_ip_address: //; s/ .*//")
          cmd="${tar|tar} czf ec2_monitor_files.tgz ${ec2_monitor_files}"
          ssh_connection_options="${ssh_identity} ${ssh_connection_options}"
          ssh_connection_options="$ssh_connection_options -o ConnectionAttempts=3"
          $python buildscripts/remote_operations.py          \
            --verbose                                        \
            --userHost $USER@$ip_address                     \
            --sshConnectionOptions "$ssh_connection_options" \
            --retries ${ssh_retries|0}                       \
            --commands "$cmd"
          $python buildscripts/remote_operations.py          \
            --verbose                                        \
            --userHost $USER@$ip_address                     \
            --operation "copy_from"                          \
            --sshConnectionOptions "$ssh_connection_options" \
            --retries ${ssh_retries|0}                       \
            --file ec2_monitor_files.tgz
          sleep 30
        done

  "set up EC2 instance":
    - command: shell.exec
      params:
        working_dir: src
        script: |

          set -o errexit
          ${activate_virtualenv}
          pip install boto3==1.5.27

          if [ ! -z "${subnet_id}" ]; then
            subnet_id="-n ${subnet_id}"
          fi

          for security_group_id in ${security_group_ids}
          do
            security_group_ids="$security_group_ids -g $security_group_id"
          done

          if [ -z "${security_group_ids}" ]; then
            for security_group in ${security_groups}
            do
              security_groups="$security_groups -s $security_group"
            done
          fi

          if [ ! -z "${expire_hours}" ]; then
            expire_hours="-e ${expire_hours}"
          fi

          # Clone another instance of this host in EC2.
          buildscripts/launch_evergreen_ec2_instance.sh \
            $expire_hours                               \
            -k ${ssh_key_id}                            \
            $security_groups                            \
            $security_group_ids                         \
            $subnet_id                                  \
            -t "AMI Evergreen ${task_id}"               \
            -y ${aws_ec2_yml}

    - command: expansions.update
      params:
        file: src/${aws_ec2_yml}

    - command: shell.exec
      params:
        shell: bash
        working_dir: src
        script: |
          set -o errexit
          # Copy mount_drives.sh script to remote host.
          ssh_connection_options="${ssh_identity} ${ssh_connection_options}"
          ${activate_virtualenv}
          $python buildscripts/remote_operations.py          \
            --verbose                                        \
            --userHost $USER@${ip_address}                   \
            --operation "copy_to"                            \
            --sshConnectionOptions "$ssh_connection_options" \
            --retries ${ssh_retries|0}                       \
            --file buildscripts/mount_drives.sh

    - command: shell.exec
      params:
        shell: bash
        working_dir: src
        script: |
          set -o errexit
          # Mount /data on the attached drive(s), more than 1 indicates a RAID set.
          ${set_sudo}
          script_opts="-d '${data_device_names}'"
          if [ ! -z "${raid_data_device_name}" ]; then
            script_opts="$script_opts -r ${raid_data_device_name}"
          fi
          if [ ! -z "${fstype}" ]; then
            script_opts="$script_opts -t ${fstype}"
          fi
          if [ ! -z "${fs_options}" ]; then
            script_opts="$script_opts -o '${fs_options}'"
          fi
          # Mount /log on the attached drive.
          if [ ! -z "${log_device_name}" ]; then
            script_opts="$script_opts -l '${log_device_name}'"
            log="/log"
          fi
          group=$(id -Gn $USER | cut -f1 -d ' ') || true
          user_group="$USER:$group"
          script_opts="$script_opts -u $user_group"
          data_db=/data/db
          cmds="$sudo bash mount_drives.sh $script_opts; ls -ld $data_db $log; df; mount"
          ssh_connection_options="${ssh_identity} ${ssh_connection_options}"
          ${activate_virtualenv}
          $python buildscripts/remote_operations.py          \
            --verbose                                        \
            --userHost $USER@${ip_address}                   \
            --sshConnectionOptions "$ssh_connection_options" \
            --retries ${ssh_retries|0}                       \
            --commands "$cmds"

    - command: shell.exec
      params:
        shell: bash
        working_dir: src
        script: |
          set -o errexit
          # Create remote_dir, if specified as expansion macro and is not '.' (pwd).
          if [[ -z "${remote_dir|}" || ${remote_dir} == "." ]]; then
            exit 0
          fi
          ${set_sudo}
          ssh_connection_options="${ssh_identity} ${ssh_connection_options}"
          group=$(id -Gn $USER | cut -f1 -d ' ') || true
          user_group="$USER:$group"
          set_permission="chmod 777 ${remote_dir}"
          if [ "Windows_NT" = "$OS" ]; then
            set_permission="setfacl -s user::rwx,group::rwx,other::rwx ${remote_dir}"
          fi
          cmds="$sudo mkdir -p ${remote_dir}; $sudo chown $user_group ${remote_dir}; $set_permission; ls -ld ${remote_dir}"
          ${activate_virtualenv}
          $python buildscripts/remote_operations.py          \
            --verbose                                        \
            --userHost $USER@${ip_address}                   \
            --sshConnectionOptions "$ssh_connection_options" \
            --retries ${ssh_retries|0}                       \
            --commands "$cmds"

    - command: shell.exec
      params:
        shell: bash
        working_dir: src
        script: |
          set -o errexit
          # Copy buildscripts and mongoDB executables to the remote host.
          file_param="--file buildscripts"
          mongo_executables="mongo mongod mongos"
          for executable in $mongo_executables
          do
            file_param="$file_param --file $executable${exe}"
          done
          ssh_connection_options="${ssh_identity} ${ssh_connection_options}"
          ${activate_virtualenv}
          $python buildscripts/remote_operations.py          \
            --verbose                                        \
            --userHost $USER@${ip_address}                   \
            --operation "copy_to"                            \
            --sshConnectionOptions "$ssh_connection_options" \
            --retries ${ssh_retries|0}                       \
            $file_param                                      \
            --remoteDir ${remote_dir}

    - command: shell.exec
      params:
        shell: bash
        working_dir: src
        script: |
          set -o errexit
          # Set up virtualenv on remote.
          cmds="python_loc=\$(which \${python|/opt/mongodbtoolchain/v2/bin/python2})"
          cmds="$cmds; if [ \"Windows_NT\" = \"$OS\" ]; then python_loc=\$(cygpath -w \$python_loc); fi"
          cmds="$cmds; virtualenv --python \$python_loc --system-site-packages ${virtualenv_dir|venv}"
          cmds="$cmds; activate=\$(find ${virtualenv_dir|venv} -name 'activate')"
          cmds="$cmds; . \$activate"
          # Install python modules on remote, if required.
          if [ ! -z "${virtualenv_requirements}" ]; then
            cmds="$cmds; pip install ${virtualenv_requirements}"
          fi
          ssh_connection_options="${ssh_identity} ${ssh_connection_options}"
          ${activate_virtualenv}
          $python buildscripts/remote_operations.py          \
            --verbose                                        \
            --userHost $USER@${ip_address}                   \
            --sshConnectionOptions "$ssh_connection_options" \
            --retries ${ssh_retries|0}                       \
            --commands "$cmds"

    - command: shell.exec
      params:
        shell: bash
        working_dir: src
        script: |
          set -o errexit
          ${set_sudo}
          # Set up curator to collect system & process stats on remote.
          if [ "Windows_NT" = "$OS" ]; then
             variant=windows-64
          else
             variant=ubuntu1604
          fi
          # Download stable version of curator
          curator_hash=117d1a65256ff78b6d15ab79a1c7088443b936d0
          curator_url="https://s3.amazonaws.com/boxes.10gen.com/build/curator/curator-dist-$variant-$curator_hash.tar.gz"
          cmds="curl -s $curator_url | tar -xzv"
          if [ "Windows_NT" = "$OS" ]; then
            # Since curator runs as SYSTEM user, ensure the output files can be accessed.
            cmds="$cmds; touch ${monitor_system_file}; chmod 777 ${monitor_system_file}"
            cmds="$cmds; cygrunsrv --install curator_sys --path curator --chdir \$HOME --args 'stat system --file ${monitor_system_file}'"
            cmds="$cmds; touch ${monitor_proc_file}; chmod 777 ${monitor_proc_file}"
            cmds="$cmds; cygrunsrv --install curator_proc --path curator --chdir \$HOME --args 'stat process-all --file ${monitor_proc_file}'"
            cmds="$cmds; cygrunsrv --start curator_sys"
            cmds="$cmds; cygrunsrv --start curator_proc"
          else
            cmds="$cmds; cmd=\"@reboot cd \$HOME && $sudo ./curator stat system >> ${monitor_system_file}\""
            cmds="$cmds; (crontab -l ; echo \"\$cmd\") | crontab -"
            cmds="$cmds; cmd=\"@reboot cd \$HOME && $sudo ./curator stat process-all >> ${monitor_proc_file}\""
            cmds="$cmds; (crontab -l ; echo \"\$cmd\") | crontab -"
            cmds="$cmds; crontab -l"
            cmds="$cmds; { $sudo \$HOME/curator stat system --file ${monitor_system_file} > /dev/null 2>&1 & $sudo \$HOME/curator stat process-all --file ${monitor_proc_file} > /dev/null 2>&1 & } & disown"
          fi
          ssh_connection_options="${ssh_identity} ${ssh_connection_options}"
          ${activate_virtualenv}
          $python buildscripts/remote_operations.py          \
            --verbose                                        \
            --userHost $USER@${ip_address}                   \
            --sshConnectionOptions "$ssh_connection_options" \
            --retries ${ssh_retries|0}                       \
            --commands "$cmds"

    - command: shell.exec
      params:
        shell: bash
        working_dir: src
        script: |
          set -o errexit
          ${set_sudo}
          # Many systems have the firewall disabled, by default. In case the firewall is
          # enabled we add rules for the mongod ports on the remote.
          # RHEL 7 firewall rules
          if [ ! -z "$(which firewall-cmd 2> /dev/null)" ]; then
            cmds="$sudo firewall-cmd --permanent --zone=public --add-port=ssh/tcp"
            cmds="$cmds; $sudo firewall-cmd --permanent --zone=public --add-port=${standard_port}/tcp"
            cmds="$cmds; $sudo firewall-cmd --permanent --zone=public --add-port=${secret_port}/tcp"
            cmds="$cmds; $sudo firewall-cmd --reload"
            cmds="$cmds; $sudo firewall-cmd --list-all"
          # ArchLinux, Debian, RHEL 6 firewall rules
          elif [ ! -z "$($sudo iptables --list 2> /dev/null)" ]; then
            cmds="$sudo iptables -I INPUT 1 -p tcp --dport ssh -j ACCEPT"
            cmds="$cmds; $sudo iptables -I INPUT 1 -p tcp --dport ${standard_port} -j ACCEPT"
            cmds="$cmds; $sudo iptables -I INPUT 1 -p tcp --dport ${secret_port} -j ACCEPT"
            if [ -d /etc/iptables ]; then
              rules_file=/etc/iptables/iptables.rules
            elif [ -f /etc/sysconfig/iptables ]; then
              rules_file=/etc/sysconfig/iptables
            else
              rules_file=/etc/iptables.up.rules
            fi
            cmds="$cmds; $sudo iptables-save | $sudo tee $rules_file"
            cmds="$cmds; $sudo iptables --list-rules"
          elif [ ! -z "$($sudo service iptables status 2> /dev/null)" ]; then
            cmds="$sudo iptables -I INPUT 1 -p tcp --dport ssh -j ACCEPT"
            cmds="$cmds; $sudo iptables -I INPUT 1 -p tcp --dport ${standard_port} -j ACCEPT"
            cmds="$cmds; $sudo iptables -I INPUT 1 -p tcp --dport ${secret_port} -j ACCEPT"
            cmds="$cmds; $sudo service iptables save"
            cmds="$cmds; $sudo service iptables status"
          # Ubuntu firewall rules
          elif [ ! -z "$($sudo ufw status 2> /dev/null)" ]; then
            cmds="$sudo ufw allow ssh/tcp"
            cmds="$cmds; $sudo ufw allow ${standard_port}/tcp"
            cmds="$cmds; $sudo ufw allow ${secret_port}/tcp"
            cmds="$cmds; $sudo ufw reload"
            cmds="$cmds; $sudo ufw status"
          # SuSE firewall rules
          # TODO: Add firewall rules using SuSEfirewall2
          elif [ ! -z "$($sudo /sbin/SuSEfirewall2 help 2> /dev/null)" ]; then
            cmds="$sudo /sbin/SuSEfirewall2 stop"
            cmds="$cmds; $sudo /sbin/SuSEfirewall2 off"
          # Windows firewall rules
          elif [ ! -z "$(netsh advfirewall show store 2> /dev/null)" ]; then
            add_rule="netsh advfirewall firewall add rule"
            cmds="$add_rule name='MongoDB port ${standard_port} in' dir=in action=allow protocol=TCP localport=${standard_port}"
            cmds="$cmds; $add_rule name='MongoDB port ${standard_port} out' dir=in action=allow protocol=TCP localport=${standard_port}"
            cmds="$cmds; $add_rule name='MongoDB port ${secret_port} in' dir=in action=allow protocol=TCP localport=${secret_port}"
            cmds="$cmds; $add_rule name='MongoDB port ${secret_port} out' dir=in action=allow protocol=TCP localport=${secret_port}"
            cmds="$cmds; netsh advfirewall firewall show rule name=all | grep -A 13 'MongoDB'"
          else
            echo "Firewall not active or unknown firewall command on this platform"
            exit 0
          fi
          set -o errexit
          if [ ! -z "$cmds" ]; then
            ssh_connection_options="${ssh_identity} ${ssh_connection_options}"
            ${activate_virtualenv}
            $python buildscripts/remote_operations.py          \
              --verbose                                        \
              --userHost $USER@${ip_address}                   \
              --sshConnectionOptions "$ssh_connection_options" \
              --retries ${ssh_retries|0}                       \
              --commands "$cmds"
          fi

    - command: shell.exec
      params:
        shell: bash
        working_dir: src
        script: |
          set -o errexit
          if [[ "Windows_NT" != "$OS" || -z "${windows_crash_zip}" ]]; then
            exit 0
          fi
          # Install NotMyFault, used to crash Windows.
          cmds="curl -s -o ${windows_crash_zip} ${windows_crash_dl}"
          cmds="$cmds; unzip -q ${windows_crash_zip} -d ${windows_crash_dir}"
          cmds="$cmds; chmod +x ${windows_crash_dir}/*.exe"
          ssh_connection_options="${ssh_identity} ${ssh_connection_options}"
          ${activate_virtualenv}
          $python buildscripts/remote_operations.py          \
            --verbose                                        \
            --userHost $USER@${ip_address}                   \
            --sshConnectionOptions "$ssh_connection_options" \
            --retries ${ssh_retries|0}                       \
            --commands "$cmds"

    - *copy_ec2_monitor_files


  "set EC2 address":
    - command: shell.exec
      params:
        shell: bash
        working_dir: src
        script: |
          if [ -z "${instance_id}" ]; then
            exit 0
          fi
          # Ensure we use the latest ip_address, as it could change if the EC2 instance
          # has been stopped and started.
          ${activate_virtualenv}
          # Specify '--mode start' to ensure the remote instance is running.
          aws_ec2=$($python buildscripts/aws_ec2.py --imageId ${instance_id} --mode start)
          echo "AMI EC2 instance ${instance_id} status: $aws_ec2"
          ip_address=$(echo $aws_ec2 | sed -e "s/[^[:print:]\t]//g; s/.*private_ip_address: //; s/ .*//")
          sed -i -e "s/${ip_address}/$ip_address/" ${aws_ec2_yml}
          echo "Instance status: $aws_ec2"

    - command: expansions.update
      params:
        file: src/${aws_ec2_yml}

  "copy EC2 artifacts":
    - command: shell.exec
      params:
        shell: bash
        working_dir: src
        script: |
          # Tar/zip artifacts on remote host.
          if [ -z "${ec2_artifacts}" ]; then
            exit 0
          fi
          cmd="${tar|tar} czf ec2_artifacts.tgz ${ec2_artifacts}"
          ssh_connection_options="${ssh_identity} ${ssh_connection_options}"
          ${activate_virtualenv}
          $python buildscripts/remote_operations.py          \
            --verbose                                        \
            --userHost $USER@${ip_address}                   \
            --sshConnectionOptions "$ssh_connection_options" \
            --retries ${ssh_retries|0}                       \
            --commands "$cmd"

    - command: shell.exec
      params:
        shell: bash
        working_dir: src
        script: |
          # Copy remote artifacts.
          if [ -z "${ec2_artifacts}" ]; then
            exit 0
          fi
          ssh_connection_options="${ssh_identity} ${ssh_connection_options}"
          ${activate_virtualenv}
          $python buildscripts/remote_operations.py          \
            --verbose                                        \
            --userHost $USER@${ip_address}                   \
            --operation "copy_from"                          \
            --sshConnectionOptions "$ssh_connection_options" \
            --retries ${ssh_retries|0}                       \
            --file ec2_artifacts.tgz

  "cleanup EC2 instance":
    command: shell.exec
    params:
      working_dir: src
      script: |
        if [ -z ${instance_id} ]; then
          exit 0
        fi
        ${activate_virtualenv}
        echo "Terminating $instance_id"
        aws_ec2=$($python buildscripts/aws_ec2.py --imageId ${instance_id} --mode terminate)
        echo "Terminated AMI EC2 instance: $aws_ec2"

pre:
  - func: "kill processes"
  - func: "cleanup environment"
  # The python virtual environment is installed in ${workdir}, which is created in "set up virtualenv".
  - func: "set up virtualenv"
  - command: expansions.update
    params:
      updates:
      - key: activate_virtualenv
        value: |
          # check if virtualenv is set up
          if [ -d "${workdir}/venv" ]; then
            if [ "Windows_NT" = "$OS" ]; then
              # Need to quote the path on Windows to preserve the separator.
              . "${workdir}/venv/Scripts/activate" 2> /tmp/activate_error.log
            else
              . ${workdir}/venv/bin/activate 2> /tmp/activate_error.log
            fi
            if [ $? -ne 0 ]; then
              echo "Failed to activate virtualenv: $(cat /tmp/activate_error.log)"
            fi
            python=python
          else
            python=${python|/opt/mongodbtoolchain/v2/bin/python2}
          fi
          echo "python set to $(which python)"
      - key: posix_workdir
        value: eval 'if [ "Windows_NT" = "$OS" ]; then echo $(cygpath -u "${workdir}"); else echo ${workdir}; fi'
      # For ssh disable the options GSSAPIAuthentication, CheckHostIP, StrictHostKeyChecking
      # & UserKnownHostsFile, since these are local connections from one AWS instance to another.
      - key: ssh_connection_options
        value: -o GSSAPIAuthentication=no -o CheckHostIP=no -o StrictHostKeyChecking=no -o UserKnownHostsFile=/dev/null -o ConnectTimeout=20 -o ConnectionAttempts=20
      - key: ssh_retries
        value: "10"
      - key: set_sudo
        value: |
          set -o > /tmp/settings.log
          set +o errexit
          grep errexit /tmp/settings.log | grep on
          errexit_on=$?
          # Set errexit "off".
          set +o errexit
          sudo=
          # Use sudo, if it is supported.
          sudo date > /dev/null 2>&1
          if [ $? -eq 0 ]; then
            sudo=sudo
          fi
          # Set errexit "on", if previously enabled.
          if [ $errexit_on -eq 0 ]; then
            set -o errexit
          fi
      - key: mongo_binaries
        value: ${project}/${build_variant}/${revision}/binaries/mongo-${build_id}.${ext|tgz}
      - key: mongo_debugsymbols
        value: ${project}/${build_variant}/${revision}/debugsymbols/debugsymbols-${build_id}.${ext|tgz}
      - key: mongo_shell
        value: ${project}/${build_variant}/${revision}/binaries/mongo-shell-${build_id}.${ext|tgz}

  - command: shell.exec
    params:
      system_log: true
      script: |

        ulimit -a
        # Clear the dmesg ring buffer. The "post" phase will check dmesg for OOM messages.
        ${set_sudo}
        $sudo dmesg -c > /dev/null 2>&1
        if [ $? -eq 0 ]; then
          echo "Cleared the dmesg ring buffer"
        else
          echo "Could not clear the dmesg ring buffer"
        fi


post:
  - command: attach.results
    params:
      file_location: src/report.json
  - command: attach.artifacts
    params:
      optional: true
      ignore_artifacts_for_spawn: false
      files:
        - src/archive.json

  - func: "set EC2 address"
  - func: "copy EC2 artifacts"
  # Gather remote mongo coredumps.
  - command: shell.exec
    params:
      working_dir: "src"
      script: |
        if [ ! -f ${aws_ec2_yml|""} ]; then
          exit 0
        fi
        ssh_connection_options="${ssh_identity} ${ssh_connection_options}"
        remote_dir=${remote_dir|.}
        # Find all core files and move to $remote_dir
        cmds="core_files=\$(/usr/bin/find -H . \( -name '*.core' -o -name '*.mdmp' \) 2> /dev/null)"
        cmds="$cmds; if [ -z \"\$core_files\" ]; then exit 0; fi"
        cmds="$cmds; echo Found remote core files \$core_files, moving to \$(pwd)"
        cmds="$cmds; for core_file in \$core_files"
        cmds="$cmds; do base_name=\$(echo \$core_file | sed 's/.*\///')"
        cmds="$cmds;   if [ ! -f \$base_name ]; then mv \$core_file .; fi"
        cmds="$cmds; done"
        ${activate_virtualenv}
        $python buildscripts/remote_operations.py          \
          --verbose                                        \
          --userHost $USER@${ip_address}                   \
          --sshConnectionOptions "$ssh_connection_options" \
          --retries ${ssh_retries}                         \
          --commands "$cmds"                               \
          --commandDir $remote_dir
  - command: shell.exec
    params:
      working_dir: "src"
      script: |
        if [ ! -f ${aws_ec2_yml|""} ]; then
          exit 0
        fi
        ssh_connection_options="${ssh_identity} ${ssh_connection_options}"
        remote_dir=${remote_dir|.}
        ${activate_virtualenv}
        $python buildscripts/remote_operations.py          \
          --verbose                                        \
          --userHost $USER@${ip_address}                   \
          --operation "copy_from"                          \
          --sshConnectionOptions "$ssh_connection_options" \
          --retries ${ssh_retries}                         \
          --file "$remote_dir/*.core"                      \
          --file "$remote_dir/*.mdmp"
        # Since both type of core files do not exist on the same host, this command
        # will always return non-zero. As the core file retrieval is optional, we
        # always exit successfully.
        exit 0
  - func: "cleanup EC2 instance"

  - func: "kill processes"
  # Print out any Out of Memory killed process messages.
  - command: shell.exec
    params:
      system_log: true
      working_dir: src # Temporary files created in src will be cleaned up in "pre".
      script: |
        ${set_sudo}
        # Use dmesg -T option, if supported, to display timestamps.
        dmesg=dmesg
        $sudo dmesg -T > /dev/null 2>&1
        if [ $? -eq 0 ]; then
          dmesg="dmesg -T"
        fi
        $sudo $dmesg 2> /dev/null > dmesg.txt
        if [ $? -ne 0 ]; then
          echo "Cannot check for OOM (Out of memory) killed processes on this platform"
          exit 0
        fi
        grep -iE '(Out of memory|OOM[- ]killer|Killed process)' dmesg.txt > oom.txt
        if [ -s oom.txt ]; then
          echo "OOM (Out of memory) killed processes detected"
          cat oom.txt
        else
          echo "No OOM (Out of memory) killed processes detected"
        fi

  # Cleanup after the watchdog FUSE testing
  - command: shell.exec
    params:
      working_dir: src
      script: |
        if [ -d /data/thrift ]; then
          rm -rf /data/thrift
        fi

        if [ -d /data/charybdefs ]; then
          rm -rf /data/charybdefs
        fi

  # Archive remote EC2 monitor files.
  - command: s3.put
    params:
      aws_key: ${aws_key}
      aws_secret: ${aws_secret}
      local_file: src/ec2_monitor_files.tgz
      remote_file: ${project}/${build_variant}/${revision}/remote_ec2/remote_ec2_monitor-${task_id}-${execution}.tgz
      bucket: mciuploads
      permissions: public-read
      content_type: ${content_type|application/x-gzip}
      display_name: Remote EC2 Monitor - Execution ${execution}
      optional: true

  # Archive remote EC2 artifacts.
  - command: s3.put
    params:
      aws_key: ${aws_key}
      aws_secret: ${aws_secret}
      local_file: src/ec2_artifacts.tgz
      remote_file: ${project}/${build_variant}/${revision}/remote_ec2/remote_ec2_artifacts-${task_id}-${execution}.tgz
      bucket: mciuploads
      permissions: public-read
      content_type: ${content_type|application/x-gzip}
      display_name: Remote EC2 Artifacts - Execution ${execution}
      optional: true

  # Gather and archive the local client logs.
  - command: shell.exec
    params:
      working_dir: src
      script: |
        client_logs=$(ls crud*.log fsm*.log 2> /dev/null)
        if [ ! -z "$client_logs" ]; then
          ${tar|tar} czf client-logs.tgz $client_logs
        fi
  - command: s3.put
    params:
      aws_key: ${aws_key}
      aws_secret: ${aws_secret}
      local_file: src/client-logs.tgz
      remote_file: ${project}/${build_variant}/${revision}/client_logs/mongo-client-logs-${task_id}-${execution}.tgz
      bucket: mciuploads
      permissions: public-read
      content_type: ${content_type|application/x-gzip}
      display_name: Client logs - Execution ${execution}
      optional: true

  # Process and save coverage data.
  - command: shell.exec
    params:
      working_dir: src
      script: |
        set +o errexit
        if [ -d "./build" ]; then
          file_list=$(find ./build -type f -name "*.gcda")
          if [ -n "$file_list" ]; then
            for gcda_file in $file_list; do
              echo "Processing file $gcda_file"
              /opt/mongodbtoolchain/v2/bin/gcov -i $gcda_file
              base_name=$(echo $gcda_file | rev | cut -f1 -d '/' | cut -f2 -d '.' | rev)
              gcov_file=$base_name.gcda.gcov
              if [ -f "$gcov_file" ]; then
                # Add a prefix to the intermediate file, since it does not have a unique name.
                # Convert the '/' to '#' in the file path.
                file_prefix=$(echo $gcda_file | sed -e 's,^\./,,' | rev | cut -f2- -d '/' | rev | tr -s '/' '#')
                new_gcov_file=$file_prefix#$base_name.gcda.gcov
                if [ ! -f $new_gcov_file ]; then
                  echo "Renaming gcov intermediate file $gcov_file to $new_gcov_file"
                  mv $gcov_file $new_gcov_file
                else
                  # We treat this as a fatal condition and remove all of the coverage files.
                  echo "Not renaming $gcov_file as $new_gcov_file already exists!"
                  rm -f *.gcda.gcov
                  exit 1
                fi
              fi
            done
          fi
        fi
  - command: archive.targz_pack
    params:
      target: "src/gcov-intermediate-files.tgz"
      source_dir: "src"
      include:
        - "*.gcda.gcov"
  - command: s3.put
    params:
      aws_key: ${aws_key}
      aws_secret: ${aws_secret}
      local_file: "src/gcov-intermediate-files.tgz"
      remote_file: ${project}/${build_variant}/${revision}/gcov/gcov-intermediate-files-${task_id}-${execution}.tgz
      bucket: mciuploads
      permissions: public-read
      content_type: ${content_type|application/x-gzip}
      display_name: gcov intermediate files - Execution ${execution}
      optional: true

  # Gather and archive the Jepsen mongod logs.
  - command: shell.exec
    params:
      working_dir: src
      script: |
        # For Jepsen tasks, archive the mongod log files.
        if [ ${distro_id} = "ubuntu1404-jepsen" ]; then
          # Copy mongod.log & stdout.log from each LXC host for archive purposes. Note that
          # stdout.log is also generated as a result of starting mongod.
          # The logs can reside in 1 of 2 places:
          #   If the task completed: /root
          #   If the task failed to complete: /opt/mongodb
          # There may be logs in both places, but the ones in /opt/mongodb should override
          # the ones in /root, since the logs in /root could be from a previous successful run.
          numVms=5
          for i in $(seq 1 $numVms)
          do
            hostn=n$i
            for log_dir in /root /opt/mongodb
            do
              for log in mongod.log stdout.log
              do
                outlog="$(echo $log | cut -f1 -d '.')-n$i.log"
                scp -q root@$hostn:$log_dir/$log $outlog 2> /dev/null
                if [ -f $outlog ]; then
                  echo "Copied $log_dir/$log from $hostn to $outlog"
                fi
              done
            done
          done
        fi
  - command: archive.targz_pack
    params:
      target: "src/jepsen-mongod-logs.tgz"
      source_dir: "src"
      include:
        - "mongod*.log"
        - "stdout*.log"
  - command: s3.put
    params:
      aws_key: ${aws_key}
      aws_secret: ${aws_secret}
      local_file: src/jepsen-mongod-logs.tgz
      remote_file: ${project}/${build_variant}/${revision}/jepsen/jepsen-mongod-logs-${task_id}-${execution}.tgz
      bucket: mciuploads
      permissions: public-read
      content_type: ${content_type|application/x-gzip}
      display_name: Jepsen mongod Logs - ${execution}
      optional: true

  # Gather and archive the Jepsen results.
  - command: archive.targz_pack
    params:
      target: "src/jepsen-results.tgz"
      source_dir: "src/jepsen-mongodb/store"
      include:
        - "./**"
  - command: s3.put
    params:
      aws_key: ${aws_key}
      aws_secret: ${aws_secret}
      local_file: src/jepsen-results.tgz
      remote_file: ${project}/${build_variant}/${revision}/jepsen/jepsen-results-${task_id}-${execution}.tgz
      bucket: mciuploads
      permissions: public-read
      content_type: ${content_type|application/x-gzip}
      display_name: Jepsen Test Results - ${execution}
      optional: true

  # Gather and archive mongo coredumps.
  - command: shell.exec
    params:
      working_dir: "src"
      script: |
        # Find all core files and move to src
        core_files=$(/usr/bin/find -H .. \( -name "*.core" -o -name "*.mdmp" \) 2> /dev/null)
        for core_file in $core_files
        do
          base_name=$(echo $core_file | sed "s/.*\///")
          # Move file if it does not already exist
          if [ ! -f $base_name ]; then
            mv $core_file .
          fi
        done
  - command: archive.targz_pack
    params:
      target: "mongo-coredumps.tgz"
      source_dir: "src"
      include:
        - "./**.core"
        - "./**.mdmp" # Windows: minidumps
  - command: s3.put
    params:
      aws_key: ${aws_key}
      aws_secret: ${aws_secret}
      local_file: mongo-coredumps.tgz
      remote_file: ${project}/${build_variant}/${revision}/coredumps/mongo-coredumps-${build_id}-${task_name}-${execution}.tgz
      bucket: mciuploads
      permissions: public-read
      content_type: ${content_type|application/x-gzip}
      display_name: Core Dumps - Execution ${execution}
      optional: true

  # Gather and archive failed unit test binaries.
  - command: shell.exec
    params:
      working_dir: "src"
      script: |
        mkdir unittest_binaries
        # Find all core files
        core_files=$(/usr/bin/find -H . \( -name "dump_*.core" -o -name "*.mdmp" \) 2> /dev/null)
        for core_file in $core_files
        do
          # A core file name does not always have the executable name that generated it.
          # See http://stackoverflow.com/questions/34801353/core-dump-filename-gets-thread-name-instead-of-executable-name-with-core-pattern
          # On platforms with GDB, we get the binary name from core file
          gdb=/opt/mongodbtoolchain/gdb/bin/gdb
          if [ -f $gdb ]; then
            binary_file=$($gdb -batch --quiet -ex "core $core_file" 2> /dev/null | grep "Core was generated" | cut -f2 -d "\`" | cut -f1 -d "'" | cut -f1 -d " ")
            binary_file_locations=$binary_file
          else
            # Find the base file name from the core file name, note it may be truncated.
            # Remove leading 'dump_' and trailing '.<pid>.core' or '.<pid or time>.mdmp'
            binary_file=$(echo $core_file | sed "s/.*\///;s/dump_//;s/\..*\.core//;s/\..*\.mdmp//")
            # Locate the binary file. Since the base file name might be truncated, the find
            # may return more than 1 file.
            binary_file_locations=$(/usr/bin/find -H . -name "$binary_file*${exe}" 2> /dev/null)
          fi
          if [ -z "$binary_file_locations" ]; then
            echo "Cannot locate the unittest binary file ($binary_file) that generated the core file $core_file"
          fi
          for binary_file_location in $binary_file_locations
          do
            new_binary_file=unittest_binaries/$(echo $binary_file_location | sed "s/.*\///")
            if [ ! -f $new_binary_file ]; then
              mv $binary_file_location $new_binary_file
            fi
            # On Windows if a .pdb symbol file exists, include it in the archive.
            pdb_file=$(echo $binary_file_location | sed "s/\.exe/.pdb/")
            if [ -f $pdb_file ]; then
              new_pdb_file=unittest_binaries/$(echo $pdb_file | sed "s/.*\///")
              mv $pdb_file $new_pdb_file
            fi
          done
        done
  - command: archive.targz_pack
    params:
      target: "mongo-unittests.tgz"
      source_dir: "src/unittest_binaries"
      include:
        - "./*_test${exe}"
  - command: s3.put
    params:
      aws_key: ${aws_key}
      aws_secret: ${aws_secret}
      local_file: mongo-unittests.tgz
      remote_file: ${project}/${build_variant}/${revision}/unittests/mongo-unittests-${build_id}-${task_name}-${execution}.tgz
      bucket: mciuploads
      permissions: public-read
      content_type: ${content_type|application/x-gzip}
      display_name: Unit tests - Execution ${execution}
      optional: true

  # Gather and archive hang_analyzer debugger files.
  - command: archive.targz_pack
    params:
      target: "src/mongo-hanganalyzer.tgz"
      source_dir: "src"
      include:
        - "./debugger*.*"
  - command: s3.put
    params:
      aws_key: ${aws_key}
      aws_secret: ${aws_secret}
      local_file: src/mongo-hanganalyzer.tgz
      remote_file: ${project}/${build_variant}/${revision}/hanganalyzer/mongo-hanganalyzer-${build_id}-${task_name}-${execution}.tgz
      bucket: mciuploads
      permissions: public-read
      content_type: ${content_type|application/x-gzip}
      display_name: Hang Analyzer Output - Execution ${execution}
      optional: true

  # Gather and archive disk statistics.
  - command: archive.targz_pack
    params:
      target: "diskstats.tgz"
      source_dir: "./"
      include:
        - "./mongo-diskstats*"
        - "./mongo-diskstats*.csv"
  - command: s3.put
    params:
      aws_key: ${aws_key}
      aws_secret: ${aws_secret}
      local_file: diskstats.tgz
      remote_file: ${project}/${build_variant}/${revision}/diskstats/mongo-diskstats-${task_id}-${execution}.tgz
      bucket: mciuploads
      permissions: public-read
      content_type: ${content_type|application/x-gzip}
      display_name: Disk Stats - Execution ${execution}
      optional: true

  # Gather and archive system resource information.
  - command: archive.targz_pack
    params:
      target: "system-resource-info.tgz"
      source_dir: src
      include:
        - "./system_resource_info*"
  - command: s3.put
    params:
      aws_key: ${aws_key}
      aws_secret: ${aws_secret}
      local_file: system-resource-info.tgz
      remote_file: ${project}/${build_variant}/${revision}/systemresourceinfo/mongo-system-resource-info-${task_id}-${execution}.tgz
      bucket: mciuploads
      permissions: public-read
      content_type: ${content_type|application/x-gzip}
      display_name: System Resource Info - Execution ${execution}
      optional: true

  # Cleanup steps.
  - func: "cleanup environment"

timeout:
  - func: "fetch debugsymbols archive"
  - func: "extract debugsymbols"
  - func: "set EC2 address"
  - command: shell.exec
    params:
      working_dir: src
      script: |
        set -o verbose

        # We run the hang_analyzer.py script with root privileges when running the Jepsen tests in
        # order to be able to attach to the mongod processes inside the LXC containers.
        sudo=
        if [ ${distro_id} = "ubuntu1404-jepsen" ]; then
          ${set_sudo}
        fi

        hang_analyzer_option="-o file -o stdout -p ${hang_analyzer_processes|dbtest,java,mongo,mongod,mongos,python,_test} -g bsondump,mongodump,mongoexport,mongofiles,mongoimport,mongoreplay,mongorestore,mongostat,mongotop"

        if [ ${hang_analyzer_dump_core|true} = true ]; then
          hang_analyzer_option="-c $hang_analyzer_option"
        fi

        ${activate_virtualenv}
        echo "Calling the hang analyzer: PATH=\"/opt/mongodbtoolchain/gdb/bin:$PATH\" $sudo $python buildscripts/hang_analyzer.py $hang_analyzer_option"
        PATH="/opt/mongodbtoolchain/gdb/bin:$PATH" $sudo $python buildscripts/hang_analyzer.py $hang_analyzer_option

        # Call hang_analyzer.py script for tasks that are running remote mongo processes
        # The file ${aws_ec2_yml} will define the remote's ${ip_address}.
        # Any task which uses remote processes will have previously loaded this file to set these
        # expansion macros.
        if [ -f ${aws_ec2_yml|""} ]; then
          core_ext=core
          if [ "Windows_NT" = "$OS" ]; then
            core_ext=mdmp
          fi
          ssh_connection_options="${ssh_identity} ${ssh_connection_options}"
          # buildscripts must be installed in ${remote_dir} on the remote host.
          remote_dir=${remote_dir|.}

          # Copy mongoDB debug symbols to the remote host.
          debug_files=$(ls *.debug *.dSYM *.pdb 2> /dev/null)
          for debug_file in $debug_files
          do
            file_param="$file_param --file $debug_file"
          done
          if [ ! -z "$file_param" ]; then
            $python buildscripts/remote_operations.py          \
              --verbose                                        \
              --userHost $USER@${ip_address}                   \
              --operation "copy_to"                            \
              --sshConnectionOptions "$ssh_connection_options" \
              --retries ${ssh_retries}                         \
              $file_param                                      \
              --remoteDir $remote_dir
          fi

          # Activate virtualenv on remote host. The virtualenv bin_dir is different for Linux and
          # Windows.
          bin_dir=$(find $VIRTUAL_ENV -name activate | sed -e "s,$VIRTUAL_ENV,,;s,activate,,;s,/,,g")
          cmds=". ${virtualenv_dir|venv}/$bin_dir/activate"
          # In the 'cmds' variable we pass to remote host, use 'python' instead of '$python' since
          # we don't want to evaluate the local python variable, but instead pass the python string
          # so the remote host will use the right python when the virtualenv is sourced.
          cmds="$cmds; cd ${remote_dir}"
          cmds="$cmds; PATH=\"/opt/mongodbtoolchain/gdb/bin:\$PATH\" $sudo python buildscripts/hang_analyzer.py $hang_analyzer_option"
          $python buildscripts/remote_operations.py          \
            --verbose                                        \
            --userHost $USER@${ip_address}                   \
            --sshConnectionOptions "$ssh_connection_options" \
            --retries ${ssh_retries}                         \
            --commands "$cmds"

          $python buildscripts/remote_operations.py          \
            --verbose                                        \
            --userHost $USER@${ip_address}                   \
            --operation "copy_from"                          \
            --sshConnectionOptions "$ssh_connection_options" \
            --retries ${ssh_retries}                         \
            --file "$remote_dir/debugger*.*"                 \
            --file "$remote_dir/*.$core_ext"
        fi

#######################################
#               Tasks                 #
#######################################

## The test_lifecycle_excluded_tasks are a list of tasks names which include:
##   - Non jstests, i.e., compile, unittests
##   - Non standard jstests, i.e., jstestfuzz
## Note that the task name supports glob patterns.
test_lifecycle_excluded_tasks:
- aggregation_fuzzer*
- burn_in_tests
- compile*
- dbtest*
- idl_tests
- integration*
- jepsen*
- jstestfuzz*
- lint
- mongos*
- package
- push
- rollback_fuzzer*
- unittests*
- update_fuzzer*

tasks:

## compile - build all scons targets except unittests ##
- name: compile
  depends_on: []
  commands:
    - command: manifest.load
    - func: "git get project"
    - func: "get modified patch files"
    # NOTE: To disable the compile bypass feature, comment out the next line.
    - func: "bypass compile and fetch binaries"
    - func: "update bypass expansions"
    - func: "get buildnumber"
    - func: "set up credentials"
    - func: "build new tools" # noop if ${newtools} is not "true"
    - func: "build rocksdb" # noop if ${build_rocksdb} is not "true"
    - func: "use WiredTiger develop" # noop if ${use_wt_develop} is not "true"
    - func: "generate compile expansions"
    # Then we load the generated version data into the agent so we can use it in task definitions
    - func: "apply compile expansions"
    - func: "scons compile"
      vars:
        targets: core tools dbtest integration_tests dist dist-debugsymbols distsrc-${ext|tgz} ${msi_target|}
        task_compile_flags: >-
          --use-new-tools
          --build-mongoreplay="${build_mongoreplay}"
          --detect-odr-violations
    - command: shell.exec
      type: test
      params:
        working_dir: src
        script: |
          set -o errexit
          set -o verbose

          if [ "${is_patch}" = "true" ] && [ "${bypass_compile|false}" = "true" ]; then
            exit 0
          fi

          mv mongodb-src-*.${ext|tgz} distsrc.${ext|tgz}
          mv mongodb-*-debugsymbols.${ext|tgz} mongo-debugsymbols.tgz || true
          mv mongodb-*.${ext|tgz} mongodb-binaries.tgz

          # If strip is on the path (everywhere except windows) then we should strip the test binaries
          # before tarring them up
          if [ -x ${strip_path|/usr/bin/strip} ]; then
            cat build/integration_tests.txt | xargs ${strip_command|/usr/bin/strip}
            ${strip_command|/usr/bin/strip} dbtest
            ${strip_command|/usr/bin/strip} mongobridge
          fi

    - command: shell.exec
      params:
        working_dir: src
        script: |
          set -o errexit
          set -o verbose

          if [ "${is_patch}" = "true" ] && [ "${bypass_compile|false}" = "true" ]; then
            exit 0
          fi
          ${activate_virtualenv}
          if [ "${has_packages|}" = "true" ] ; then
            cd buildscripts
            $python ${packager_script} --prefix `pwd`/.. --distros ${packager_distro} --tarball `pwd`/../mongodb-binaries.tgz -s ${version} -m HEAD -a ${packager_arch}
            cd ..
          fi

          # Create separate shell archive
          mkdir -p shell-archive/build
          cd shell-archive
          ${platform_decompress|tar xzvf} ../mongodb-binaries.tgz
          find . -mindepth 3 ! -name "mongo${exe}" -type f -exec rm {} \; # delete bin/* except bin/mongo
          $python ../buildscripts/make_archive.py -o mongodb-shell.${ext|tgz} $(find mongodb-* -type f)
          cd ..

    - func: "fetch test_lifecycle.yml"
      vars:
        # Do not fail the task if we fail to fetch the test_lifecycle.yml file
        fail_task_on_error: false

    - command: archive.targz_pack
      params:
        target: "artifacts.tgz"
        source_dir: "src"
        include:
          - "src/mongo/db/modules/enterprise/jstests/**"
          - "compile_expansions.yml"
          - "src/mongo/db/modules/subscription/jstests/**"
          - "src/mongo/db/modules/enterprise/docs/**"
          - "*.exe"
          - "jstests/**"
          - "pytests/**"
          - "./test*"
          - "./dbtest*"
          - "./mongobridge*"
          - "buildscripts/**"
          - "*Example"
          - "*Test"
          - "./**.pdb"
          - "./**.msi"
          - "./etc/*san.suppressions"
          - "./etc/repo_config.yaml"
          - "./etc/test_lifecycle.yml"
          - "./etc/test_retrial.yml"
          - "./build/integration_tests/**"
          - "./build/integration_tests.txt"
          - "./build/**.gcno"
          - "repo/**"
          - "src/mongo/util/options_parser/test_config_files/**"
          - "library_dependency_graph.json"
          - "src/third_party/JSON-Schema-Test-Suite/tests/draft4/**"
          - "bypass_compile_expansions.yml"
          - "patch_files.txt"
          - "artifacts.json"
        exclude_files:
          - "*_test.pdb"
    - func: "upload debugsymbols"
    - command: s3.put
      params:
        optional: true
        aws_key: ${aws_key}
        aws_secret: ${aws_secret}
        local_file: src/mongodb-binaries.tgz
        remote_file: ${mongo_binaries}
        bucket: mciuploads
        permissions: public-read
        content_type: ${content_type|application/x-gzip}
        display_name: Binaries
    - command: s3.put
      params:
        optional: true
        aws_key: ${aws_key}
        aws_secret: ${aws_secret}
        local_file: src/shell-archive/mongodb-shell.${ext|tgz}
        remote_file: ${mongo_shell}
        bucket: mciuploads
        permissions: public-read
        content_type: ${content_type|application/x-gzip}
        display_name: Shell
    - command: s3.put
      params:
        aws_key: ${aws_key}
        aws_secret: ${aws_secret}
        local_file: artifacts.tgz
        remote_file: ${project}/${build_variant}/${revision}/artifacts/${build_id}.tgz
        bucket: mciuploads
        permissions: public-read
        content_type: application/tar
        display_name: Artifacts
    - command: s3.put
      params:
        aws_key: ${aws_key}
        aws_secret: ${aws_secret}
        local_file: src/distsrc.${ext|tgz}
        remote_file: ${project}/${build_variant}/${revision}/sources/mongo-src-${build_id}.${ext|tgz}
        bucket: mciuploads
        permissions: public-read
        content_type: ${content_type|application/x-gzip}
        display_name: Source tarball
        # We only need to upload the source tarball from one of the build variants
        # because it should be the same everywhere, so just use linux-64/windows-64-2k8.
        build_variants: [ linux-64, windows-64-2k8-ssl ]
    # For patch builds that bypass compile, we upload links to pre-existing tarballs, except for the
    # artifacts.tgz.
    - command: attach.artifacts
      params:
        optional: true
        ignore_artifacts_for_spawn: false
        files:
          - src/artifacts.json
    - func: "scons cache pruning"
    - func: "umount shared scons directory"

## compile_all - build all scons targets including unittests ##
- name: compile_all
  commands:
    - command: manifest.load
    - func: "git get project"
    - func: "get buildnumber"
    - func: "set up credentials"
    - func: "build new tools" # noop if ${newtools} is not "true"
    - func: "build rocksdb" # noop if ${build_rocksdb} is not "true"
    - func: "use WiredTiger develop" # noop if ${use_wt_develop} is not "true"
    - func: "generate compile expansions"
    # Then we load the generated version data into the agent so we can use it in task definitions.
    - func: "apply compile expansions"
    - func: "scons compile"
      vars:
        targets: all
        task_compile_flags: >-
          --use-new-tools
          --build-mongoreplay="${build_mongoreplay}"
          --detect-odr-violations
    - command: s3.put
      params:
        aws_key: ${aws_key}
        aws_secret: ${aws_secret}
        local_file: src/library_dependency_graph.json
        remote_file: ${project}/${build_variant}/${revision}/library_dependency_graph.${build_id}.json
        bucket: mciuploads
        permissions: public-read
        content_type: application/json
        display_name: Library Dependency Graph (library_dependency_graph.json)
        build_variants: [enterprise-ubuntu1604-64]

    # Run the C++ unittests as part of compile_all. The compiled binaries are automatically
    # installed into the top-level directory by SCons.
    # noop if ${disable_unit_tests} is "true"
    - func: "run tests"
      vars:
        resmoke_args: --suites=unittests
        run_multiple_jobs: true

    - func: "scons cache pruning"
    - func: "umount shared scons directory"
<<<<<<< HEAD

## compile_mogile - build the mobile-dev and mobile-test targets only ##
- name: compile_mobile
  commands:
    - command: manifest.load
    - func: "git get project"
    - func: "get buildnumber"
    - func: "set up credentials"
    - func: "setup android toolchain" # noop if ${setup_android_toolchain} is not "true"
    - func: "build cdriver" # noop if ${build_cdriver} is not "true"
    - func: "generate compile expansions"
    # Then we load the generated version data into the agent so we can use it in task definitions.
    - func: "apply compile expansions"
    - func: "scons compile"
      vars:
        targets: mobile-dev mobile-test
        task_compile_flags: >-
          --disable-warnings-as-errors
          --install-mode=hygienic
          --js-engine=none
          CPPPATH="$(dirname $(pwd))/mongo-c-driver/install/include/libbson-1.0 $(dirname $(pwd))/mongo-c-driver/install/include/libmongoc-1.0"
          LIBPATH="$(dirname $(pwd))/mongo-c-driver/install/lib"

    # Run the iOS embedded CAPI tests in the iOS simulator
    # noop if ${enable_iostvos_sim_tests} is not "true"
    - func: "run ios sim embedded tests"
=======
>>>>>>> b838d859

## compile_mogile - build the mobile-dev and mobile-test targets only ##
- name: compile_mobile
  commands:
    - command: manifest.load
    - func: "git get project"
    - func: "get buildnumber"
    - func: "set up credentials"
    - func: "setup android toolchain" # noop if ${setup_android_toolchain} is not "true"
    - func: "generate compile expansions"
    # Then we load the generated version data into the agent so we can use it in task definitions.
    - func: "apply compile expansions"

    - func: "build cdriver" # noop if ${build_cdriver} is not "true"

    # Need to fixup C driver install names on iOS-ish
    # TODO: Remove this once building the cdriver with cmake, which will allow
    # us better control over installation names.
    - command: shell.exec
      params:
        working_dir: "src/build/mongo-embedded-sdk-${version}"
        script: |
          set -o errexit
          set -o verbose
          if command -v xcrun; then
            # fixup the install names.
            _LibBsonInstallName=$(xcrun otool -l lib/libbson-1.0.0.dylib | grep mongo-embedded-sdk-${version} | awk '{ print $2 }')
            xcrun install_name_tool -id '@loader_path/../lib/libbson-1.0.0.dylib' lib/libbson-1.0.0.dylib
            xcrun install_name_tool -id '@loader_path/../lib/libmongoc-1.0.0.dylib' lib/libmongoc-1.0.0.dylib
            xcrun install_name_tool -change $_LibBsonInstallName @loader_path/../lib/libbson-1.0.0.dylib lib/libmongoc-1.0.0.dylib
          fi

    - func: "scons compile"
      vars:
        targets: mobile-dev mobile-test
        task_compile_flags: >-
          --disable-warnings-as-errors
          --install-mode=hygienic
          --js-engine=none
          --link-model=dynamic
          --prefix='$BUILD_ROOT/mongo-embedded-sdk-$MONGO_VERSION'
          CPPPATH='$BUILD_ROOT/mongo-embedded-sdk-$MONGO_VERSION/include/libbson-1.0 $BUILD_ROOT/mongo-embedded-sdk-$MONGO_VERSION/include/libmongoc-1.0'
          LIBPATH='$BUILD_ROOT/mongo-embedded-sdk-$MONGO_VERSION/lib'

    # Need to sign artifacts on iOS-ish.
    - command: shell.exec
      params:
        working_dir: "src/build/mongo-embedded-sdk-${version}"
        script: |
          set -o errexit
          set -o verbose
          if command -v xcrun; then
            # Do ad-hoc signing for now, until we have a better answer
            find ./lib -type f -name "*.dylib" -print0 | xargs -0 -L 1 xcrun codesign -s -
          fi

    # Not using archive.targz_pack here because I can't get it to work.
    - command: shell.exec
      params:
        working_dir: "src/build"
        script: |
          set -o errexit
          set -o verbose
          tar cfvz ./embedded-sdk.tgz ./mongo-embedded-sdk-${version}

    # Upload it so we can download from EVG.
    - command: s3.put
      params:
        optional: true
        aws_key: ${aws_key}
        aws_secret: ${aws_secret}
        local_file: "src/build/embedded-sdk.tgz"
        remote_file: ${project}/embedded-sdk/${build_variant}/${revision}/${build_id}.tgz
        bucket: mciuploads
        permissions: public-read
        content_type: application/tar
        display_name: "Embedded SDK Tar Archive"

    - func: "run embedded tests"

    # If this is a patch build, blow away the file so our subsequent and optional s3.put
    # doesn't run. That way, we won't overwrite the latest part in our patches.
    - command: shell.exec
      params:
        working_dir: "src/build"
        script: |
          if [ "${is_patch}" = "true" ]; then
            rm -f src/build/embedded-sdk.tgz
          fi

    # A second put, this time to -latest, to give devs a reasonable
    # way to get the most recent build.
    - command: s3.put
      params:
        visibility: none
        optional: true
        aws_key: ${aws_key}
        aws_secret: ${aws_secret}
        local_file: "src/build/embedded-sdk.tgz"
        remote_file: ${project}/embedded-sdk/${build_variant}-latest.tgz
        bucket: mciuploads
        permissions: public-read
        content_type: ${content_type|application/x-gzip}

    - func: "scons cache pruning"
    - func: "umount shared scons directory"

- name: compile_benchmarks
  depends_on: []
  commands:
    - command: manifest.load
    - func: "git get project"
    - func: "get buildnumber"
    - func: "set up credentials"
    - func: "build new tools" # noop if ${newtools} is not "true"
    - func: "use WiredTiger develop" # noop if ${use_wt_develop} is not "true"
    - func: "generate compile expansions"
    # Then we load the generated version data into the agent so we can use it in task definitions
    - func: "apply compile expansions"
    - func: "scons compile"
      vars:
        targets: benchmarks
    - command: archive.targz_pack
      params:
        target: "benchmarks.tgz"
        source_dir: "src"
        include:
          - "./build/benchmarks.txt"
          - "./build/**_bm"
          - "./build/**_bm.gcno"
          - "./build/**_bm.exe"
          - "./build/**_bm.pdb"
    - command: s3.put
      params:
        aws_key: ${aws_key}
        aws_secret: ${aws_secret}
        local_file: benchmarks.tgz
        remote_file: ${project}/${build_variant}/${revision}/benchmarks/${build_id}.tgz
        bucket: mciuploads
        permissions: public-read
        content_type: application/tar
        display_name: Benchmarks

    - func: "scons cache pruning"
    - func: "umount shared scons directory"

- name: compile_benchmarks
  depends_on: []
  commands:
    - command: manifest.load
    - func: "git get project"
    - func: "get buildnumber"
    - func: "set up credentials"
    - func: "build new tools" # noop if ${newtools} is not "true"
    - func: "use WiredTiger develop" # noop if ${use_wt_develop} is not "true"
    - func: "generate compile expansions"
    # Then we load the generated version data into the agent so we can use it in task definitions
    - func: "apply compile expansions"
    - func: "scons compile"
      vars:
        targets: benchmarks
    - command: archive.targz_pack
      params:
        target: "benchmarks.tgz"
        source_dir: "src"
        include:
          - "./build/benchmarks.txt"
          - "./build/**_bm"
          - "./build/**_bm.gcno"
          - "./build/**_bm.exe"
          - "./build/**_bm.pdb"
    - command: s3.put
      params:
        aws_key: ${aws_key}
        aws_secret: ${aws_secret}
        local_file: benchmarks.tgz
        remote_file: ${project}/${build_variant}/${revision}/benchmarks/${build_id}.tgz
        bucket: mciuploads
        permissions: public-read
        content_type: application/tar
        display_name: Benchmarks

## lint ##
- name: lint
  depends_on: []
  commands:
    - command: manifest.load
    - func: "git get project"
    - command: shell.exec
      type: test
      params:
        working_dir: src
        script: |
          set -o errexit
          set -o verbose

          ${activate_virtualenv}
          ${compile_env|} $python ./buildscripts/scons.py ${compile_flags|} --stack-size=1024 lint

- <<: *task_template
  name: burn_in_tests
  depends_on:
  - name: compile
  commands:
  - func: "git get project"
    # The repository is cloned in a directory distinct from src for the modified test detection
    # because the extraction of the artifacts performed in the 'do setup' causes
    # 'git diff --name-only' to see all tests as modified on Windows (git 1.9.5). See SERVER-30634.
    vars:
      git_project_directory: burn_in_tests_clonedir
  - func: "do setup"
  - command: shell.exec
    params:
      working_dir: burn_in_tests_clonedir
      shell: bash
      script: |
        set -o errexit
        set -o verbose
        # If this is a scheduled build, we check for changes against the last scheduled commit.
        if [ "${is_patch}" != "true" ]; then
          burn_in_args="--checkEvergreen"
        fi
        # Copy the dbtest executable from the src dir because burn_in_tests.py calls it to get the
        # list of dbtest suites.
        cp ../src/dbtest${exe} .
        pushd ../src
        ${activate_virtualenv}
        popd
        # Capture a list of new and modified tests.
        build_variant=${build_variant}
        if [ -n "${burn_in_tests_build_variant|}" ]; then
          build_variant=${burn_in_tests_build_variant|}
        fi
        $python buildscripts/burn_in_tests.py --branch=${branch_name} --buildVariant=$build_variant --testListOutfile=jstests/new_tests.json --noExec $burn_in_args
        # Copy the results to the src dir.
        cp jstests/new_tests.json ../src/jstests/new_tests.json
  - func: "do multiversion setup"
  - func: "run tests"
    vars:
      task_path_suffix: /data/multiversion
      resmoke_wrapper: $python buildscripts/burn_in_tests.py --testListFile=jstests/new_tests.json
      resmoke_args: --repeat=2
      run_multiple_jobs: true

- <<: *benchmark_template
  name: benchmarks_orphaned
  commands:
  - func: "do benchmark setup"
  - func: "run tests"
    vars:
      resmoke_args: --suites=benchmarks
      run_multiple_jobs: false
  - func: "send benchmark results"

- <<: *run_jepsen_template
  name: jepsen_register_findAndModify_WT
  commands:
  - func: "do setup"
  - func: "do jepsen setup"
  - func: "run jepsen test"
    vars:
      <<: *jepsen_config_vars
      jepsen_read_with_find_and_modify: --read-with-find-and-modify
      jepsen_storage_engine: --storage-engine wiredTiger
      jepsen_test_name: register

- <<: *run_jepsen_template
  name: jepsen_register_linearizableRead
  commands:
  - func: "do setup"
  - func: "do jepsen setup"
  - func: "run jepsen test"
    vars:
      <<: *jepsen_config_vars
      jepsen_read_concern: --read-concern linearizable
      jepsen_storage_engine: --storage-engine mmapv1
      jepsen_test_name: register
      # Running Jepsen when using the MMAPv1 storage engine for longer periods of time can lead to
      # out of memory issues and task timeouts during the analysis phase.
      jepsen_time_limit: --time-limit 300

- <<: *run_jepsen_template
  name: jepsen_register_linearizableRead_WT
  commands:
  - func: "do setup"
  - func: "do jepsen setup"
  - func: "run jepsen test"
    vars:
      <<: *jepsen_config_vars
      jepsen_read_concern: --read-concern linearizable
      jepsen_storage_engine: --storage-engine wiredTiger
      jepsen_test_name: register

- <<: *run_jepsen_template
  name: jepsen_set_linearizableRead
  commands:
  - func: "do setup"
  - func: "do jepsen setup"
  - func: "run jepsen test"
    vars:
      <<: *jepsen_config_vars
      jepsen_read_concern: --read-concern linearizable
      jepsen_storage_engine: --storage-engine mmapv1
      jepsen_test_name: set
      # Running Jepsen when using the MMAPv1 storage engine for longer periods of time can lead to
      # out of memory issues and task timeouts during the analysis phase.
      jepsen_time_limit: --time-limit 300

- <<: *run_jepsen_template
  name: jepsen_set_linearizableRead_WT
  commands:
  - func: "do setup"
  - func: "do jepsen setup"
  - func: "run jepsen test"
    vars:
      <<: *jepsen_config_vars
      jepsen_read_concern: --read-concern linearizable
      jepsen_storage_engine: --storage-engine wiredTiger
      jepsen_test_name: set

- <<: *run_jepsen_template
  # We only run this test on wiredTiger since MMAPv1 doesn't support majority read concern.
  name: jepsen_read-concern-majority_WT
  commands:
  - func: "do setup"
  - func: "do jepsen setup"
  - func: "run jepsen test"
    vars:
      <<: *jepsen_config_vars
      jepsen_storage_engine: --storage-engine wiredTiger
      jepsen_test_name: read-concern-majority

- <<: *run_jepsen_template
  # We only run this test on wiredTiger since MMAPv1 doesn't support majority read concern.
  name: jepsen_read-concern-majority_w1_WT
  commands:
  - func: "do setup"
  - func: "do jepsen setup"
  - func: "run jepsen test"
    vars:
      <<: *jepsen_config_vars
      jepsen_storage_engine: --storage-engine wiredTiger
      jepsen_test_name: read-concern-majority
      jepsen_write_concern: --write-concern w1

## jstestfuzz standalone aggregation generational fuzzer ##
- <<: *jstestfuzz_template
  name: aggregation_fuzzer
  commands:
  - func: "do setup"
  - func: "do multiversion setup"
  - func: "run jstestfuzz"
    vars:
      jstestfuzz_vars: --numGeneratedFiles 50
      npm_command: aggregation-fuzzer
  - <<: *run_jstestfuzz_tests
    vars:
      <<: *jstestfuzz_config_vars
      task_path_suffix: /data/multiversion
      resmoke_args: --suites=generational_fuzzer

## jstestfuzz standalone update generational fuzzer ##
- <<: *jstestfuzz_template
  name: update_fuzzer
  commands:
  - func: "do setup"
  - func: "do multiversion setup"
  - func: "run jstestfuzz"
    vars:
      npm_command: update-fuzzer
  - <<: *run_jstestfuzz_tests
    vars:
      <<: *jstestfuzz_config_vars
      task_path_suffix: /data/multiversion
      resmoke_args: --suites=generational_fuzzer

## jstestfuzz replication update generational fuzzer ##
- <<: *jstestfuzz_template
  name: update_fuzzer_replication
  commands:
  - func: "do setup"
  - func: "do multiversion setup"
  - func: "run jstestfuzz"
    vars:
      npm_command: update-fuzzer
  - <<: *run_jstestfuzz_tests
    vars:
      <<: *jstestfuzz_config_vars
      task_path_suffix: /data/multiversion
      resmoke_args: --suites=generational_fuzzer_replication

## rollback generational fuzzer ##
- <<: *jstestfuzz_template
  name: rollback_fuzzer
  commands:
  - func: "do setup"
  - func: "run jstestfuzz"
    vars:
      jstestfuzz_vars: --numGeneratedFiles 15
      npm_command: rollback-fuzzer
  - <<: *run_jstestfuzz_tests
    vars:
      <<: *jstestfuzz_config_vars
      resmoke_args: --suites=rollback_fuzzer

## jstestfuzz ##
- <<: *jstestfuzz_template
  name: jstestfuzz
  commands:
  - func: "do setup"
  - func: "run jstestfuzz"
  - <<: *run_jstestfuzz_tests
    vars:
      <<: *jstestfuzz_config_vars
      resmoke_args: --suites=jstestfuzz --storageEngine=wiredTiger

## jstestfuzz concurrent ##
- <<: *jstestfuzz_template
  name: jstestfuzz_concurrent
  commands:
  - func: "do setup"
  - func: "run jstestfuzz"
    vars:
      jstestfuzz_vars: --numGeneratedFiles 75
  - <<: *run_jstestfuzz_tests
    vars:
      <<: *jstestfuzz_config_vars
      resmoke_args: --suites=jstestfuzz --storageEngine=wiredTiger --numClientsPerFixture=10

## jstestfuzz concurrent replica set ##
- <<: *jstestfuzz_template
  name: jstestfuzz_concurrent_replication
  commands:
  - func: "do setup"
  - func: "run jstestfuzz"
    vars:
      jstestfuzz_vars: --numGeneratedFiles 75
  - <<: *run_jstestfuzz_tests
    vars:
      <<: *jstestfuzz_config_vars
      resmoke_args: --suites=jstestfuzz_replication --storageEngine=wiredTiger --numClientsPerFixture=10

## jstestfuzz concurrent replica set with logical session ##
- <<: *jstestfuzz_template
  name: jstestfuzz_concurrent_replication_session
  commands:
  - func: "do setup"
  - func: "run jstestfuzz"
    vars:
      jstestfuzz_vars: --numGeneratedFiles 75
  - <<: *run_jstestfuzz_tests
    vars:
      <<: *jstestfuzz_config_vars
      resmoke_args: --suites=jstestfuzz_replication_session --storageEngine=wiredTiger --numClientsPerFixture=10

## jstestfuzz concurrent sharded cluster ##
- <<: *jstestfuzz_template
  name: jstestfuzz_concurrent_sharded
  commands:
  - func: "do setup"
  - func: "run jstestfuzz"
    vars:
      jstestfuzz_vars: --numGeneratedFiles 75
  - <<: *run_jstestfuzz_tests
    vars:
      <<: *jstestfuzz_config_vars
      resmoke_args: --suites=jstestfuzz_sharded --storageEngine=wiredTiger --numClientsPerFixture=10

## jstestfuzz concurrent sharded cluster causal consistency ##
- <<: *jstestfuzz_template
  name: jstestfuzz_concurrent_sharded_causal_consistency
  commands:
  - func: "do setup"
  - func: "run jstestfuzz"
    vars:
      jstestfuzz_vars: --numGeneratedFiles 75
  - <<: *run_jstestfuzz_tests
    vars:
      <<: *jstestfuzz_config_vars
      resmoke_args: --suites=jstestfuzz_sharded_causal_consistency --storageEngine=wiredTiger --numClientsPerFixture=10

## jstestfuzz concurrent sharded cluster continuous stepdown ##
- <<: *jstestfuzz_template
  name: jstestfuzz_concurrent_sharded_continuous_stepdown
  commands:
  - func: "do setup"
  - func: "run jstestfuzz"
    vars:
      jstestfuzz_vars: --numGeneratedFiles 25
  - <<: *run_jstestfuzz_tests
    vars:
      <<: *jstestfuzz_config_vars
      resmoke_args: --suites=jstestfuzz_sharded_continuous_stepdown --storageEngine=wiredTiger --numClientsPerFixture=10

## jstestfuzz concurrent sharded cluster with logical session ##
- <<: *jstestfuzz_template
  name: jstestfuzz_concurrent_sharded_session
  commands:
  - func: "do setup"
  - func: "run jstestfuzz"
    vars:
      jstestfuzz_vars: --numGeneratedFiles 75
  - <<: *run_jstestfuzz_tests
    vars:
      <<: *jstestfuzz_config_vars
      resmoke_args: --suites=jstestfuzz_sharded_session --storageEngine=wiredTiger --numClientsPerFixture=10

## jstestfuzz replica set ##
- <<: *jstestfuzz_template
  name: jstestfuzz_replication
  commands:
  - func: "do setup"
  - func: "run jstestfuzz"
  - <<: *run_jstestfuzz_tests
    vars:
      <<: *jstestfuzz_config_vars
      resmoke_args: --suites=jstestfuzz_replication --storageEngine=wiredTiger

## jstestfuzz initial sync replica set ##
- <<: *jstestfuzz_template
  name: jstestfuzz_replication_initsync
  commands:
  - func: "do setup"
  - func: "run jstestfuzz"
    vars:
      jstestfuzz_vars: --numGeneratedFiles 75
  - <<: *run_jstestfuzz_tests
    vars:
      <<: *jstestfuzz_config_vars
      resmoke_args: --suites=jstestfuzz_replication_initsync --storageEngine=wiredTiger

## jstestfuzz replica set with logical session ##
- <<: *jstestfuzz_template
  name: jstestfuzz_replication_session
  commands:
  - func: "do setup"
  - func: "run jstestfuzz"
  - <<: *run_jstestfuzz_tests
    vars:
      <<: *jstestfuzz_config_vars
      resmoke_args: --suites=jstestfuzz_replication_session --storageEngine=wiredTiger

## jstestfuzz sharded cluster ##
- <<: *jstestfuzz_template
  name: jstestfuzz_sharded
  commands:
  - func: "do setup"
  - func: "run jstestfuzz"
  - <<: *run_jstestfuzz_tests
    vars:
      <<: *jstestfuzz_config_vars
      resmoke_args: --suites=jstestfuzz_sharded --storageEngine=wiredTiger

## jstestfuzz sharded cluster causal consistency ##
- <<: *jstestfuzz_template
  name: jstestfuzz_sharded_causal_consistency
  commands:
  - func: "do setup"
  - func: "run jstestfuzz"
  - <<: *run_jstestfuzz_tests
    vars:
      <<: *jstestfuzz_config_vars
      resmoke_args: --suites=jstestfuzz_sharded_causal_consistency --storageEngine=wiredTiger

## jstestfuzz sharded cluster continuous stepdown ##
- <<: *jstestfuzz_template
  name: jstestfuzz_sharded_continuous_stepdown
  commands:
  - func: "do setup"
  - func: "run jstestfuzz"
    vars:
      jstestfuzz_vars: --numGeneratedFiles 50
  - <<: *run_jstestfuzz_tests
    vars:
      <<: *jstestfuzz_config_vars
      resmoke_args: --suites=jstestfuzz_sharded_continuous_stepdown --storageEngine=wiredTiger

## jstestfuzz sharded cluster with logical session ##
- <<: *jstestfuzz_template
  name: jstestfuzz_sharded_session
  commands:
  - func: "do setup"
  - func: "run jstestfuzz"
  - <<: *run_jstestfuzz_tests
    vars:
      <<: *jstestfuzz_config_vars
      resmoke_args: --suites=jstestfuzz_sharded_session --storageEngine=wiredTiger

## integration test suites ##

- <<: *task_template
  name: aggregation
  commands:
  - func: "do setup"
  - func: "run tests"
    vars:
      resmoke_args: --suites=aggregation --storageEngine=wiredTiger
      run_multiple_jobs: true

- <<: *task_template
  name: aggregation_ese
  depends_on:
  - name: jsCore
  commands:
  - func: "do setup"
  - func: "run tests"
    vars:
      resmoke_args: --suites=aggregation_ese --storageEngine=wiredTiger
      run_multiple_jobs: true

- <<: *task_template
  name: aggregation_auth
  depends_on:
  - name: aggregation
  commands:
  - func: "do setup"
  - func: "run tests"
    vars:
      resmoke_args: --suites=aggregation_auth --storageEngine=wiredTiger
      run_multiple_jobs: true

- <<: *task_template
  name: aggregation_facet_unwind_passthrough
  depends_on:
  - name: aggregation
  commands:
  - func: "do setup"
  - func: "run tests"
    vars:
      resmoke_args: --suites=aggregation_facet_unwind_passthrough --storageEngine=wiredTiger
      run_multiple_jobs: true

- <<: *task_template
  name: aggregation_mongos_passthrough
  depends_on:
  - name: aggregation
  commands:
  - func: "do setup"
  - func: "run tests"
    vars:
      resmoke_args: --suites=aggregation_mongos_passthrough --storageEngine=wiredTiger
      run_multiple_jobs: true

- <<: *task_template
  name: aggregation_one_shard_sharded_collections
  depends_on:
  - name: aggregation
  commands:
  - func: "do setup"
  - func: "run tests"
    vars:
      resmoke_args: --suites=aggregation_one_shard_sharded_collections --storageEngine=wiredTiger
      run_multiple_jobs: true

- <<: *task_template
  name: aggregation_read_concern_majority_passthrough
  depends_on:
  - name: aggregation
  commands:
  - func: "do setup"
  - func: "run tests"
    vars:
      resmoke_args: --suites=aggregation_read_concern_majority_passthrough --storageEngine=wiredTiger
      run_multiple_jobs: true

- <<: *task_template
  name: aggregation_sharded_collections_passthrough
  depends_on:
  - name: aggregation
  commands:
  - func: "do setup"
  - func: "run tests"
    vars:
      resmoke_args: --suites=aggregation_sharded_collections_passthrough --storageEngine=wiredTiger
      run_multiple_jobs: true

- <<: *task_template
  name: audit
  commands:
  - func: "do setup"
  - func: "run tests"
    vars:
      resmoke_args: --suites=audit --storageEngine=wiredTiger
      run_multiple_jobs: true

- <<: *task_template
  name: auth
  commands:
  - func: "do setup"
  - func: "run tests"
    vars:
      resmoke_args: --suites=auth --storageEngine=wiredTiger
      run_multiple_jobs: true

- <<: *task_template
  name: auth_audit
  commands:
  - func: "do setup"
  - func: "run tests"
    vars:
      resmoke_args: --suites=auth_audit --storageEngine=wiredTiger
      run_multiple_jobs: true

- <<: *task_template
  name: change_streams
  commands:
  - func: "do setup"
  - func: "run tests"
    vars:
      resmoke_args: --suites=change_streams --storageEngine=wiredTiger
      run_multiple_jobs: true

- <<: *task_template
  name: change_streams_mongos_passthrough
  depends_on:
  - name: change_streams
  commands:
  - func: "do setup"
  - func: "run tests"
    vars:
      resmoke_args: --suites=change_streams_mongos_passthrough --storageEngine=wiredTiger
      run_multiple_jobs: true

- <<: *task_template
  name: change_streams_secondary_reads
  depends_on:
  - name: change_streams
  commands:
  - func: "do setup"
  - func: "run tests"
    vars:
      resmoke_args: --suites=change_streams_secondary_reads --storageEngine=wiredTiger
      run_multiple_jobs: true

- <<: *task_template
  name: change_streams_sharded_collections_passthrough
  depends_on:
  - name: change_streams
  commands:
  - func: "do setup"
  - func: "run tests"
    vars:
      resmoke_args: --suites=change_streams_sharded_collections_passthrough --storageEngine=wiredTiger
      run_multiple_jobs: true

- <<: *task_template
  name: dbtest
  commands:
  - func: "do setup"
  - func: "run tests"
    vars:
      resmoke_args: --suites=dbtest --storageEngine=wiredTiger
      run_multiple_jobs: true

- <<: *task_template
  name: disk_mmapv1
  commands:
  - func: "do setup"
  - func: "run tests"
    vars:
      resmoke_args: --suites=disk_mmapv1 --storageEngine=mmapv1
      run_multiple_jobs: false

- <<: *task_template
  name: disk_mobile
  commands:
  - func: "do setup"
  - func: "run tests"
    vars:
      resmoke_args: --suites=disk_mobile --storageEngine=mobile
      run_multiple_jobs: false

- <<: *task_template
  name: disk_wiredtiger
  commands:
  - func: "do setup"
  - func: "run tests"
    vars:
      resmoke_args: --suites=disk_wiredtiger --storageEngine=wiredTiger
      run_multiple_jobs: false

- <<: *task_template
  name: durability
  commands:
  - func: "do setup"
  - func: "run tests"
    vars:
      resmoke_args: --suites=durability
      run_multiple_jobs: true

- <<: *task_template
  name: dur_jscore_passthrough
  depends_on:
  - name: jsCore
  commands:
  - func: "do setup"
  - func: "run tests"
    vars:
      resmoke_args: --suites=dur_jscore_passthrough
      run_multiple_jobs: true

- <<: *task_template
  name: ese
  commands:
  - func: "do setup"
  - command: shell.exec
    type: test
    params:
      working_dir: src
      script: |
        set -o errexit
        set -o verbose

        ${activate_virtualenv}
        python -m pip install -r src/mongo/db/modules/enterprise/jstests/encryptdb/libs/requirements.txt
  - func: "run tests"
    vars:
      resmoke_args: --suites=ese --storageEngine=wiredTiger
      run_multiple_jobs: true

- <<: *task_template
  name: failpoints
  commands:
  - func: "do setup"
  - func: "run tests"
    vars:
      resmoke_args: --suites=failpoints --storageEngine=wiredTiger
      run_multiple_jobs: true

- <<: *task_template
  name: failpoints_auth
  commands:
  - func: "do setup"
  - func: "run tests"
    vars:
      resmoke_args: --suites=failpoints_auth --storageEngine=wiredTiger
      run_multiple_jobs: true

- <<: *task_template
  name: gle_auth
  commands:
  - func: "do setup"
  - func: "run tests"
    vars:
      resmoke_args: --suites=gle_auth --shellWriteMode=legacy --shellReadMode=legacy --excludeWithAnyTags=requires_find_command --storageEngine=wiredTiger
      run_multiple_jobs: true

- <<: *task_template
  name: gle_auth_write_cmd
  commands:
  - func: "do setup"
  - func: "run tests"
    vars:
      resmoke_args: --suites=gle_auth --shellWriteMode=commands --storageEngine=wiredTiger
      run_multiple_jobs: true

- <<: *task_template
  name: gle_auth_basics_passthrough
  commands:
  - func: "do setup"
  - func: "run tests"
    vars:
      resmoke_args: --suites=gle_auth_basics_passthrough --shellWriteMode=legacy --shellReadMode=legacy --storageEngine=wiredTiger --excludeWithAnyTags=requires_find_command
      run_multiple_jobs: true

- <<: *task_template
  name: gle_auth_basics_passthrough_write_cmd
  commands:
  - func: "do setup"
  - func: "run tests"
    vars:
      resmoke_args: --suites=gle_auth_basics_passthrough --shellWriteMode=commands --storageEngine=wiredTiger
      run_multiple_jobs: true

- <<: *task_template
  name: integration_tests_standalone
  commands:
  - func: "do setup"
  - func: "run tests"
    vars:
      resmoke_args: --suites=integration_tests_standalone --storageEngine=wiredTiger
      run_multiple_jobs: true

- <<: *task_template
  name: integration_tests_replset
  commands:
  - func: "do setup"
  - func: "run tests"
    vars:
      resmoke_args: --suites=integration_tests_replset --storageEngine=wiredTiger
      run_multiple_jobs: true

- <<: *task_template
  name: integration_tests_sharded
  commands:
  - func: "do setup"
  - func: "run tests"
    vars:
      resmoke_args: --suites=integration_tests_sharded --storageEngine=wiredTiger
      run_multiple_jobs: true

- <<: *task_template
  name: external_auth
  commands:
  - func: "do setup"
  - func: "run tests"
    vars:
      resmoke_args: --suites=external_auth --storageEngine=wiredTiger
      run_multiple_jobs: true

- <<: *task_template
  name: sharding_gle_auth_basics_passthrough
  depends_on:
  - name: gle_auth_basics_passthrough
  commands:
  - func: "do setup"
  - func: "run tests"
    vars:
      resmoke_args: --suites=sharding_gle_auth_basics_passthrough --shellWriteMode=legacy --shellReadMode=legacy --storageEngine=wiredTiger --excludeWithAnyTags=requires_find_command
      run_multiple_jobs: true

- <<: *task_template
  name: sharding_gle_auth_basics_passthrough_write_cmd
  depends_on:
  - name: gle_auth_basics_passthrough_write_cmd
  commands:
  - func: "do setup"
  - func: "run tests"
    vars:
      resmoke_args: --suites=sharding_gle_auth_basics_passthrough --shellWriteMode=commands --storageEngine=wiredTiger
      run_multiple_jobs: true

- <<: *task_template
  name: jsCore
  commands:
  - func: "do setup"
  - func: "run tests"
    vars:
      resmoke_args: --suites=core --storageEngine=wiredTiger
      run_multiple_jobs: true

- <<: *task_template
  name: jsCore_ese
  depends_on:
  - name: jsCore
  commands:
  - func: "do setup"
  - func: "run tests"
    vars:
      resmoke_args: --suites=core_ese --storageEngine=wiredTiger
      run_multiple_jobs: true

- <<: *task_template
  name: jsCore_compatibility
  depends_on:
  - name: jsCore
  commands:
  - func: "do setup"
  - func: "run tests"
    vars:
      resmoke_args: --suites=core --shellReadMode=legacy --shellWriteMode=compatibility --storageEngine=wiredTiger --excludeWithAnyTags=requires_find_command
      run_multiple_jobs: true

- <<: *task_template
  name: jsCore_auth
  depends_on:
  - name: jsCore
  commands:
  - func: "do setup"
  - func: "run tests"
    vars:
      resmoke_args: --suites=core_auth
      run_multiple_jobs: true

- <<: *task_template
  name: jsCore_minimum_batch_size
  depends_on:
  - name: jsCore
  commands:
  - func: "do setup"
  - func: "run tests"
    vars:
      resmoke_args: --suites=core_minimum_batch_size --storageEngine=wiredTiger
      run_multiple_jobs: true

- <<: *task_template
  name: jsCore_op_query
  depends_on:
  - name: jsCore
  commands:
  - func: "do setup"
  - func: "run tests"
    vars:
      resmoke_args: --suites=core_op_query --storageEngine=wiredTiger
      run_multiple_jobs: true

- <<: *task_template
  name: jsCore_txns
  commands:
  - func: "do setup"
  - func: "run tests"
    vars:
      resmoke_args: --suites=core_txns --storageEngine=wiredTiger
      run_multiple_jobs: true

- <<: *task_template
  name: replica_sets_jscore_passthrough
  depends_on:
  - name: jsCore
  commands:
  - func: "do setup"
  - func: "run tests"
    vars:
      resmoke_args: --suites=replica_sets_jscore_passthrough --storageEngine=wiredTiger
      run_multiple_jobs: true

- <<: *task_template
  name: replica_sets_initsync_jscore_passthrough
  depends_on:
  - name: jsCore
  commands:
  - func: "do setup"
  - func: "run tests"
    vars:
      resmoke_args: --suites=replica_sets_initsync_jscore_passthrough --storageEngine=wiredTiger
      run_multiple_jobs: true

- <<: *task_template
  name: replica_sets_initsync_static_jscore_passthrough
  depends_on:
  - name: jsCore
  commands:
  - func: "do setup"
  - func: "run tests"
    vars:
      resmoke_args: --suites=replica_sets_initsync_static_jscore_passthrough --storageEngine=wiredTiger
      run_multiple_jobs: true

- <<: *task_template
  name: replica_sets_kill_secondaries_jscore_passthrough
  depends_on:
  - name: jsCore
  commands:
  - func: "do setup"
  - func: "run tests"
    vars:
      resmoke_args: --suites=replica_sets_kill_secondaries_jscore_passthrough --storageEngine=wiredTiger
      run_multiple_jobs: true

- <<: *task_template
  name: mongosTest
  commands:
  - func: "do setup"
  - func: "run tests"
    vars:
      resmoke_args: --suites=mongos_test
      run_multiple_jobs: true

- <<: *task_template
  name: mmap
  commands:
  - func: "do setup"
  - func: "run tests"
    vars:
      resmoke_args: --suites=mmap
      run_multiple_jobs: true

- <<: *task_template
  name: multiversion_auth
  commands:
  - func: "do setup"
  - func: "do multiversion setup"
  - func: "run tests"
    vars:
      task_path_suffix: /data/multiversion
      resmoke_args: --suites=multiversion_auth --storageEngine=wiredTiger
      run_multiple_jobs: true

- <<: *task_template
  name: multiversion
  commands:
  - func: "do setup"
  - func: "do multiversion setup"
  - func: "run tests"
    vars:
      task_path_suffix: /data/multiversion
      resmoke_args: --suites=multiversion --storageEngine=wiredTiger
      run_multiple_jobs: true

- <<: *task_template
  name: multiversion_multistorage_engine
  commands:
  - func: "do setup"
  - func: "do multiversion setup"
  - func: "run tests"
    vars:
      task_path_suffix: /data/multiversion
      resmoke_args: --suites=multiversion_multistorage_engine
      run_multiple_jobs: true

- <<: *task_template
  name: noPassthrough
  commands:
  - func: "do setup"
  - func: "run tests"
    vars:
      resmoke_args: --suites=no_passthrough --storageEngine=wiredTiger
      run_multiple_jobs: true

- <<: *task_template
  name: noPassthroughWithMongod
  commands:
  - func: "do setup"
  - func: "run tests"
    vars:
      resmoke_args: --suites=no_passthrough_with_mongod --storageEngine=wiredTiger
      run_multiple_jobs: true

- <<: *task_template
  name: bulk_gle_passthrough
  commands:
  - func: "do setup"
  - func: "run tests"
    vars:
      resmoke_args: --suites=bulk_gle_passthrough --storageEngine=wiredTiger
      run_multiple_jobs: true

- <<: *task_template
  name: slow1
  commands:
  - func: "do setup"
  - func: "run tests"
    vars:
      resmoke_args: --suites=slow1 --storageEngine=wiredTiger
      run_multiple_jobs: false

- <<: *task_template
  name: serial_run
  commands:
  - func: "do setup"
  - func: "run tests"
    vars:
      resmoke_args: --suites=serial_run --storageEngine=wiredTiger
      run_multiple_jobs: false

- <<: *task_template
  name: sharded_collections_jscore_passthrough
  depends_on:
  - name: jsCore
  commands:
  - func: "do setup"
  - func: "run tests"
    vars:
      resmoke_args: --suites=sharded_collections_jscore_passthrough --storageEngine=wiredTiger
      run_multiple_jobs: true

- <<: *task_template
  name: sharding_jscore_passthrough
  depends_on:
  - name: jsCore
  commands:
  - func: "do setup"
  - func: "run tests"
    vars:
      resmoke_args: --suites=sharding_jscore_passthrough --storageEngine=wiredTiger
      run_multiple_jobs: true

- <<: *task_template
  name: sharding_jscore_op_query_passthrough
  depends_on:
  - name: jsCore
  commands:
  - func: "do setup"
  - func: "run tests"
    vars:
      resmoke_args: --suites=sharding_jscore_op_query_passthrough --storageEngine=wiredTiger
      run_multiple_jobs: true

- <<: *task_template
  name: sharding_jscore_passthrough_wire_ops
  depends_on:
  - name: jsCore
  commands:
  - func: "do setup"
  - func: "run tests"
    vars:
      resmoke_args: --suites=sharding_jscore_passthrough --storageEngine=wiredTiger --shellReadMode=legacy --shellWriteMode=compatibility --excludeWithAnyTags=requires_find_command
      run_multiple_jobs: true

- <<: *task_template
  name: parallel
  depends_on:
  - name: jsCore
  commands:
  - func: "do setup"
  - func: "run tests"
    vars:
      resmoke_args: --suites=parallel --storageEngine=wiredTiger

- <<: *task_template
  name: parallel_compatibility
  depends_on:
  - name: jsCore_compatibility
  commands:
  - func: "do setup"
  - func: "run tests"
    vars:
      resmoke_args: --suites=parallel --shellReadMode=legacy --shellWriteMode=compatibility --storageEngine=wiredTiger --excludeWithAnyTags=requires_find_command

- <<: *task_template
  name: concurrency
  commands:
  - func: "do setup"
  - func: "run tests"
    timeout_secs: 21600 # 6 hour timeout
    vars:
      resmoke_args: --suites=concurrency --storageEngine=wiredTiger

- <<: *task_template
  name: concurrency_replication
  commands:
  - func: "do setup"
  - func: "run tests"
    timeout_secs: 21600 # 6 hour timeout
    vars:
      resmoke_args: --suites=concurrency_replication --storageEngine=wiredTiger

- <<: *task_template
  name: concurrency_sharded
  exec_timeout_secs: 43200 # 12 hour timeout for the task overall
  commands:
  - func: "do setup"
  - func: "run tests"
    timeout_secs: 21600 # 6 hour timeout for each test
    vars:
      resmoke_args: --suites=concurrency_sharded --storageEngine=wiredTiger

- <<: *task_template
  name: concurrency_sharded_causal_consistency
  commands:
  - func: "do setup"
  - func: "run tests"
    timeout_secs: 21600 # 6 hour timeout for each test
    vars:
      resmoke_args: --suites=concurrency_sharded_causal_consistency --storageEngine=wiredTiger

- <<: *task_template
  name: concurrency_sharded_causal_consistency_and_balancer
  commands:
  - func: "do setup"
  - func: "run tests"
    timeout_secs: 21600 # 6 hour timeout for each test
    vars:
      resmoke_args: --suites=concurrency_sharded_causal_consistency_and_balancer --storageEngine=wiredTiger

- <<: *task_template
  name: concurrency_sharded_with_stepdowns
  commands:
  - func: "do setup"
  - func: "run tests"
    timeout_secs: 21600 # 6 hour timeout for each test
    vars:
      resmoke_args: --suites=concurrency_sharded_with_stepdowns --storageEngine=wiredTiger

- <<: *task_template
  name: concurrency_sharded_with_stepdowns_and_balancer
  commands:
  - func: "do setup"
  - func: "run tests"
    timeout_secs: 21600 # 6 hour timeout for each test
    vars:
      resmoke_args: --suites=concurrency_sharded_with_stepdowns_and_balancer --storageEngine=wiredTiger

- <<: *task_template
  name: concurrency_simultaneous
  commands:
  - func: "do setup"
  - func: "run tests"
    timeout_secs: 21600 # 6 hour timeout
    vars:
      resmoke_args: --suites=concurrency_simultaneous --storageEngine=wiredTiger

- <<: *task_template
  name: rlp
  commands:
  - func: "do setup"
  - func: "run tests"
    vars:
      resmoke_args: --suites=rlp --storageEngine=wiredTiger
      run_multiple_jobs: true

- <<: *task_template
  name: read_concern_linearizable_passthrough
  depends_on:
  - name: jsCore
  commands:
  - func: "do setup"
  - func: "run tests"
    vars:
      resmoke_args: --suites=read_concern_linearizable_passthrough --storageEngine=wiredTiger
      run_multiple_jobs: true

- <<: *task_template
  name: read_concern_majority_passthrough
  depends_on:
  - name: jsCore
  commands:
  - func: "do setup"
  - func: "run tests"
    vars:
      resmoke_args: --suites=read_concern_majority_passthrough --storageEngine=wiredTiger
      run_multiple_jobs: true

- <<: *task_template
  name: write_concern_majority_passthrough
  depends_on:
  - name: jsCore
  commands:
  - func: "do setup"
  - func: "run tests"
    vars:
      resmoke_args: --suites=write_concern_majority_passthrough --storageEngine=wiredTiger
      run_multiple_jobs: true

- <<: *task_template
  name: replica_sets
  commands:
  - func: "do setup"
  - func: "run tests"
    vars:
      resmoke_args: --suites=replica_sets --storageEngine=wiredTiger
      run_multiple_jobs: true

- <<: *task_template
  name: replica_sets_ese
  commands:
  - func: "do setup"
  - func: "run tests"
    vars:
      resmoke_args: --suites=replica_sets_ese --storageEngine=wiredTiger
      run_multiple_jobs: true

- <<: *task_template
  name: replica_sets_auth
  commands:
  - func: "do setup"
  - func: "run tests"
    vars:
      resmoke_args: --suites=replica_sets_auth --storageEngine=wiredTiger
      run_multiple_jobs: true

- <<: *task_template
  name: sasl
  commands:
  - func: "do setup"
  - func: "run tests"
    vars:
      resmoke_args: --suites=sasl --storageEngine=wiredTiger
      run_multiple_jobs: true

- <<: *task_template
  name: sharding
  commands:
  - func: "do setup"
  - func: "run tests"
    vars:
      resmoke_args: --suites=sharding --storageEngine=wiredTiger
      run_multiple_jobs: true

- <<: *task_template
  name: sharding_csrs_continuous_config_stepdown
  commands:
  - func: "do setup"
  - func: "run tests"
    vars:
      resmoke_args: --suites=sharding_continuous_config_stepdown --storageEngine=wiredTiger
      run_multiple_jobs: true

- <<: *task_template
  name: sharding_ese
  commands:
  - func: "do setup"
  - func: "run tests"
    vars:
      resmoke_args: --suites=sharding_ese --storageEngine=wiredTiger
      run_multiple_jobs: true

- <<: *task_template
  name: sharding_op_query
  commands:
  - func: "do setup"
  - func: "run tests"
    vars:
      resmoke_args: --suites=sharding --shellReadMode=legacy --storageEngine=wiredTiger --excludeWithAnyTags=requires_find_command
      run_multiple_jobs: true

- <<: *task_template
  name: sharding_auth
  commands:
  - func: "do setup"
  - func: "run tests"
    vars:
      resmoke_args: --suites=sharding_auth --storageEngine=wiredTiger
      run_multiple_jobs: true

- <<: *task_template
  name: sharding_auth_audit
  depends_on:
  - name: sharding_auth
  commands:
  - func: "do setup"
  - func: "run tests"
    vars:
      resmoke_args: --suites=sharding_auth_audit --storageEngine=wiredTiger
      run_multiple_jobs: true

- <<: *task_template
  name: sharding_last_stable_mongos_and_mixed_shards
  commands:
  - func: "do setup"
  - func: "do multiversion setup"
  - func: "run tests"
    vars:
      task_path_suffix: /data/multiversion
      resmoke_args: --suites=sharding_last_stable_mongos_and_mixed_shards
      run_multiple_jobs: true

- <<: *task_template
  name: snmp
  commands:
  - func: "do setup"
  - func: "do snmp setup"
  - func: "run tests"
    vars:
      snmp_config_path: SNMPCONFPATH=snmpconf
      resmoke_args: --suites=snmp --storageEngine=wiredTiger
      run_multiple_jobs: true

- <<: *task_template
  name: ssl
  commands:
  - func: "do setup"
  - func: "run tests"
    vars:
      resmoke_args: --suites=ssl --storageEngine=wiredTiger
      run_multiple_jobs: true

- <<: *task_template
  name: sslSpecial
  commands:
  - func: "do setup"
  - func: "run tests"
    vars:
      resmoke_args: --suites=ssl_special --storageEngine=wiredTiger
      run_multiple_jobs: true

- <<: *task_template
  name: tool
  commands:
  - func: "do setup"
  - func: "run tests"
    vars:
      resmoke_args: --suites=tool --storageEngine=wiredTiger
      run_multiple_jobs: true

- <<: *task_template
  name: jsCore_decimal
  commands:
  - func: "do setup"
  - func: "run tests"
    vars:
      resmoke_args: --suites=decimal --storageEngine=wiredTiger
      run_multiple_jobs: true

- <<: *task_template
  name: read_only
  commands:
  - func: "do setup"
  - func: "run tests"
    vars:
      resmoke_args: --suites=read_only --storageEngine=wiredTiger
      run_multiple_jobs: true

- <<: *task_template
  name: read_only_sharded
  commands:
  - func: "do setup"
  - func: "run tests"
    vars:
      resmoke_args: --suites=read_only_sharded --storageEngine=wiredTiger
      run_multiple_jobs: true

- <<: *task_template
  name: session_jscore_passthrough
  depends_on:
  - name: jsCore
  commands:
  - func: "do setup"
  - func: "run tests"
    vars:
      resmoke_args: --suites=session_jscore_passthrough --storageEngine=wiredTiger
      run_multiple_jobs: true

- <<: *task_template
  name: causally_consistent_jscore_passthrough
  depends_on:
  - name: jsCore
  commands:
  - func: "do setup"
  - func: "run tests"
    vars:
      resmoke_args: --suites=causally_consistent_jscore_passthrough --storageEngine=wiredTiger
      run_multiple_jobs: true

- <<: *task_template
  name: causally_consistent_jscore_passthrough_auth
  depends_on:
  - name: jsCore
  commands:
  - func: "do setup"
  - func: "run tests"
    vars:
      resmoke_args: --suites=causally_consistent_jscore_passthrough_auth --storageEngine=wiredTiger
      run_multiple_jobs: true

- <<: *task_template
  name: sharded_causally_consistent_jscore_passthrough
  depends_on:
  - name: jsCore
  commands:
  - func: "do setup"
  - func: "run tests"
    vars:
      resmoke_args: --suites=sharded_causally_consistent_jscore_passthrough --storageEngine=wiredTiger
      run_multiple_jobs: true

- <<: *task_template
  name: retryable_writes_jscore_passthrough
  depends_on:
  - name: jsCore
  commands:
  - func: "do setup"
  - func: "run tests"
    vars:
      resmoke_args: --suites=retryable_writes_jscore_passthrough --storageEngine=wiredTiger
      run_multiple_jobs: true

- <<: *task_template
  name: retryable_writes_jscore_stepdown_passthrough
  depends_on:
  - name: jsCore
  commands:
  - func: "do setup"
  - func: "run tests"
    vars:
      resmoke_args: --suites=retryable_writes_jscore_stepdown_passthrough --storageEngine=wiredTiger
      run_multiple_jobs: true

- <<: *task_template
  name: watchdog_mmapv1
  commands:
  - func: "do setup"
  - func: "do watchdog setup"
  - func: "run tests"
    vars:
      resmoke_args: --suites=watchdog --storageEngine=mmapv1
      run_multiple_jobs: false

- <<: *task_template
  name: watchdog_wiredtiger
  commands:
  - func: "do setup"
  - func: "do watchdog setup"
  - func: "run tests"
    vars:
      resmoke_args: --suites=watchdog --storageEngine=wiredTiger
      run_multiple_jobs: false

- <<: *task_template
  name: jsonSchema
  commands:
  - func: "do setup"
  - func: "run tests"
    vars:
      resmoke_args: --suites=json_schema --storageEngine=wiredTiger
      run_multiple_jobs: false

- name: powercycle
  exec_timeout_secs: 7200 # 2 hour timeout for the task overall
  timeout_secs: 1800 # 30 minute timeout for no output
  depends_on:
  - name: compile
  commands:
  - func: "do setup"
  - func: "set up remote credentials"
    vars:
      <<: *powercycle_remote_credentials
  - func: "set up EC2 instance"
    vars:
      <<: *powercycle_ec2_instance
  - command: expansions.update
    <<: *powercycle_expansions
  - func: "run powercycle test"
    vars:
      <<: *powercycle_test
      mongod_extra_options: --mongodOptions=\"--setParameter enableTestCommands=1 --storageEngine wiredTiger\"

- name: powercycle_fcv3.6
  exec_timeout_secs: 7200 # 2 hour timeout for the task overall
  timeout_secs: 1800 # 30 minute timeout for no output
  depends_on:
  - name: compile
  commands:
  - func: "do setup"
  - func: "set up remote credentials"
    vars:
      <<: *powercycle_remote_credentials
  - func: "set up EC2 instance"
    vars:
      <<: *powercycle_ec2_instance
  - command: expansions.update
    <<: *powercycle_expansions
  - func: "run powercycle test"
    vars:
      <<: *powercycle_test
      client_options: --numCrudClients=20 --numFsmClients=20
      mongod_options: --mongodUsablePorts ${standard_port} ${secret_port} --dbPath=${db_path} --logPath=${log_path} --fcv=3.6
      mongod_extra_options: --mongodOptions=\"--setParameter enableTestCommands=1 --storageEngine wiredTiger\"

- name: powercycle_replication
  exec_timeout_secs: 7200 # 2 hour timeout for the task overall
  timeout_secs: 1800 # 30 minute timeout for no output
  depends_on:
  - name: compile
  commands:
  - func: "do setup"
  - func: "set up remote credentials"
    vars:
      <<: *powercycle_remote_credentials
  - func: "set up EC2 instance"
    vars:
      <<: *powercycle_ec2_instance
  - command: expansions.update
    <<: *powercycle_expansions
  - func: "run powercycle test"
    vars:
      <<: *powercycle_test
      mongod_extra_options: --replSet=powercyle --mongodOptions=\"--setParameter enableTestCommands=1 --storageEngine wiredTiger\"

- name: powercycle_replication_smalloplog
  exec_timeout_secs: 7200 # 2 hour timeout for the task overall
  timeout_secs: 1800 # 30 minute timeout for no output
  depends_on:
  - name: compile
  commands:
  - func: "do setup"
  - func: "set up remote credentials"
    vars:
      <<: *powercycle_remote_credentials
  - func: "set up EC2 instance"
    vars:
      <<: *powercycle_ec2_instance
  - command: expansions.update
    <<: *powercycle_expansions
  - func: "run powercycle test"
    vars:
      <<: *powercycle_test
      mongod_extra_options: --replSet=powercyle --mongodOptions=\"--setParameter enableTestCommands=1 --oplogSize 20 --storageEngine wiredTiger\"

- name: powercycle_syncdelay
  exec_timeout_secs: 7200 # 2 hour timeout for the task overall
  timeout_secs: 1800 # 30 minute timeout for no output
  depends_on:
  - name: compile
  commands:
  - func: "do setup"
  - func: "set up remote credentials"
    vars:
      <<: *powercycle_remote_credentials
  - func: "set up EC2 instance"
    vars:
      <<: *powercycle_ec2_instance
  - command: expansions.update
    <<: *powercycle_expansions
  - func: "run powercycle test"
    vars:
      <<: *powercycle_test
      mongod_extra_options: --mongodOptions=\"--setParameter enableTestCommands=1 --syncdelay 10 --storageEngine wiredTiger\"

- name: powercycle_write_concern_majority
  exec_timeout_secs: 7200 # 2 hour timeout for the task overall
  timeout_secs: 1800 # 30 minute timeout for no output
  depends_on:
  - name: compile
  commands:
  - func: "do setup"
  - func: "set up remote credentials"
    vars:
      <<: *powercycle_remote_credentials
  - func: "set up EC2 instance"
    vars:
      <<: *powercycle_ec2_instance
  - command: expansions.update
    <<: *powercycle_expansions
  - func: "run powercycle test"
    vars:
      <<: *powercycle_test
      client_options: "--numCrudClients=20 --numFsmClients=20 --writeConcern='{\"w\": \"majority\"}'"
      mongod_extra_options: --mongodOptions \"--setParameter enableTestCommands=1 --storageEngine wiredTiger\"

- name: idl_tests
  depends_on:
  - name: compile
  commands:
  - func: "do setup"
  - func: "run idl tests"

- name: package
  depends_on:
  - name: compile
  commands:
    - func: "fetch artifacts"
    - func: "set up remote credentials"
      vars:
        private_key_file: ~/.ssh/kitchen.pem
        private_key_remote: ${kitchen_private_key}
        aws_key_remote: ${kitchen_aws_key}
        aws_secret_remote: ${kitchen_aws_secret}
    - func: "run kitchen"

- name: push
  patchable: false
  depends_on:
  - name: "*"
  stepback: false
  commands:
    - func: "fetch artifacts"
    - func: "fetch binaries"
    - command: s3.get
      params:
        aws_key: ${aws_key}
        aws_secret: ${aws_secret}
        remote_file: ${mongo_shell}
        bucket: mciuploads
        local_file: src/mongo-shell.tgz
    - command: s3.get
      params:
        aws_key: ${aws_key}
        aws_secret: ${aws_secret}
        remote_file: ${project}/${build_variant}/${revision}/sources/mongo-src-${build_id}.${ext|tgz}
        bucket: mciuploads
        local_file: src/distsrc.${ext|tgz}
        build_variants: [ linux-64, windows-64-2k8-ssl ]
    - func: "apply compile expansions"
    - func: "fetch debugsymbols archive"
    - func: "set up remote credentials"
      vars:
        aws_key_remote: ${repo_aws_key}
        aws_secret_remote: ${repo_aws_secret}
    - command: shell.exec
      params:
        working_dir: src
        silent: true
        script: |
          set -o errexit

          cat <<EOF > notary_env.sh
          export NOTARY_TOKEN=${signing_auth_token_38}
          EOF

          echo "${signing_auth_token_38}" > signing_auth_token

    - command: shell.exec
      params:
        working_dir: src
        script: |
          . ./notary_env.sh

          set -o errexit
          set -o verbose

          mv mongo-binaries.tgz mongodb-${push_name}-${push_arch}-${suffix}.${ext|tgz}
          mv mongo-shell.tgz mongodb-shell-${push_name}-${push_arch}-${suffix}.${ext|tgz}
          mv mongo-debugsymbols.tgz mongodb-${push_name}-${push_arch}-debugsymbols-${suffix}.${ext|tgz} || true
          mv distsrc.${ext|tgz} mongodb-src-${src_suffix}.${ext|tar.gz} || true
          /usr/bin/find build/ -type f | grep msi$ | xargs -I original_filename cp original_filename mongodb-win32-${push_arch}-${suffix}.msi || true

          /usr/local/bin/notary-client.py --key-name "server-3.8" --auth-token-file ${workdir}/src/signing_auth_token --comment "Evergreen Automatic Signing ${revision} - ${build_variant} - ${branch_name}" --notary-url http://notary-service.build.10gen.cc:5000 --skip-missing mongodb-${push_name}-${push_arch}-${suffix}.${ext|tgz} mongodb-shell-${push_name}-${push_arch}-${suffix}.${ext|tgz} mongodb-${push_name}-${push_arch}-debugsymbols-${suffix}.${ext|tgz} mongodb-win32-${push_arch}-${suffix}.msi mongodb-src-${src_suffix}.${ext|tar.gz}

          if [ "${has_packages|}" = "true" ]; then
             CURATOR_RELEASE="ea8d75dcc1a587111e7418e2428fb67e267af9fe"
             curl -L -O http://boxes.10gen.com/build/curator/curator-dist-rhel70-$CURATOR_RELEASE.tar.gz
             tar -zxvf curator-dist-rhel70-$CURATOR_RELEASE.tar.gz
             ./curator repo --config ./etc/repo_config.yaml --distro ${packager_distro} --edition ${repo_edition} --version ${version} --arch ${packager_arch} --packages repo
          fi

    # Put the binaries tarball/zipfile
    - command: s3.put
      params:
        aws_secret: ${aws_secret}
        local_file: src/mongodb-${push_name}-${push_arch}-${suffix}.${ext|tgz}
        aws_key: ${aws_key}
        bucket: build-push-testing
        permissions: public-read
        content_type: ${content_type|application/x-gzip}
        remote_file: ${push_path}-STAGE/${push_name}/mongodb-${push_name}-${push_arch}-${suffix}-${task_id}.${ext|tgz}
    # Put the shell tarball/zipfile
    - command: s3.put
      params:
        aws_secret: ${aws_secret}
        local_file: src/mongodb-shell-${push_name}-${push_arch}-${suffix}.${ext|tgz}
        aws_key: ${aws_key}
        bucket: build-push-testing
        permissions: public-read
        content_type: ${content_type|application/x-gzip}
        remote_file: ${push_path}-STAGE/${push_name}/mongodb-shell-${push_name}-${push_arch}-${suffix}-${task_id}.${ext|tgz}
    # Put the source tarball
    - command: s3.put
      params:
        aws_secret: ${aws_secret}
        local_file: src/mongodb-src-${src_suffix}.${ext|tar.gz}
        aws_key: ${aws_key}
        bucket: build-push-testing
        permissions: public-read
        content_type: ${content_type|application/x-gzip}
        remote_file: ${push_path}-STAGE/${push_name}/mongodb-src-${src_suffix}-${task_id}.${ext|tar.gz}
        build_variants: [ linux-64, windows-64-2k8-ssl ]

    # Put the debug symbols
    - command: s3.put
      params:
        aws_secret: ${aws_secret}
        aws_key: ${aws_key}
        permissions: public-read
        local_file: src/mongodb-${push_name}-${push_arch}-debugsymbols-${suffix}.${ext|tgz}
        bucket: build-push-testing
        content_type: ${content_type|application/x-gzip}
        remote_file: ${push_path}-STAGE/${push_name}/mongodb-${push_name}-${push_arch}-debugsymbols-${suffix}-${task_id}.${ext|tgz}
        optional: true

    # Put the binaries tarball signature
    - command: s3.put
      params:
        aws_secret: ${aws_secret}
        local_file: src/mongodb-${push_name}-${push_arch}-${suffix}.${ext|tgz}.sig
        aws_key: ${aws_key}
        bucket: build-push-testing
        permissions: public-read
        content_type: ${content_type|application/x-gzip}
        remote_file: ${push_path}-STAGE/${push_name}/mongodb-${push_name}-${push_arch}-${suffix}-${task_id}.${ext|tgz}.sig

    # Put the shell tarball signature
    - command: s3.put
      params:
        aws_secret: ${aws_secret}
        local_file: src/mongodb-shell-${push_name}-${push_arch}-${suffix}.${ext|tgz}.sig
        aws_key: ${aws_key}
        bucket: build-push-testing
        permissions: public-read
        content_type: ${content_type|application/x-gzip}
        remote_file: ${push_path}-STAGE/${push_name}/mongodb-shell-${push_name}-${push_arch}-${suffix}-${task_id}.${ext|tgz}.sig

    # Put the source tarball signature
    - command: s3.put
      params:
        aws_secret: ${aws_secret}
        local_file: src/mongodb-src-${src_suffix}.${ext|tar.gz}.sig
        aws_key: ${aws_key}
        bucket: build-push-testing
        permissions: public-read
        content_type: ${content_type|application/x-gzip}
        remote_file: ${push_path}-STAGE/${push_name}/mongodb-src-${src_suffix}-${task_id}.${ext|tar.gz}.sig
        build_variants: [ linux-64, windows-64-2k8-ssl ]

    # Put the debug symbols signature
    - command: s3.put
      params:
        aws_secret: ${aws_secret}
        aws_key: ${aws_key}
        permissions: public-read
        local_file: src/mongodb-${push_name}-${push_arch}-debugsymbols-${suffix}.${ext|tgz}.sig
        bucket: build-push-testing
        content_type: ${content_type|application/x-gzip}
        remote_file: ${push_path}-STAGE/${push_name}/mongodb-${push_name}-${push_arch}-debugsymbols-${suffix}-${task_id}.${ext|tgz}.sig
        optional: true

    # Put the signed MSI file
    - command: s3.put
      params:
        aws_key: ${aws_key}
        aws_secret: ${aws_secret}
        permissions: public-read
        build_variants: ["enterprise-windows-64-2k8", "windows-64-2k8-ssl"]
        local_file: src/mongodb-win32-${push_arch}-${suffix}-signed.msi
        bucket: build-push-testing
        content_type: application/x-msi
        remote_file: ${push_path}-STAGE/${push_name}/mongodb-win32-${push_arch}-${suffix}-${task_id}-signed.msi

    # Put the binaries tarball sha1
    - command: s3.put
      params:
        aws_secret: ${aws_secret}
        local_file: src/mongodb-${push_name}-${push_arch}-${suffix}.${ext|tgz}.sha1
        aws_key: ${aws_key}
        permissions: public-read
        bucket: build-push-testing
        content_type: text/plain
        remote_file: ${push_path}-STAGE/${push_name}/mongodb-${push_name}-${push_arch}-${suffix}-${task_id}.${ext|tgz}.sha1

    # Put the shell tarball sha1
    - command: s3.put
      params:
        aws_secret: ${aws_secret}
        local_file: src/mongodb-shell-${push_name}-${push_arch}-${suffix}.${ext|tgz}.sha1
        aws_key: ${aws_key}
        permissions: public-read
        bucket: build-push-testing
        content_type: text/plain
        remote_file: ${push_path}-STAGE/${push_name}/mongodb-shell-${push_name}-${push_arch}-${suffix}-${task_id}.${ext|tgz}.sha1

    # Put the source tarball sha1
    - command: s3.put
      params:
        aws_secret: ${aws_secret}
        local_file: src/mongodb-src-${src_suffix}.${ext|tar.gz}.sha1
        aws_key: ${aws_key}
        permissions: public-read
        bucket: build-push-testing
        content_type: text/plain
        remote_file: ${push_path}-STAGE/${push_name}/mongodb-src-${src_suffix}-${task_id}.${ext|tar.gz}.sha1
        build_variants: [ linux-64, windows-64-2k8-ssl ]

    # Put the debug symbols sha1
    - command: s3.put
      params:
        aws_secret: ${aws_secret}
        aws_key: ${aws_key}
        permissions: public-read
        local_file: src/mongodb-${push_name}-${push_arch}-debugsymbols-${suffix}.${ext|tgz}.sha1
        bucket: build-push-testing
        content_type: text/plain
        remote_file: ${push_path}-STAGE/${push_name}/mongodb-${push_name}-${push_arch}-debugsymbols-${suffix}-${task_id}.${ext|tgz}.sha1
        optional: true

    # Push the signed MSI sha1
    - command: s3.put
      params:
        aws_key: ${aws_key}
        aws_secret: ${aws_secret}
        permissions: public-read
        build_variants: ["enterprise-windows-64-2k8", "windows-64-2k8-ssl"]
        local_file: src/mongodb-win32-${push_arch}-${suffix}-signed.msi.sha1
        bucket: build-push-testing
        content_type: text/plain
        remote_file: ${push_path}-STAGE/${push_name}/mongodb-win32-${push_arch}-${suffix}-${task_id}-signed.msi.sha1

    # Put the binaries tarball sha256
    - command: s3.put
      params:
        aws_secret: ${aws_secret}
        local_file: src/mongodb-${push_name}-${push_arch}-${suffix}.${ext|tgz}.sha256
        permissions: public-read
        aws_key: ${aws_key}
        bucket: build-push-testing
        content_type: text/plain
        remote_file: ${push_path}-STAGE/${push_name}/mongodb-${push_name}-${push_arch}-${suffix}-${task_id}.${ext|tgz}.sha256

    # Put the shell tarball sha256
    - command: s3.put
      params:
        aws_secret: ${aws_secret}
        local_file: src/mongodb-shell-${push_name}-${push_arch}-${suffix}.${ext|tgz}.sha256
        permissions: public-read
        aws_key: ${aws_key}
        bucket: build-push-testing
        content_type: text/plain
        remote_file: ${push_path}-STAGE/${push_name}/mongodb-shell-${push_name}-${push_arch}-${suffix}-${task_id}.${ext|tgz}.sha256

    # Put the source tarball sha256
    - command: s3.put
      params:
        aws_secret: ${aws_secret}
        local_file: src/mongodb-src-${src_suffix}.${ext|tar.gz}.sha256
        permissions: public-read
        aws_key: ${aws_key}
        bucket: build-push-testing
        content_type: text/plain
        remote_file: ${push_path}-STAGE/${push_name}/mongodb-src-${src_suffix}-${task_id}.${ext|tar.gz}.sha256
        build_variants: [ linux-64, windows-64-2k8-ssl ]

    # Put the debug symbols sha256
    - command: s3.put
      params:
        aws_secret: ${aws_secret}
        local_file: src/mongodb-${push_name}-${push_arch}-debugsymbols-${suffix}.${ext|tgz}.sha256
        aws_key: ${aws_key}
        bucket: build-push-testing
        permissions: public-read
        content_type: text/plain
        remote_file: ${push_path}-STAGE/${push_name}/mongodb-${push_name}-${push_arch}-debugsymbols-${suffix}-${task_id}.${ext|tgz}.sha256
        optional: true

    # Put the signed MSI sha256
    - command: s3.put
      params:
        aws_key: ${aws_key}
        aws_secret: ${aws_secret}
        build_variants: ["enterprise-windows-64-2k8", "windows-64-2k8-ssl"]
        local_file: src/mongodb-win32-${push_arch}-${suffix}-signed.msi.sha256
        bucket: build-push-testing
        permissions: public-read
        remote_file: ${push_path}-STAGE/${push_name}/mongodb-win32-${push_arch}-${suffix}-${task_id}-signed.msi.sha256
        content_type: text/plain

    # Put the binaries tarball md5
    - command: s3.put
      params:
        aws_secret: ${aws_secret}
        local_file: src/mongodb-${push_name}-${push_arch}-${suffix}.${ext|tgz}.md5
        aws_key: ${aws_key}
        bucket: build-push-testing
        permissions: public-read
        content_type: text/plain
        remote_file: ${push_path}-STAGE/${push_name}/mongodb-${push_name}-${push_arch}-${suffix}-${task_id}.${ext|tgz}.md5

    # Put the shell tarball md5
    - command: s3.put
      params:
        aws_secret: ${aws_secret}
        local_file: src/mongodb-shell-${push_name}-${push_arch}-${suffix}.${ext|tgz}.md5
        aws_key: ${aws_key}
        bucket: build-push-testing
        permissions: public-read
        content_type: text/plain
        remote_file: ${push_path}-STAGE/${push_name}/mongodb-shell-${push_name}-${push_arch}-${suffix}-${task_id}.${ext|tgz}.md5

    # Put the source tarball md5
    - command: s3.put
      params:
        aws_secret: ${aws_secret}
        local_file: src/mongodb-src-${src_suffix}.${ext|tar.gz}.md5
        aws_key: ${aws_key}
        bucket: build-push-testing
        permissions: public-read
        content_type: text/plain
        remote_file: ${push_path}-STAGE/${push_name}/mongodb-src-${src_suffix}-${task_id}.${ext|tar.gz}.md5
        build_variants: [ linux-64, windows-64-2k8-ssl ]

    # Put the debug symbols md5
    - command: s3.put
      params:
        aws_key: ${aws_key}
        aws_secret: ${aws_secret}
        local_file: src/mongodb-${push_name}-${push_arch}-debugsymbols-${suffix}.${ext|tgz}.md5
        bucket: build-push-testing
        content_type: text/plain
        permissions: public-read
        remote_file: ${push_path}-STAGE/${push_name}/mongodb-${push_name}-${push_arch}-debugsymbols-${suffix}-${task_id}.${ext|tgz}.md5
        optional: true

    # Put the signed MSI md5
    - command: s3.put
      params:
        aws_key: ${aws_key}
        aws_secret: ${aws_secret}
        build_variants: ["enterprise-windows-64-2k8", "windows-64-2k8-ssl"]
        local_file: src/mongodb-win32-${push_arch}-${suffix}-signed.msi.md5
        bucket: build-push-testing
        permissions: public-read
        content_type: text/plain
        remote_file: ${push_path}-STAGE/${push_name}/mongodb-win32-${push_arch}-${suffix}-${task_id}-signed.msi.md5

    - command: s3Copy.copy
      params:
        aws_key: ${aws_key}
        aws_secret: ${aws_secret}
        s3_copy_files:
            #Binaries
            - {'source': {'path': '${push_path}-STAGE/${push_name}/mongodb-${push_name}-${push_arch}-${suffix}-${task_id}.${ext|tgz}', 'bucket': 'build-push-testing'},
               'destination': {'path': '${push_path}/mongodb-${push_name}-${push_arch}-${suffix}.${ext|tgz}', 'bucket': '${push_bucket}'}}

            #Shell
            - {'source': {'path': '${push_path}-STAGE/${push_name}/mongodb-shell-${push_name}-${push_arch}-${suffix}-${task_id}.${ext|tgz}', 'bucket': 'build-push-testing'},
               'destination': {'path': '${push_path}/mongodb-shell-${push_name}-${push_arch}-${suffix}.${ext|tgz}', 'bucket': '${push_bucket}'}}

            #Source tarball
            - {'source': {'path': '${push_path}-STAGE/${push_name}/mongodb-src-${src_suffix}-${task_id}.${ext|tar.gz}', 'bucket': 'build-push-testing'},
               'destination': {'path': 'src/mongodb-src-${src_suffix}.${ext|tar.gz}', 'bucket': '${push_bucket}'},
               'build_variants': [ 'linux-64', 'windows-64-2k8-ssl' ]}

            #MSI (Windows only)
            - {'source': {'path': '${push_path}-STAGE/${push_name}/mongodb-win32-${push_arch}-${suffix}-${task_id}-signed.msi', 'bucket': 'build-push-testing'},
               'destination': {'path': '${push_path}/mongodb-win32-${push_arch}-${suffix}-signed.msi', 'bucket': '${push_bucket}'},
               'build_variants': [ 'enterprise-windows-64-2k8', 'windows-64-2k8-ssl' ]}

            #Binaries Signature
            - {'source': {'path': '${push_path}-STAGE/${push_name}/mongodb-${push_name}-${push_arch}-${suffix}-${task_id}.${ext|tgz}.sig', 'bucket': 'build-push-testing'},
               'destination': {'path': '${push_path}/mongodb-${push_name}-${push_arch}-${suffix}.${ext|tgz}.sig', 'bucket': '${push_bucket}'}}

            #Shell Signature
            - {'source': {'path': '${push_path}-STAGE/${push_name}/mongodb-shell-${push_name}-${push_arch}-${suffix}-${task_id}.${ext|tgz}.sig', 'bucket': 'build-push-testing'},
               'destination': {'path': '${push_path}/mongodb-shell-${push_name}-${push_arch}-${suffix}.${ext|tgz}.sig', 'bucket': '${push_bucket}'}}

            #Source tarball signature
            - {'source': {'path': '${push_path}-STAGE/${push_name}/mongodb-src-${src_suffix}-${task_id}.${ext|tar.gz}.sig', 'bucket': 'build-push-testing'},
               'destination': {'path': 'src/mongodb-src-${src_suffix}.${ext|tar.gz}.sig', 'bucket': '${push_bucket}'},
               'build_variants': [ 'linux-64', 'windows-64-2k8-ssl' ]}

            #SHA1 for binaries
            - {'source': {'path': '${push_path}-STAGE/${push_name}/mongodb-${push_name}-${push_arch}-${suffix}-${task_id}.${ext|tgz}.sha1', 'bucket': 'build-push-testing'},
               'destination': {'path': '${push_path}/mongodb-${push_name}-${push_arch}-${suffix}.${ext|tgz}.sha1', 'bucket': '${push_bucket}'}}

            #SHA1 for shell
            - {'source': {'path': '${push_path}-STAGE/${push_name}/mongodb-shell-${push_name}-${push_arch}-${suffix}-${task_id}.${ext|tgz}.sha1', 'bucket': 'build-push-testing'},
               'destination': {'path': '${push_path}/mongodb-shell-${push_name}-${push_arch}-${suffix}.${ext|tgz}.sha1', 'bucket': '${push_bucket}'}}

            #SHA1 for source tarball
            - {'source': {'path': '${push_path}-STAGE/${push_name}/mongodb-src-${src_suffix}-${task_id}.${ext|tar.gz}.sha1', 'bucket': 'build-push-testing'},
               'destination': {'path': 'src/mongodb-src-${src_suffix}.${ext|tar.gz}.sha1', 'bucket': '${push_bucket}'},
               'build_variants': [ 'linux-64', 'windows-64-2k8-ssl' ]}

            #SHA1 for MSI
            - {'source': {'path': '${push_path}-STAGE/${push_name}/mongodb-win32-${push_arch}-${suffix}-${task_id}-signed.msi.sha1', 'bucket': 'build-push-testing'},
               'destination': {'path': '${push_path}/mongodb-win32-${push_arch}-${suffix}-signed.msi.sha1', 'bucket': '${push_bucket}'},
               'build_variants': ['enterprise-windows-64-2k8', 'windows-64-2k8-ssl']}

            #SHA256 for binaries
            - {'source': {'path': '${push_path}-STAGE/${push_name}/mongodb-${push_name}-${push_arch}-${suffix}-${task_id}.${ext|tgz}.sha256', 'bucket': 'build-push-testing'},
               'destination': {'path': '${push_path}/mongodb-${push_name}-${push_arch}-${suffix}.${ext|tgz}.sha256', 'bucket': '${push_bucket}'}}

            #SHA256 for shell
            - {'source': {'path': '${push_path}-STAGE/${push_name}/mongodb-shell-${push_name}-${push_arch}-${suffix}-${task_id}.${ext|tgz}.sha256', 'bucket': 'build-push-testing'},
               'destination': {'path': '${push_path}/mongodb-shell-${push_name}-${push_arch}-${suffix}.${ext|tgz}.sha256', 'bucket': '${push_bucket}'}}

            #SHA256 for source tarball
            - {'source': {'path': '${push_path}-STAGE/${push_name}/mongodb-src-${src_suffix}-${task_id}.${ext|tar.gz}.sha256', 'bucket': 'build-push-testing'},
               'destination': {'path': 'src/mongodb-src-${src_suffix}.${ext|tar.gz}.sha256', 'bucket': '${push_bucket}'},
               'build_variants': [ 'linux-64', 'windows-64-2k8-ssl' ]}

            #SHA256 for MSI files
            - {'source': {'path': '${push_path}-STAGE/${push_name}/mongodb-win32-${push_arch}-${suffix}-${task_id}-signed.msi.sha256', 'bucket': 'build-push-testing'},
               'destination': {'path': '${push_path}/mongodb-win32-${push_arch}-${suffix}-signed.msi.sha256', 'bucket': '${push_bucket}'},
               'build_variants': ['enterprise-windows-64-2k8', 'windows-64-2k8-ssl']}

            #MD5 for binaries
            - {'source': {'path': '${push_path}-STAGE/${push_name}/mongodb-${push_name}-${push_arch}-${suffix}-${task_id}.${ext|tgz}.md5', 'bucket': 'build-push-testing'},
               'destination': {'path': '${push_path}/mongodb-${push_name}-${push_arch}-${suffix}.${ext|tgz}.md5', 'bucket': '${push_bucket}'}}

            #MD5 for shell
            - {'source': {'path': '${push_path}-STAGE/${push_name}/mongodb-shell-${push_name}-${push_arch}-${suffix}-${task_id}.${ext|tgz}.md5', 'bucket': 'build-push-testing'},
               'destination': {'path': '${push_path}/mongodb-shell-${push_name}-${push_arch}-${suffix}.${ext|tgz}.md5', 'bucket': '${push_bucket}'}}

            #MD5 for source tarball
            - {'source': {'path': '${push_path}-STAGE/${push_name}/mongodb-src-${src_suffix}-${task_id}.${ext|tar.gz}.md5', 'bucket': 'build-push-testing'},
               'destination': {'path': 'src/mongodb-src-${src_suffix}.${ext|tar.gz}.md5', 'bucket': '${push_bucket}'},
               'build_variants': [ 'linux-64', 'windows-64-2k8-ssl' ]}

            #MD5 for MSIs
            - {'source': {'path': '${push_path}-STAGE/${push_name}/mongodb-win32-${push_arch}-${suffix}-${task_id}-signed.msi.md5', 'bucket': 'build-push-testing'},
               'destination': {'path': '${push_path}/mongodb-win32-${push_arch}-${suffix}-signed.msi.md5', 'bucket': '${push_bucket}'},
               'build_variants': ['enterprise-windows-64-2k8', 'windows-64-2k8-ssl'], }

    # Debug symbols are not created for all variants and the copy is optional.
    - command: s3Copy.copy
      params:
        aws_key: ${aws_key}
        aws_secret: ${aws_secret}
        optional: true
        s3_copy_files:
            #Debug Symbols
            - {'source': {'path': '${push_path}-STAGE/${push_name}/mongodb-${push_name}-${push_arch}-debugsymbols-${suffix}-${task_id}.${ext|tgz}', 'bucket': 'build-push-testing'},
               'destination': {'path': '${push_path}/mongodb-${push_name}-${push_arch}-debugsymbols-${suffix}.${ext|tgz}', 'bucket': '${push_bucket}'}}

            #Debug Symbols Signature
            - {'source': {'path': '${push_path}-STAGE/${push_name}/mongodb-${push_name}-${push_arch}-debugsymbols-${suffix}-${task_id}.${ext|tgz}.sig', 'bucket': 'build-push-testing'},
               'destination': {'path': '${push_path}/mongodb-${push_name}-${push_arch}-debugsymbols-${suffix}.${ext|tgz}.sig', 'bucket': '${push_bucket}'}}

            #SHA1 for debug symbols
            - {'source': {'path': '${push_path}-STAGE/${push_name}/mongodb-${push_name}-${push_arch}-debugsymbols-${suffix}-${task_id}.${ext|tgz}.sha1', 'bucket': 'build-push-testing'},
               'destination': {'path': '${push_path}/mongodb-${push_name}-${push_arch}-debugsymbols-${suffix}.${ext|tgz}.sha1', 'bucket': '${push_bucket}'}}

            #SHA256 for debugsymbols
            - {'source': {'path': '${push_path}-STAGE/${push_name}/mongodb-${push_name}-${push_arch}-debugsymbols-${suffix}-${task_id}.${ext|tgz}.sha256', 'bucket': 'build-push-testing'},
               'destination': {'path': '${push_path}/mongodb-${push_name}-${push_arch}-debugsymbols-${suffix}.${ext|tgz}.sha256', 'bucket': '${push_bucket}'}}

            #MD5 for debugsymbols
            - {'source': {'path': '${push_path}-STAGE/${push_name}/mongodb-${push_name}-${push_arch}-debugsymbols-${suffix}-${task_id}.${ext|tgz}.md5', 'bucket': 'build-push-testing'},
               'destination': {'path': '${push_path}/mongodb-${push_name}-${push_arch}-debugsymbols-${suffix}.${ext|tgz}.md5', 'bucket': '${push_bucket}'}}

- name: fetch_test_lifecycle
  depends_on: []
  commands:
  - func: "git get project"
  - func: "fetch test_lifecycle.yml"
    vars:
      # This task is meant to fail if there is an error while fetching test_lifecycle.yml since
      # the compile task won't fail.
      fail_task_on_error: true

- name: update_test_lifecycle
  exec_timeout_secs: 21600 # 6 hour timeout for the task overall
  depends_on: []
  commands:
  - func: "git get project"
  - command: shell.exec
    timeout_secs: 14400 # Timeout if there is no output for 4 hours
    type: test
    params:
      working_dir: src
      script: |
        set -o errexit

        # Set up the git ssh private key
        mkdir -p ~/.ssh
        echo -n "${testlifecycle_ssh_key}" > ~/.ssh/test_lifecycle.pem
        chmod 0600 ~/.ssh/test_lifecycle.pem
        export GIT_SSH_COMMAND="ssh -i ~/.ssh/test_lifecycle.pem"

        # Create the jira credentials configuration file
        cat > ~/.jira.yml <<END_OF_CREDS
        server: "https://jira.mongodb.org"
        access_token: "${testlifecycle_jira_access_token}"
        access_token_secret: "${testlifecycle_jira_access_token_secret}"
        consumer_key: "${testlifecycle_jira_consumer_key}"
        key_cert: |
        $(echo "${testlifecycle_jira_key_certificate}" | sed  's/^/  /')
        END_OF_CREDS

        set -o verbose

        ${activate_virtualenv}
        # Install Python modules to support OAuth with pip until it is available in the toolchain.
        pip install cryptography==1.7.2 pyjwt==1.5.3

        # We use a small batch size to avoid hitting the load balancer timeout if the Evergreen
        # API query is not fast enough.
        $python buildscripts/update_test_lifecycle.py                   \
            --project ${project}                                        \
            --requestBatchSize 20                                       \
            --commit                                                    \
            --resmokeTagFile "etc/test_lifecycle.yml"                   \
            --metadataRepo "git@github.com:mongodb/mongo-test-metadata" \
            --referencesFile "references.yml"                           \
            --gitUserName "Test Lifecycle"                              \
            --gitUserEmail "build+testlifecycle@mongodb.com"            \
            --jiraConfig ~/.jira.yml


#######################################
#               Modules               #
#######################################
# if a module is added and to be added to the manifest
# be sure to add the module to git.get_project revisions parameter
modules:
- name: enterprise
  repo: git@github.com:10gen/mongo-enterprise-modules.git
  prefix: src/mongo/db/modules
  branch: master

- name: rocksdb
  repo: git@github.com:mongodb-partners/mongo-rocks.git
  prefix: src/mongo/db/modules
  branch: master

- name: wtdevelop
  repo: git@github.com:wiredtiger/wiredtiger.git
  prefix: src/third_party
  branch: develop

#######################################
#            Buildvariants            #
#######################################

buildvariants:

###########################################
#         Linux buildvariants             #
###########################################

- name: linux-64
  display_name: Linux
  run_on:
  - rhel62-small
  batchtime: 1440 # 1 day
  expansions:
    test_flags: --excludeWithAnyTags=requires_mmapv1
    push_path: linux
    push_bucket: downloads.mongodb.org
    push_name: linux
    push_arch: x86_64
    compile_flags: -j$(grep -c ^processor /proc/cpuinfo) --variables-files=etc/scons/mongodbtoolchain_gcc.vars --release
    num_jobs_available: $(grep -c ^processor /proc/cpuinfo)
    scons_cache_scope: shared
    build_mongoreplay: true
  tasks:
  - name: compile
    distros:
    - rhel62-large
  - name: compile_all
    distros:
    - rhel62-large
  - name: aggregation
  - name: aggregation_auth
  - name: aggregation_mongos_passthrough
  - name: aggregation_one_shard_sharded_collections
  - name: aggregation_read_concern_majority_passthrough
  - name: aggregation_sharded_collections_passthrough
  - name: auth
  - name: change_streams
  - name: change_streams_mongos_passthrough
  - name: change_streams_secondary_reads
  - name: change_streams_sharded_collections_passthrough
  - name: dbtest
  - name: disk_wiredtiger
  - name: failpoints
  - name: failpoints_auth
  - name: gle_auth
  - name: gle_auth_write_cmd
  - name: gle_auth_basics_passthrough
  - name: gle_auth_basics_passthrough_write_cmd
  - name: integration_tests_standalone
  - name: integration_tests_replset
  - name: integration_tests_sharded
  - name: sharding_gle_auth_basics_passthrough
  - name: sharding_gle_auth_basics_passthrough_write_cmd
  - name: jsCore
  - name: jsCore_auth
  - name: jsCore_op_query
  - name: jsCore_compatibility
  - name: jsCore_decimal
  - name: jsCore_txns
  - name: aggregation_fuzzer
  - name: jstestfuzz
  - name: jstestfuzz_concurrent
  - name: jstestfuzz_concurrent_replication
  - name: jstestfuzz_concurrent_sharded
  - name: jstestfuzz_replication
  - name: jstestfuzz_sharded
  - name: mongosTest
  - name: multiversion_auth
  - name: multiversion
  - name: multiversion_multistorage_engine
  - name: noPassthrough
  - name: noPassthroughWithMongod
  - name: bulk_gle_passthrough
  - name: parallel
  - name: parallel_compatibility
  - name: concurrency
  - name: concurrency_replication
  - name: concurrency_sharded
  - name: concurrency_simultaneous
  - name: read_concern_linearizable_passthrough
  - name: read_concern_majority_passthrough
  - name: read_only
  - name: read_only_sharded
  - name: replica_sets
  - name: replica_sets_auth
  - name: replica_sets_jscore_passthrough
  - name: sharding
  - name: sharding_auth
  - name: slow1
  - name: serial_run
  - name: sharded_collections_jscore_passthrough
  - name: sharding_jscore_passthrough
  - name: sharding_jscore_op_query_passthrough
  - name: sharding_jscore_passthrough_wire_ops
  - name: sharding_last_stable_mongos_and_mixed_shards
  - name: tool
  - name: write_concern_majority_passthrough
  - name: push

- name: linux-64-repeated-execution
  stepback: false
  display_name: ~ Linux Repeated Execution
  run_on:
  - rhel62-small
  batchtime: 1440 # 1 day
  expansions:
    test_flags: --excludeWithAnyTags=requires_mmapv1
    compile_flags: -j$(grep -c ^processor /proc/cpuinfo) --variables-files=etc/scons/mongodbtoolchain_gcc.vars
    num_jobs_available: $(grep -c ^processor /proc/cpuinfo)
    test_flags: --repeat=10 --shuffle
    scons_cache_scope: shared
    build_mongoreplay: true
  tasks:
  - name: compile
    distros:
    - rhel62-large
  - name: compile_all
    distros:
    - rhel62-large
  - name: dbtest
  - name: integration_tests_standalone
  - name: integration_tests_replset
  - name: integration_tests_sharded
  - name: jsCore
  - name: jsCore_txns
  - name: parallel
  - name: concurrency
  - name: concurrency_replication
  - name: concurrency_sharded
  - name: concurrency_simultaneous

- &linux-64-debug-template
  name: linux-64-debug
  display_name: "! Linux DEBUG"
  run_on:
  - rhel62-large
  expansions:
    test_flags: --excludeWithAnyTags=requires_mmapv1
    push_path: linux
    push_bucket: downloads.mongodb.org
    push_name: linux-debug
    push_arch: x86_64
    num_jobs_available: $(($(grep -c ^processor /proc/cpuinfo) / 2)) # Avoid starting too many mongod's
    compile_flags: --dbg=on --opt=on -j$(grep -c ^processor /proc/cpuinfo) --variables-files=etc/scons/mongodbtoolchain_gcc.vars
    scons_cache_scope: shared
    shared_scons_pruning: true
    build_mongoreplay: true
  tasks:
  - name: compile
  - name: compile_all
  - name: aggregation
  - name: aggregation_auth
  - name: aggregation_facet_unwind_passthrough
  - name: aggregation_mongos_passthrough
  - name: aggregation_one_shard_sharded_collections
  - name: aggregation_read_concern_majority_passthrough
  - name: aggregation_sharded_collections_passthrough
  - name: auth
  - name: bulk_gle_passthrough
  - name: causally_consistent_jscore_passthrough
  - name: causally_consistent_jscore_passthrough_auth
  - name: change_streams
  - name: change_streams_mongos_passthrough
  - name: change_streams_sharded_collections_passthrough
  - name: concurrency
  - name: concurrency_replication
  - name: concurrency_sharded
  - name: concurrency_sharded_causal_consistency
  - name: concurrency_sharded_causal_consistency_and_balancer
  - name: concurrency_sharded_with_stepdowns
  - name: concurrency_sharded_with_stepdowns_and_balancer
  - name: concurrency_simultaneous
  - name: dbtest
  - name: disk_wiredtiger
  - name: failpoints
  - name: failpoints_auth
  - name: integration_tests_replset
  - name: integration_tests_sharded
  - name: integration_tests_standalone
  - name: jsCore
  - name: jsCore_auth
  - name: jsCore_compatibility
  - name: jsCore_decimal
  - name: jsCore_txns
  - name: jsonSchema
  - name: mongosTest
  - name: noPassthrough
  - name: noPassthroughWithMongod
  - name: parallel
  - name: parallel_compatibility
  - name: read_concern_linearizable_passthrough
  - name: read_concern_majority_passthrough
  - name: read_only
  - name: read_only_sharded
  - name: replica_sets
  - name: replica_sets_auth
  - name: replica_sets_initsync_jscore_passthrough
  - name: replica_sets_initsync_static_jscore_passthrough
  - name: replica_sets_jscore_passthrough
  - name: replica_sets_kill_secondaries_jscore_passthrough
  - name: retryable_writes_jscore_passthrough
  - name: retryable_writes_jscore_stepdown_passthrough
  - name: serial_run
  - name: session_jscore_passthrough
  - name: sharded_causally_consistent_jscore_passthrough
  - name: sharded_collections_jscore_passthrough
  - name: sharding
  - name: sharding_auth
  - name: sharding_jscore_passthrough
  - name: sharding_jscore_op_query_passthrough
  - name: sharding_jscore_passthrough_wire_ops
  - name: slow1
  - name: tool
  - name: write_concern_majority_passthrough

- <<: *linux-64-debug-template
  name: linux-64-debug-wtdevelop
  display_name: "~ Linux DEBUG WiredTiger develop"
  batchtime: 1440 # 1 day
  modules:
  - wtdevelop
  expansions:
    use_wt_develop: true
    num_jobs_available: $(($(grep -c ^processor /proc/cpuinfo) / 2)) # Avoid starting too many mongod's
    compile_flags: --dbg=on --opt=on -j$(grep -c ^processor /proc/cpuinfo) --variables-files=etc/scons/mongodbtoolchain_gcc.vars
    use_scons_cache: true
    build_mongoreplay: true

- name: linux-64-duroff
  display_name: Linux (No Journal)
  run_on:
  - rhel62-small
  batchtime: 1440 # 1 day
  expansions:
    push_path: linux
    push_bucket: downloads.mongodb.org
    push_name: linux-duroff
    push_arch: x86_64
    compile_flags: -j$(grep -c ^processor /proc/cpuinfo) --variables-files=etc/scons/mongodbtoolchain_gcc.vars
    num_jobs_available: $(grep -c ^processor /proc/cpuinfo)
    # Running WiredTiger with --nojournal in a replica set is no longer supported, so this variant
    # does not include replica set tests. Since transactions are only supported on replica sets, we
    # exclude those tests as well.
    test_flags: --nojournal --excludeWithAnyTags=requires_journaling,requires_replication,requires_mmapv1,requires_sharding,uses_transactions
    scons_cache_scope: shared
    build_mongoreplay: true
  tasks:
  - name: compile
    distros:
    - rhel62-large
  - name: compile_all
    distros:
    - rhel62-large
  - name: aggregation
  - name: aggregation_auth
  - name: auth
  - name: bulk_gle_passthrough
  - name: concurrency
  - name: concurrency_simultaneous
  - name: dbtest
  - name: disk_wiredtiger
  - name: failpoints
  - name: failpoints_auth
  - name: jsCore
  - name: jsCore_auth
  - name: jsCore_compatibility
  - name: jsCore_txns
  - name: aggregation_fuzzer
  - name: jstestfuzz
  - name: jstestfuzz_concurrent
  - name: jstestfuzz_concurrent_sharded
  - name: jstestfuzz_sharded
  - name: mongosTest
  - name: noPassthrough
  - name: noPassthroughWithMongod
  - name: parallel
  - name: parallel_compatibility
  - name: serial_run
  - name: sharding_jscore_passthrough
  - name: slow1
  - name: tool

- name: linux-64-lsm
  stepback: false
  display_name: Linux LSM
  run_on:
  - rhel62-small
  batchtime: 1440 # 1 day
  expansions:
    compile_flags: -j$(grep -c ^processor /proc/cpuinfo) --variables-files=etc/scons/mongodbtoolchain_gcc.vars
    num_jobs_available: $(grep -c ^processor /proc/cpuinfo)
    test_flags: --wiredTigerCollectionConfig=type=lsm --wiredTigerIndexConfig=type=lsm --excludeWithAnyTags=requires_mmapv1,uses_transactions
    scons_cache_scope: shared
    build_mongoreplay: true
  tasks:
  - name: compile
    distros:
    - rhel62-large
  - name: compile_all
    distros:
    - rhel62-large
  - name: aggregation
  - name: auth
  - name: dbtest
  - name: gle_auth
  - name: gle_auth_write_cmd
  - name: gle_auth_basics_passthrough
  - name: gle_auth_basics_passthrough_write_cmd
  - name: sharding_gle_auth_basics_passthrough
  - name: sharding_gle_auth_basics_passthrough_write_cmd
  - name: jsCore
  - name: jsCore_compatibility
  - name: aggregation_fuzzer
  - name: jstestfuzz
  - name: jstestfuzz_concurrent
  - name: jstestfuzz_concurrent_replication
  - name: jstestfuzz_concurrent_sharded
  - name: jstestfuzz_replication
  - name: jstestfuzz_sharded
  - name: noPassthrough
  - name: noPassthroughWithMongod
  - name: bulk_gle_passthrough
  - name: parallel
  - name: parallel_compatibility
  - name: concurrency
  - name: concurrency_replication
  - name: concurrency_sharded
  - name: concurrency_simultaneous
  - name: replica_sets
  - name: replica_sets_jscore_passthrough
  - name: sharding
  - name: slow1
  - name: serial_run
  - name: sharded_collections_jscore_passthrough
  - name: sharding_jscore_passthrough
  - name: sharding_jscore_op_query_passthrough
  - name: sharding_jscore_passthrough_wire_ops
  - name: tool

- name: ubuntu1204
  display_name: SSL Ubuntu 12.04
  run_on:
  - ubuntu1204-test
  batchtime: 1440 # 1 day
  expansions:
    test_flags: --excludeWithAnyTags=requires_mmapv1
    tooltags: "-tags ssl"
    push_path: linux
    push_bucket: downloads.mongodb.org
    push_name: linux
    push_arch: x86_64-ubuntu1204
    compile_flags: --ssl MONGO_DISTMOD=ubuntu1204 -j$(grep -c ^processor /proc/cpuinfo) --release --variables-files=etc/scons/mongodbtoolchain_gcc.vars
    multiversion_platform: ubuntu1204
    multiversion_edition: targeted
    num_jobs_available: $(grep -c ^processor /proc/cpuinfo)
    has_packages: true
    packager_script: packager.py
    packager_arch: x86_64
    packager_distro: ubuntu1204
    repo_edition: org
    scons_cache_scope: shared
    shared_scons_pruning: true
    build_mongoreplay: true
  tasks:
  - name: compile
    distros:
    - ubuntu1204-build
  - name: compile_all
    distros:
    - ubuntu1204-build
  - name: aggregation
  - name: aggregation_auth
  - name: auth
  - name: dbtest
  - name: disk_wiredtiger
  - name: failpoints
  - name: failpoints_auth
  - name: gle_auth
  - name: gle_auth_write_cmd
  - name: gle_auth_basics_passthrough
  - name: gle_auth_basics_passthrough_write_cmd
  - name: sharding_gle_auth_basics_passthrough
  - name: sharding_gle_auth_basics_passthrough_write_cmd
  - name: jsCore
  - name: jsCore_auth
  - name: jsCore_compatibility
  - name: jsCore_decimal
  - name: jsCore_txns
  - name: aggregation_fuzzer
  - name: jstestfuzz
  - name: jstestfuzz_concurrent
  - name: jstestfuzz_concurrent_replication
  - name: jstestfuzz_concurrent_sharded
  - name: jstestfuzz_replication
  - name: jstestfuzz_sharded
  - name: mongosTest
  - name: multiversion
  - name: noPassthrough
  - name: noPassthroughWithMongod
  - name: bulk_gle_passthrough
  - name: parallel
  - name: parallel_compatibility
  - name: concurrency
  - name: concurrency_replication
  - name: concurrency_sharded
  - name: concurrency_simultaneous
  - name: replica_sets
  - name: replica_sets_auth
  - name: replica_sets_jscore_passthrough
  - name: sharding
  - name: sharding_auth
  - name: sharding_last_stable_mongos_and_mixed_shards
  - name: slow1
  - name: serial_run
  - name: sharding_jscore_passthrough
  - name: ssl
  - name: sslSpecial
  - name: tool
  - name: package
    distros:
    - ubuntu1604-packer
  - name: push

- name: ubuntu1404
  display_name: SSL Ubuntu 14.04
  run_on:
  - ubuntu1404-test
  batchtime: 1440 # 1 day
  expansions:
    test_flags: --excludeWithAnyTags=requires_mmapv1
    tooltags: "-tags ssl"
    push_path: linux
    push_bucket: downloads.mongodb.org
    push_name: linux
    push_arch: x86_64-ubuntu1404
    compile_flags: --ssl MONGO_DISTMOD=ubuntu1404 -j$(grep -c ^processor /proc/cpuinfo) --release --variables-files=etc/scons/mongodbtoolchain_gcc.vars
    multiversion_platform: ubuntu1404
    multiversion_edition: targeted
    num_jobs_available: $(grep -c ^processor /proc/cpuinfo)
    has_packages: true
    packager_script: packager.py
    packager_arch: x86_64
    packager_distro: ubuntu1404
    repo_edition: org
    scons_cache_scope: shared
    shared_scons_pruning: true
    build_mongoreplay: true
  tasks:
  - name: compile
    distros:
    - ubuntu1404-build
  - name: compile_all
    distros:
    - ubuntu1404-build
  - name: aggregation
  - name: aggregation_auth
  - name: auth
  - name: dbtest
  - name: disk_wiredtiger
  - name: failpoints
  - name: failpoints_auth
  - name: gle_auth
  - name: gle_auth_write_cmd
  - name: gle_auth_basics_passthrough
  - name: gle_auth_basics_passthrough_write_cmd
  - name: sharding_gle_auth_basics_passthrough
  - name: sharding_gle_auth_basics_passthrough_write_cmd
  - name: jepsen_register_findAndModify_WT
    distros:
    - ubuntu1404-jepsen
  - name: jepsen_register_linearizableRead
    distros:
    - ubuntu1404-jepsen
  - name: jepsen_register_linearizableRead_WT
    distros:
    - ubuntu1404-jepsen
  - name: jepsen_set_linearizableRead
    distros:
    - ubuntu1404-jepsen
  - name: jepsen_set_linearizableRead_WT
    distros:
    - ubuntu1404-jepsen
  - name: jepsen_read-concern-majority_WT
    distros:
    - ubuntu1404-jepsen
  - name: jepsen_read-concern-majority_w1_WT
    distros:
    - ubuntu1404-jepsen
  - name: jsCore
  - name: jsCore_auth
  - name: jsCore_compatibility
  - name: jsCore_decimal
  - name: jsCore_txns
  - name: aggregation_fuzzer
  - name: jstestfuzz
  - name: jstestfuzz_concurrent
  - name: jstestfuzz_concurrent_replication
  - name: jstestfuzz_concurrent_sharded
  - name: jstestfuzz_replication
  - name: jstestfuzz_sharded
  - name: mongosTest
  - name: multiversion
  - name: noPassthrough
  - name: noPassthroughWithMongod
  - name: bulk_gle_passthrough
  - name: parallel
  - name: parallel_compatibility
  - name: concurrency
  - name: concurrency_replication
  - name: concurrency_sharded
  - name: concurrency_simultaneous
  - name: replica_sets
  - name: replica_sets_auth
  - name: replica_sets_jscore_passthrough
  - name: powercycle
  - name: powercycle_fcv3.6
  - name: powercycle_replication
  - name: powercycle_replication_smalloplog
  - name: powercycle_syncdelay
  - name: powercycle_write_concern_majority
  - name: sharding
  - name: sharding_auth
  - name: sharding_last_stable_mongos_and_mixed_shards
  - name: slow1
  - name: serial_run
  - name: sharding_jscore_passthrough
  - name: ssl
  - name: sslSpecial
  - name: tool
  - name: package
    distros:
    - ubuntu1604-packer
  - name: push

- name: ubuntu1604
  display_name: SSL Ubuntu 16.04
  run_on:
  - ubuntu1604-test
  batchtime: 1440 # 1 day
  expansions:
    test_flags: --excludeWithAnyTags=requires_mmapv1
    tooltags: "-tags ssl"
    push_path: linux
    push_bucket: downloads.mongodb.org
    push_name: linux
    push_arch: x86_64-ubuntu1604
    lang_environment: LANG=C
    compile_flags: --ssl MONGO_DISTMOD=ubuntu1604 -j$(grep -c ^processor /proc/cpuinfo) --release --variables-files=etc/scons/mongodbtoolchain_gcc.vars
    multiversion_platform: ubuntu1604
    multiversion_edition: targeted
    num_jobs_available: $(grep -c ^processor /proc/cpuinfo)
    has_packages: true
    packager_script: packager.py
    packager_arch: x86_64
    packager_distro: ubuntu1604
    repo_edition: org
    scons_cache_scope: shared
    build_mongoreplay: true
  tasks:
  - name: compile
    distros:
    - ubuntu1604-build
  - name: compile_all
    distros:
    - ubuntu1604-build
  - name: aggregation
  - name: aggregation_auth
  - name: auth
  - name: dbtest
  - name: disk_wiredtiger
  - name: failpoints
  - name: failpoints_auth
  - name: gle_auth
  - name: gle_auth_write_cmd
  - name: gle_auth_basics_passthrough
  - name: gle_auth_basics_passthrough_write_cmd
  - name: sharding_gle_auth_basics_passthrough
  - name: sharding_gle_auth_basics_passthrough_write_cmd
  - name: jsCore
  - name: jsCore_auth
  - name: jsCore_compatibility
  - name: jsCore_decimal
  - name: jsCore_txns
  - name: aggregation_fuzzer
  - name: jstestfuzz
  - name: jstestfuzz_concurrent
  - name: jstestfuzz_concurrent_replication
  - name: jstestfuzz_concurrent_sharded
  - name: jstestfuzz_replication
  - name: jstestfuzz_sharded
  - name: mongosTest
  - name: multiversion
  - name: noPassthrough
  - name: noPassthroughWithMongod
  - name: bulk_gle_passthrough
  - name: parallel
  - name: parallel_compatibility
  - name: concurrency
  - name: concurrency_replication
  - name: concurrency_sharded
  - name: concurrency_simultaneous
  - name: replica_sets
  - name: replica_sets_auth
  - name: replica_sets_jscore_passthrough
  - name: sharding
  - name: sharding_auth
  - name: sharding_last_stable_mongos_and_mixed_shards
  - name: slow1
  - name: serial_run
  - name: sharding_jscore_passthrough
  - name: ssl
  - name: sslSpecial
  - name: tool
  - name: package
    distros:
    - ubuntu1604-packer
  - name: push

- name: enterprise-ubuntu1604-arm64
  display_name: Enterprise Ubuntu 16.04 arm64
  modules:
  - enterprise
  run_on:
  - ubuntu1604-arm64-small
  - ubuntu1604-arm64-large
  batchtime: 1440 # 1 day
  expansions:
    gorootvars: PATH=/opt/mongodbtoolchain/v2/bin:$PATH
    tooltags: -gccgoflags "$(pkg-config --libs --cflags libssl libcrypto libsasl2)" -tags 'sasl ssl'
    push_path: linux
    push_bucket: downloads.10gen.com
    push_name: linux
    push_arch: arm64-enterprise-ubuntu1604
    compile_flags: --ssl MONGO_DISTMOD=ubuntu1604 -j$(grep -c ^processor /proc/cpuinfo) CCFLAGS="-march=armv8-a+crc -mtune=generic" --release --variables-files=etc/scons/mongodbtoolchain_gcc.vars
    num_jobs_available: $(grep -c ^processor /proc/cpuinfo)
    max_jobs: 8 # Avoid starting too many mongod's on ARM test servers
    test_flags: --excludeWithAnyTags=requires_mmapv1
    has_packages: true
    packager_script: packager-enterprise.py
    packager_arch: arm64
    packager_distro: ubuntu1604
    repo_edition: enterprise
    build_mongoreplay: true
    multiversion_platform: ubuntu1604
    multiversion_architecture: arm64
    multiversion_edition: targeted
  tasks:
  - name: compile
    distros:
    - ubuntu1604-arm64-large
  - name: compile_all
    distros:
    - ubuntu1604-arm64-large
  - name: aggregation
  - name: aggregation_auth
  - name: auth
  - name: dbtest
  - name: failpoints
  - name: failpoints_auth
  - name: gle_auth
  - name: gle_auth_write_cmd
  - name: gle_auth_basics_passthrough
  - name: gle_auth_basics_passthrough_write_cmd
  - name: sharding_gle_auth_basics_passthrough
  - name: sharding_gle_auth_basics_passthrough_write_cmd
  - name: jsCore
  - name: jsCore_compatibility
  - name: jsCore_decimal
  - name: jsCore_txns
  - name: aggregation_fuzzer
  - name: jstestfuzz
  - name: jstestfuzz_concurrent
  - name: jstestfuzz_concurrent_replication
  - name: jstestfuzz_concurrent_sharded
  - name: jstestfuzz_replication
  - name: jstestfuzz_sharded
  - name: mongosTest
  - name: noPassthrough
  - name: noPassthroughWithMongod
  - name: bulk_gle_passthrough
  - name: parallel
  - name: parallel_compatibility
  - name: concurrency
    distros:
    # There is a known performance issue with the ubuntu1604-arm64-1.linaro.build.10gen.cc host
    # that's part of the ubuntu1604-arm64-large pool. We run the concurrency tests only on the
    # hosts from the ubuntu1604-arm64-small pool to work around this issue.
    - ubuntu1604-arm64-small
  - name: concurrency_replication
    distros:
    - ubuntu1604-arm64-small
  - name: concurrency_sharded
    distros:
    - ubuntu1604-arm64-small
  - name: concurrency_simultaneous
    distros:
    - ubuntu1604-arm64-small
  - name: replica_sets
  - name: replica_sets_auth
  - name: replica_sets_jscore_passthrough
  - name: sharding
  - name: sharding_auth
  - name: slow1
  - name: serial_run
  - name: sharding_jscore_passthrough
  - name: ssl
  - name: sslSpecial
  - name: tool
  - name: push
    distros:
    - ubuntu1604-test

- name: ubuntu1604-arm64
  display_name: SSL Ubuntu 16.04 arm64
  run_on:
  - ubuntu1604-arm64-small
  - ubuntu1604-arm64-large
  batchtime: 1440 # 1 day
  expansions:
    gorootvars: PATH=/opt/mongodbtoolchain/v2/bin:$PATH
    tooltags: -gccgoflags "$(pkg-config --libs --cflags libssl libcrypto)" -tags 'ssl'
    push_path: linux
    push_bucket: downloads.mongodb.org
    push_name: linux
    push_arch: arm64-ubuntu1604
    compile_flags: --ssl MONGO_DISTMOD=ubuntu1604 -j$(grep -c ^processor /proc/cpuinfo) --release CCFLAGS="-march=armv8-a+crc -mtune=generic" --variables-files=etc/scons/mongodbtoolchain_gcc.vars
    num_jobs_available: $(grep -c ^processor /proc/cpuinfo)
    max_jobs: 8 # Avoid starting too many mongod's on ARM test servers
    test_flags: --excludeWithAnyTags=requires_mmapv1
    has_packages: true
    packager_script: packager.py
    packager_arch: arm64
    packager_distro: ubuntu1604
    repo_edition: org
    build_mongoreplay: true
    multiversion_platform: ubuntu1604
    multiversion_architecture: arm64
    multiversion_edition: targeted
  tasks:
  - name: compile
    distros:
    - ubuntu1604-arm64-large
  - name: compile_all
    distros:
    - ubuntu1604-arm64-large
  - name: dbtest
  - name: jsCore
  - name: push
    distros:
    - ubuntu1604-test

- name: enterprise-ubuntu1604-ppc64le
  display_name: Enterprise Ubuntu 16.04 PPC64LE
  modules:
  - enterprise
  run_on:
  - ubuntu1604-power8-build
  - ubuntu1604-power8-test
  batchtime: 1440 # 1 day
  expansions:
    gorootvars: PATH=/opt/mongodbtoolchain/v2/bin:$PATH
    tooltags: -gccgoflags "$(pkg-config --libs --cflags libssl libsasl2 libcrypto)" -tags 'sasl ssl'
    push_path: linux
    push_bucket: downloads.10gen.com
    push_name: linux
    push_arch: ppc64le-enterprise-ubuntu1604
    compile_flags: --ssl MONGO_DISTMOD=ubuntu1604 -j$(echo "$(grep -c processor /proc/cpuinfo)/2" | bc) --release CCFLAGS="-mcpu=power8 -mtune=power8 -mcmodel=medium" --variables-files=etc/scons/mongodbtoolchain_gcc.vars
    num_jobs_available: 2
    test_flags: --excludeWithAnyTags=requires_mmapv1
    has_packages: true
    packager_script: packager-enterprise.py
    packager_arch: ppc64le
    packager_distro: ubuntu1604
    repo_edition: enterprise
    build_mongoreplay: true
    multiversion_platform: ubuntu1604
    multiversion_architecture: ppc64le
    multiversion_edition: enterprise
  tasks:
  - name: compile
    distros:
    - ubuntu1604-power8-build
  - name: compile_all
    distros:
    - ubuntu1604-power8-build
  - name: aggregation
  - name: aggregation_auth
  - name: auth
  - name: dbtest
  - name: failpoints
  - name: failpoints_auth
  - name: gle_auth
  - name: gle_auth_write_cmd
  - name: gle_auth_basics_passthrough
  - name: gle_auth_basics_passthrough_write_cmd
  - name: sharding_gle_auth_basics_passthrough
  - name: sharding_gle_auth_basics_passthrough_write_cmd
  - name: jsCore
  - name: jsCore_compatibility
  - name: jsCore_decimal
  - name: jsCore_txns
  - name: aggregation_fuzzer
  - name: jstestfuzz
  - name: jstestfuzz_concurrent
  - name: jstestfuzz_concurrent_replication
  - name: jstestfuzz_concurrent_sharded
  - name: jstestfuzz_replication
  - name: jstestfuzz_sharded
  - name: mongosTest
  - name: noPassthrough
  - name: noPassthroughWithMongod
  - name: bulk_gle_passthrough
  - name: parallel
  - name: parallel_compatibility
  - name: concurrency
  - name: concurrency_replication
  - name: concurrency_sharded
  - name: concurrency_simultaneous
  - name: replica_sets
  - name: replica_sets_auth
  - name: replica_sets_jscore_passthrough
  - name: sharding
  - name: sharding_auth
  - name: slow1
  - name: serial_run
  - name: sharding_jscore_passthrough
  - name: ssl
  - name: sslSpecial
  - name: tool
  - name: push
    distros:
    - ubuntu1604-test

- name: enterprise-ubuntu1604-s390x
  display_name: Enterprise Ubuntu 16.04 s390x
  modules:
  - enterprise
  run_on:
  - ubuntu1604-zseries-large
  - ubuntu1604-zseries-small
  batchtime: 1440 # 1 day
  stepback: false
  expansions:
    gorootvars: PATH=/opt/mongodbtoolchain/v2/bin:$PATH
    tooltags: -gccgoflags "$(pkg-config --libs --cflags libssl libcrypto libsasl2)" -tags 'sasl ssl'
    push_path: linux
    push_bucket: downloads.10gen.com
    push_name: linux
    push_arch: s390x-enterprise-ubuntu1604
    compile_flags: --ssl MONGO_DISTMOD=ubuntu1604 --release -j3 CCFLAGS="-march=z196 -mtune=zEC12" --variables-files=etc/scons/mongodbtoolchain_gcc.vars
    num_jobs_available: 2
    test_flags: --excludeWithAnyTags=requires_mmapv1
    has_packages: true
    packager_script: packager-enterprise.py
    packager_arch: s390x
    packager_distro: ubuntu1604
    repo_edition: enterprise
    build_mongoreplay: true
    multiversion_platform: ubuntu1604
    multiversion_architecture: s390x
    multiversion_edition: enterprise
  tasks:
  - name: compile
    distros:
    - ubuntu1604-zseries-large
  - name: compile_all
    distros:
    - ubuntu1604-zseries-large
  - name: aggregation
  - name: aggregation_ese
  - name: aggregation_auth
  - name: aggregation_read_concern_majority_passthrough
  - name: aggregation_sharded_collections_passthrough
  - name: audit
  - name: auth
  - name: auth_audit
  - name: bulk_gle_passthrough
  - name: concurrency
  - name: concurrency_replication
  - name: concurrency_sharded
  - name: concurrency_simultaneous
  - name: dbtest
  - name: ese
  - name: failpoints
  - name: failpoints_auth
  - name: gle_auth
  - name: gle_auth_basics_passthrough
  - name: gle_auth_basics_passthrough_write_cmd
  - name: gle_auth_write_cmd
  - name: integration_tests_replset
  - name: integration_tests_sharded
  - name: integration_tests_standalone
  - name: jsCore
  - name: jsCore_ese
  - name: jsCore_compatibility
  - name: jsCore_decimal
  - name: jsCore_op_query
  - name: jsCore_txns
  - name: aggregation_fuzzer
  - name: jstestfuzz
  - name: jstestfuzz_concurrent
  - name: jstestfuzz_concurrent_replication
  - name: jstestfuzz_concurrent_sharded
  - name: jstestfuzz_replication
  - name: jstestfuzz_sharded
  - name: mongosTest
  - name: noPassthroughWithMongod
  - name: noPassthrough
  - name: parallel
  - name: parallel_compatibility
  - name: read_concern_linearizable_passthrough
  - name: read_concern_majority_passthrough
  - name: replica_sets
  - name: replica_sets_ese
  - name: replica_sets_auth
  - name: replica_sets_jscore_passthrough
  - name: sasl
  - name: sharded_collections_jscore_passthrough
  - name: sharding
  - name: sharding_ese
  - name: sharding_auth
  - name: sharding_auth_audit
  - name: sharding_csrs_continuous_config_stepdown
  - name: sharding_gle_auth_basics_passthrough
  - name: sharding_gle_auth_basics_passthrough_write_cmd
  - name: sharding_jscore_passthrough
  - name: sharding_jscore_op_query_passthrough
  - name: sharding_jscore_passthrough_wire_ops
  - name: sharding_op_query
  - name: slow1
  - name: serial_run
  - name: snmp
  - name: ssl
  - name: sslSpecial
  - name: tool
  - name: write_concern_majority_passthrough
  - name: push
    distros:
    - ubuntu1604-test

- name: enterprise-linux-64-amazon-ami
  display_name: "Enterprise Amazon Linux"
  modules:
  - enterprise
  run_on:
  - linux-64-amzn-test
  batchtime: 1440 # 1 day
  expansions:
    test_flags: --excludeWithAnyTags=requires_mmapv1
    tooltags: "-tags 'ssl sasl'"
    push_path: linux
    push_bucket: downloads.10gen.com
    push_name: linux
    push_arch: x86_64-enterprise-amzn64
    compile_flags: --ssl MONGO_DISTMOD=amzn64 --release -j$(grep -c ^processor /proc/cpuinfo) --variables-files=etc/scons/mongodbtoolchain_gcc.vars
    num_jobs_available: $(grep -c ^processor /proc/cpuinfo)
    has_packages: true
    packager_script: packager-enterprise.py
    packager_arch: x86_64
    packager_distro: amazon
    repo_edition: enterprise
    scons_cache_scope: shared
    build_mongoreplay: true
  tasks:
  - name: compile
    distros:
    - linux-64-amzn-build
  - name: compile_all
    distros:
    - linux-64-amzn-build
  - name: aggregation_auth
  - name: aggregation
  - name: audit
  - name: auth
  - name: auth_audit
  - name: dbtest
  - name: ese
  - name: failpoints_auth
  - name: jsCore
  - name: jsCore_ese
  - name: jsCore_auth
  - name: jsCore_decimal
  - name: jsCore_txns
  - name: aggregation_fuzzer
  - name: jstestfuzz
  - name: jstestfuzz_concurrent
  - name: jstestfuzz_concurrent_replication
  - name: jstestfuzz_concurrent_sharded
  - name: jstestfuzz_replication
  - name: jstestfuzz_sharded
  - name: noPassthrough
  - name: noPassthroughWithMongod
  - name: bulk_gle_passthrough
  - name: replica_sets_auth
  - name: replica_sets_ese
  - name: powercycle
  - name: sasl
  - name: sharding_auth
  - name: sharding_auth_audit
  - name: sharding_ese
  - name: slow1
  - name: serial_run
  - name: sharded_collections_jscore_passthrough
  - name: sharding_jscore_passthrough
  - name: sharding_jscore_op_query_passthrough
  - name: sharding_jscore_passthrough_wire_ops
  - name: snmp
  - name: ssl
  - name: sslSpecial
  - name: package
    distros:
    - ubuntu1604-packer
  - name: push

- name: amazon
  display_name: SSL Amazon Linux
  run_on:
  - linux-64-amzn-test
  batchtime: 1440 # 1 day
  expansions:
    test_flags: --excludeWithAnyTags=requires_mmapv1
    tooltags: "-tags 'ssl'"
    push_path: linux
    push_bucket: downloads.mongodb.org
    push_name: linux
    push_arch: x86_64-amazon
    compile_flags: --ssl MONGO_DISTMOD=amazon -j$(grep -c ^processor /proc/cpuinfo) --release --variables-files=etc/scons/mongodbtoolchain_gcc.vars
    multiversion_platform: amzn64
    multiversion_edition: enterprise
    num_jobs_available: $(grep -c ^processor /proc/cpuinfo)
    has_packages: true
    packager_script: packager.py
    packager_arch: x86_64
    packager_distro: amazon
    repo_edition: org
    scons_cache_scope: shared
    shared_scons_pruning: true
    build_mongoreplay: true
  tasks:
  - name: compile
    distros:
    - linux-64-amzn-build
  - name: compile_all
    distros:
    - linux-64-amzn-build
  - name: aggregation
  - name: aggregation_auth
  - name: auth
  - name: dbtest
  - name: disk_wiredtiger
  - name: failpoints
  - name: failpoints_auth
  - name: gle_auth
  - name: gle_auth_write_cmd
  - name: gle_auth_basics_passthrough
  - name: gle_auth_basics_passthrough_write_cmd
  - name: sharding_gle_auth_basics_passthrough
  - name: sharding_gle_auth_basics_passthrough_write_cmd
  - name: jsCore
  - name: jsCore_auth
  - name: jsCore_compatibility
  - name: jsCore_decimal
  - name: jsCore_txns
  - name: aggregation_fuzzer
  - name: jstestfuzz
  - name: jstestfuzz_concurrent
  - name: jstestfuzz_concurrent_replication
  - name: jstestfuzz_concurrent_sharded
  - name: jstestfuzz_replication
  - name: jstestfuzz_sharded
  - name: mongosTest
  - name: multiversion
  - name: noPassthrough
  - name: noPassthroughWithMongod
  - name: bulk_gle_passthrough
  - name: parallel
  - name: parallel_compatibility
  - name: concurrency
  - name: concurrency_replication
  - name: concurrency_sharded
  - name: concurrency_simultaneous
  - name: replica_sets
  - name: replica_sets_auth
  - name: replica_sets_jscore_passthrough
  - name: sharding
  - name: sharding_auth
  - name: sharding_last_stable_mongos_and_mixed_shards
  - name: slow1
  - name: serial_run
  - name: sharded_collections_jscore_passthrough
  - name: sharding_jscore_passthrough
  - name: sharding_jscore_op_query_passthrough
  - name: sharding_jscore_passthrough_wire_ops
  - name: ssl
  - name: sslSpecial
  - name: tool
  - name: package
    distros:
    - ubuntu1604-packer
  - name: push

###########################################
#         Windows buildvariants           #
###########################################

- name: windows-64-2k8-debug
  display_name: "* Windows 2008R2 DEBUG"
  run_on:
  - windows-64-vs2015-small
  expansions:
    test_flags: --excludeWithAnyTags=requires_mmapv1
    platform_decompress: unzip
    exe: ".exe"
    push_path: win32
    push_bucket: downloads.mongodb.org
    push_name: win32-debug
    push_arch: x86_64-2008plus
    content_type: application/zip
    num_jobs_available: $(grep -c ^processor /proc/cpuinfo)
    compile_flags: --dbg=on --opt=on --win-version-min=ws08r2 -j$(( $(grep -c ^processor /proc/cpuinfo) / 2 )) MONGO_DISTMOD=2008plus
    # We invoke SCons using --jobs = (# of CPUs / 4) to avoid causing out of memory errors due to
    # spawning a large number of linker processes.
    num_scons_compile_all_jobs_available: $(( $(grep -c ^processor /proc/cpuinfo) / 4 ))
    python: python
    ext: zip
    use_scons_cache: true
  tasks:
  - name: compile
    distros:
    - windows-64-vs2015-large
  - name: compile_all
    distros:
    - windows-64-vs2015-large
  - name: aggregation
  - name: aggregation_facet_unwind_passthrough
  - name: aggregation_mongos_passthrough
  - name: aggregation_one_shard_sharded_collections
  - name: aggregation_read_concern_majority_passthrough
  - name: aggregation_sharded_collections_passthrough
  - name: auth
  - name: causally_consistent_jscore_passthrough
  - name: causally_consistent_jscore_passthrough_auth
  - name: sharded_causally_consistent_jscore_passthrough
  - name: change_streams
  - name: change_streams_mongos_passthrough
  - name: change_streams_sharded_collections_passthrough
  - name: dbtest
  - name: disk_wiredtiger
  - name: failpoints
  - name: integration_tests_standalone
  - name: integration_tests_replset
  - name: integration_tests_sharded
  - name: jsCore
  - name: jsCore_compatibility
  - name: jsCore_decimal
  - name: jsCore_txns
  - name: jsonSchema
  - name: mongosTest
  - name: noPassthrough
  - name: noPassthroughWithMongod
  - name: rollback_fuzzer
  - name: bulk_gle_passthrough
  - name: parallel
  - name: parallel_compatibility
    # Some concurrency workloads require a lot of memory, so we use machines
    # with more RAM for these suites.
  - name: concurrency
    distros:
    - windows-64-vs2015-large
  - name: concurrency_replication
    distros:
    - windows-64-vs2015-large
  - name: concurrency_sharded
    distros:
    - windows-64-vs2015-large
  - name: concurrency_sharded_causal_consistency
    distros:
    - windows-64-vs2015-large
  - name: concurrency_sharded_causal_consistency_and_balancer
    distros:
    - windows-64-vs2015-large
  - name: concurrency_sharded_with_stepdowns
    distros:
    - windows-64-vs2015-large
  - name: concurrency_sharded_with_stepdowns_and_balancer
    distros:
    - windows-64-vs2015-large
  - name: concurrency_simultaneous
    distros:
    - windows-64-vs2015-large
  - name: read_concern_linearizable_passthrough
    distros:
    - windows-64-vs2015-large
  - name: read_concern_majority_passthrough
    distros:
    - windows-64-vs2015-large
  - name: read_only
  - name: read_only_sharded
  - name: replica_sets
    distros:
    - windows-64-vs2015-large
  - name: replica_sets_jscore_passthrough
    distros:
    - windows-64-vs2015-large
  - name: replica_sets_initsync_jscore_passthrough
    distros:
    - windows-64-vs2015-large
  - name: replica_sets_initsync_static_jscore_passthrough
    distros:
    - windows-64-vs2015-large
  - name: replica_sets_kill_secondaries_jscore_passthrough
    distros:
    - windows-64-vs2015-large
  - name: retryable_writes_jscore_passthrough
    distros:
    - windows-64-vs2015-large
  - name: retryable_writes_jscore_stepdown_passthrough
    distros:
    - windows-64-vs2015-large
  - name: session_jscore_passthrough
  - name: sharding
    distros:
    - windows-64-vs2015-large
  - name: tool
  - name: write_concern_majority_passthrough
    distros:
    - windows-64-vs2015-large

- &enterprise-windows-64-2k8-template
  name: enterprise-windows-64-2k8
  display_name: "! Enterprise Windows 2008R2"
  modules:
  - enterprise
  run_on:
  - windows-64-vs2015-small
  expansions:
    test_flags: --excludeWithAnyTags=requires_mmapv1
    platform_decompress: unzip
    tooltags: "-tags 'ssl sasl'"
    exe: ".exe"
    gorootvars: 'PATH="/cygdrive/c/mingw-w64/x86_64-4.9.1-posix-seh-rt_v3-rev1/mingw64/bin:/cygdrive/c/sasl/:$PATH" CGO_CFLAGS="-D_WIN32_WINNT=0x0601 -DNTDDI_VERSION=0x06010000"'
    push_path: win32
    push_bucket: downloads.10gen.com
    push_name: win32
    push_arch: x86_64-enterprise-windows-64
    msi_target: msi
    content_type: application/zip
    compile_flags: --release --ssl MONGO_DISTMOD=windows-64 CPPPATH="c:/openssl/include c:/sasl/include c:/snmp/include c:/curl/include" LIBPATH="c:/openssl/lib c:/sasl/lib c:/snmp/lib c:/curl/lib" -j$(( $(grep -c ^processor /proc/cpuinfo) / 2 )) --dynamic-windows --win-version-min=ws08r2
    # We invoke SCons using --jobs = (# of CPUs / 4) to avoid causing out of memory errors due to
    # spawning a large number of linker processes.
    num_scons_compile_all_jobs_available: $(( $(grep -c ^processor /proc/cpuinfo) / 4 ))
    python: python
    num_jobs_available: $(grep -c ^processor /proc/cpuinfo)
    ext: zip
    use_scons_cache: true
    multiversion_platform: windows
    multiversion_edition: enterprise
  tasks:
  - name: compile
    requires:
    - name: burn_in_tests
    distros:
    - windows-64-vs2015-large
  - name: compile_all
    distros:
    - windows-64-vs2015-large
  - name: compile_benchmarks
    distros:
    - windows-64-vs2015-large
  - name: burn_in_tests
  - name: audit
  - name: auth_audit
  - name: benchmarks_orphaned
  - name: dbtest
  - name: ese
  - name: external_auth
  - name: jsCore
  - name: jsCore_ese
  - name: jsCore_decimal
  - name: sharding_ese
    distros:
    - windows-64-vs2015-large
  - name: jsCore_auth
  - name: jsCore_txns
  - name: aggregation_fuzzer
  - name: jstestfuzz
  - name: jstestfuzz_concurrent
  - name: jstestfuzz_concurrent_replication
  - name: jstestfuzz_concurrent_sharded
  - name: jstestfuzz_replication
  - name: jstestfuzz_sharded
  - name: replica_sets_auth
  - name: replica_sets_ese
  - name: sasl
  - name: sharding_auth
    distros:
    - windows-64-vs2015-large
  - name: sharding_auth_audit
    distros:
    - windows-64-vs2015-large
  - name: snmp
  - name: ssl
  - name: sslSpecial
  - name: push
    distros:
    - rhel70-small

- <<: *enterprise-windows-64-2k8-template
  name: enterprise-windows-64-2k8-wtdevelop
  display_name: "~ Enterprise Windows 2008R2 WiredTiger develop"
  batchtime: 1440 # 1 day
  modules:
  - enterprise
  - wtdevelop
  expansions:
    test_flags: --excludeWithAnyTags=requires_mmapv1
    use_wt_develop: true
    platform_decompress: unzip
    tooltags: "-tags 'ssl sasl'"
    exe: ".exe"
    gorootvars: 'PATH="/cygdrive/c/mingw-w64/x86_64-4.9.1-posix-seh-rt_v3-rev1/mingw64/bin:/cygdrive/c/sasl/:$PATH" CGO_CFLAGS="-D_WIN32_WINNT=0x0601 -DNTDDI_VERSION=0x06010000"'
    msi_target: msi
    content_type: application/zip
    compile_flags: --release --ssl MONGO_DISTMOD=windows-64 CPPPATH="c:/openssl/include c:/sasl/include c:/snmp/include c:/curl/include" LIBPATH="c:/openssl/lib c:/sasl/lib c:/snmp/lib c:/curl/lib" -j$(( $(grep -c ^processor /proc/cpuinfo) / 2 )) --dynamic-windows --win-version-min=ws08r2
    # We invoke SCons using --jobs = (# of CPUs / 4) to avoid causing out of memory errors due to
    # spawning a large number of linker processes.
    num_scons_compile_all_jobs_available: $(( $(grep -c ^processor /proc/cpuinfo) / 4 ))
    python: python
    num_jobs_available: $(grep -c ^processor /proc/cpuinfo)
    ext: zip
    use_scons_cache: true

- name: enterprise-windows-64-2k8-async
  display_name: "~ Enterprise Windows 2008R2 async"
  modules:
  - enterprise
  run_on:
  - windows-64-vs2015-small
  stepback: true
  batchtime: 1440 # 1 day
  expansions:
    test_flags: --excludeWithAnyTags=requires_mmapv1
    platform_decompress: unzip
    tooltags: "-tags 'ssl sasl'"
    exe: ".exe"
    gorootvars: 'PATH="/cygdrive/c/mingw-w64/x86_64-4.9.1-posix-seh-rt_v3-rev1/mingw64/bin:/cygdrive/c/sasl/:$PATH" CGO_CFLAGS="-D_WIN32_WINNT=0x0601 -DNTDDI_VERSION=0x06010000"'
    push_path: win32
    push_bucket: downloads.10gen.com
    push_name: win32
    push_arch: x86_64-enterprise-windows-64
    msi_target: msi
    content_type: application/zip
    compile_flags: --release --ssl MONGO_DISTMOD=windows-64 CPPPATH="c:/openssl/include c:/sasl/include c:/snmp/include c:/curl/include" LIBPATH="c:/openssl/lib c:/sasl/lib c:/snmp/lib c:/curl/lib" -j$(( $(grep -c ^processor /proc/cpuinfo) / 2 )) --dynamic-windows --win-version-min=ws08r2
    # We invoke SCons using --jobs = (# of CPUs / 4) to avoid causing out of memory errors due to
    # spawning a large number of linker processes.
    num_scons_compile_all_jobs_available: $(( $(grep -c ^processor /proc/cpuinfo) / 4 ))
    python: python
    num_jobs_available: $(grep -c ^processor /proc/cpuinfo)
    ext: zip
    use_scons_cache: true
    test_flags: --serviceExecutor=adaptive
  tasks:
  - name: compile
    distros:
    - windows-64-vs2015-large
  - name: jsCore
  - name: replica_sets
  - name: sharding

- name: enterprise-windows-64-2k8-inmem
  display_name: Enterprise Windows 2008R2 (inMemory)
  modules:
  - enterprise
  run_on:
  - windows-64-vs2015-small
  batchtime: 1440 # 1 day
  expansions:
    platform_decompress: unzip
    tooltags: "-tags 'ssl sasl'"
    exe: ".exe"
    gorootvars: 'PATH="/cygdrive/c/mingw-w64/x86_64-4.9.1-posix-seh-rt_v3-rev1/mingw64/bin:/cygdrive/c/sasl/:$PATH" CGO_CFLAGS="-D_WIN32_WINNT=0x0601 -DNTDDI_VERSION=0x06010000"'
    push_path: win32
    push_bucket: downloads.10gen.com
    push_name: win32
    push_arch: x86_64-enterprise-windows-64
    msi_target: msi
    content_type: application/zip
    compile_flags: --release --ssl MONGO_DISTMOD=windows-64 CPPPATH="c:/openssl/include c:/sasl/include c:/snmp/include c:/curl/include" LIBPATH="c:/openssl/lib c:/sasl/lib c:/snmp/lib c:/curl/lib" -j$(( $(grep -c ^processor /proc/cpuinfo) / 2 )) --dynamic-windows --win-version-min=ws08r2
    # We invoke SCons using --jobs = (# of CPUs / 4) to avoid causing out of memory errors due to
    # spawning a large number of linker processes.
    num_scons_compile_all_jobs_available: $(( $(grep -c ^processor /proc/cpuinfo) / 4 ))
    python: python
    num_jobs_available: $(grep -c ^processor /proc/cpuinfo)
    test_flags: --storageEngine=inMemory --excludeWithAnyTags=requires_persistence,requires_journaling,requires_mmapv1
    ext: zip
    use_scons_cache: true
    multiversion_platform: windows
    multiversion_edition: enterprise
  tasks:
  - name: compile
    distros:
    - windows-64-vs2015-large
  - name: compile_all
    distros:
    - windows-64-vs2015-large
  - name: audit
  - name: auth_audit
  - name: dbtest
  - name: concurrency
    distros:
    - windows-64-vs2015-large  # Some workloads require a lot of memory, use a bigger machine for this suite.
  - name: concurrency_replication
  - name: concurrency_sharded
  - name: concurrency_simultaneous
  - name: jsCore
  - name: jsCore_auth
  - name: jsCore_txns
  - name: aggregation_fuzzer
  - name: jstestfuzz
  - name: jstestfuzz_concurrent
  - name: jstestfuzz_concurrent_replication
  - name: jstestfuzz_concurrent_sharded
  - name: jstestfuzz_replication
  - name: jstestfuzz_sharded
  - name: read_concern_linearizable_passthrough
  - name: replica_sets_auth
  - name: replica_sets_jscore_passthrough
  - name: sasl
  - name: sharding_auth
    distros:
    - windows-64-vs2015-large
  - name: sharding_auth_audit
    distros:
    - windows-64-vs2015-large
  - name: snmp
  - name: ssl
  - name: sslSpecial

- name: windows-64-2k8-ssl
  display_name: SSL Windows 2008R2
  run_on:
  - windows-64-vs2015-small
  batchtime: 1440 # 1 day
  expansions:
    test_flags: --excludeWithAnyTags=requires_mmapv1
    platform_decompress: unzip
    exe: ".exe"
    gorootvars: 'PATH="/cygdrive/c/mingw-w64/x86_64-4.9.1-posix-seh-rt_v3-rev1/mingw64/bin:/cygdrive/c/sasl/:$PATH" CGO_CFLAGS="-D_WIN32_WINNT=0x0601 -DNTDDI_VERSION=0x06010000"'
    tooltags: "-tags ssl"
    push_path: win32
    push_bucket: downloads.mongodb.org
    push_name: win32
    push_arch: x86_64-2008plus-ssl
    multiversion_platform: windows_x86_64-2008plus-ssl
    msi_target: msi
    content_type: application/zip
    compile_flags: --release --ssl MONGO_DISTMOD=2008plus-ssl CPPPATH="c:/openssl/include" LIBPATH="c:/openssl/lib" -j$(( $(grep -c ^processor /proc/cpuinfo) / 2 )) --dynamic-windows --win-version-min=ws08r2
    # We invoke SCons using --jobs = (# of CPUs / 4) to avoid causing out of memory errors due to
    # spawning a large number of linker processes.
    num_scons_compile_all_jobs_available: $(( $(grep -c ^processor /proc/cpuinfo) / 4 ))
    python: python
    num_jobs_available: $(grep -c ^processor /proc/cpuinfo)
    ext: zip
    use_scons_cache: true
  tasks:
  - name: compile
    distros:
    - windows-64-vs2015-large
  - name: compile_all
    distros:
    - windows-64-vs2015-large
  - name: aggregation
  - name: aggregation_mongos_passthrough
  - name: aggregation_one_shard_sharded_collections
  - name: aggregation_read_concern_majority_passthrough
  - name: aggregation_sharded_collections_passthrough
  - name: auth
  - name: bulk_gle_passthrough
  - name: concurrency
  - name: concurrency_replication
  - name: concurrency_sharded
  - name: concurrency_simultaneous
  - name: dbtest
  - name: disk_wiredtiger
  - name: failpoints
  - name: gle_auth
  - name: gle_auth_basics_passthrough
  - name: gle_auth_basics_passthrough_write_cmd
  - name: gle_auth_write_cmd
  - name: jsCore
  - name: jsCore_compatibility
  - name: jsCore_decimal
  - name: jsCore_txns
  - name: jsonSchema
  - name: aggregation_fuzzer
  - name: jstestfuzz
  - name: jstestfuzz_concurrent
  - name: jstestfuzz_concurrent_replication
  - name: jstestfuzz_concurrent_replication_session
  - name: jstestfuzz_concurrent_sharded
  - name: jstestfuzz_concurrent_sharded_causal_consistency
  - name: jstestfuzz_concurrent_sharded_continuous_stepdown
  - name: jstestfuzz_concurrent_sharded_session
  - name: jstestfuzz_replication
  - name: jstestfuzz_replication_session
  - name: jstestfuzz_sharded
  - name: jstestfuzz_sharded_causal_consistency
  - name: jstestfuzz_sharded_continuous_stepdown
  - name: jstestfuzz_sharded_session
  - name: mongosTest
  - name: multiversion
  - name: multiversion_auth
  - name: multiversion_multistorage_engine
  - name: noPassthroughWithMongod
  - name: noPassthrough
  - name: parallel
  - name: parallel_compatibility
  - name: powercycle
  - name: powercycle_fcv3.6
  - name: powercycle_replication
  - name: powercycle_syncdelay
  - name: read_concern_linearizable_passthrough
  - name: read_concern_majority_passthrough
  - name: replica_sets
  - name: replica_sets_jscore_passthrough
  - name: serial_run
  - name: sharded_collections_jscore_passthrough
  - name: sharding
    distros:
    - windows-64-vs2015-large
  - name: sharding_gle_auth_basics_passthrough
  - name: sharding_gle_auth_basics_passthrough_write_cmd
  - name: sharding_jscore_passthrough
  - name: sharding_jscore_op_query_passthrough
  - name: sharding_jscore_passthrough_wire_ops
  - name: sharding_last_stable_mongos_and_mixed_shards
    distros:
    - windows-64-vs2015-large
  - name: slow1
  - name: ssl
  - name: sslSpecial
  - name: tool
  - name: update_fuzzer
  - name: update_fuzzer_replication
  - name: write_concern_majority_passthrough
  - name: push
    distros:
    - rhel70-small

- name: enterprise-windows-64-2k8-debug-unoptimized
  display_name: Enterprise Windows 2008R2 DEBUG (Unoptimized)
  modules:
  - enterprise
  run_on:
  - windows-64-vs2015-small
  batchtime: 1440 # 1 day
  expansions:
    test_flags: --excludeWithAnyTags=requires_mmapv1
    platform_decompress: unzip
    tooltags: "-tags 'ssl sasl'"
    exe: ".exe"
    gorootvars: 'PATH="/cygdrive/c/mingw-w64/x86_64-4.9.1-posix-seh-rt_v3-rev1/mingw64/bin:/cygdrive/c/sasl/:$PATH" CGO_CFLAGS="-D_WIN32_WINNT=0x0601 -DNTDDI_VERSION=0x06010000"'
    content_type: application/zip
    compile_flags: --dbg=on --opt=off --ssl MONGO_DISTMOD=2008plus CPPPATH="c:/openssl/include c:/sasl/include c:/snmp/include c:/curl/include" LIBPATH="c:/openssl/lib c:/sasl/lib c:/snmp/lib c:/curl/lib" -j$(( $(grep -c ^processor /proc/cpuinfo) / 2 )) --dynamic-windows --win-version-min=ws08r2
    # We invoke SCons using --jobs = (# of CPUs / 4) to avoid causing out of memory errors due to
    # spawning a large number of linker processes.
    num_scons_compile_all_jobs_available: $(( $(grep -c ^processor /proc/cpuinfo) / 4 ))
    python: python
    num_jobs_available: $(grep -c ^processor /proc/cpuinfo)
    ext: zip
    use_scons_cache: true
  tasks:
  # This variant tests that unoptimized, DEBUG mongos and mongod binaries can run on Windows.
  # It has a minimal amount of tasks because unoptimized builds are slow, which causes
  # timing-sensitive tests to fail.
  - name: compile
    distros:
    - windows-64-vs2015-large
  - name: audit
  # Do not add more tasks to this list.

###########################################
#             OSX buildvariants           #
###########################################

- name: osx-1010-ssl
  display_name: SSL OS X 10.10
  run_on:
  - macos-1012
  batchtime: 1440 # 1 day
  expansions:
    test_flags: --excludeWithAnyTags=requires_mmapv1
    push_path: osx
    push_bucket: downloads.mongodb.org
    push_name: osx-ssl
    push_arch: x86_64
    tooltags: "-tags 'ssl openssl_pre_1.0'"
    gorootvars: CGO_CPPFLAGS=-I/opt/mongodbtoolchain/v2/include CGO_CFLAGS=-mmacosx-version-min=10.10 CGO_LDFLAGS=-mmacosx-version-min=10.10
    compile_env: DEVELOPER_DIR=/Applications/Xcode8.3.app
    compile_flags: --ssl -j$(sysctl -n hw.logicalcpu) --release --libc++ CCFLAGS="-mmacosx-version-min=10.10" LINKFLAGS="-mmacosx-version-min=10.10" CPPPATH=/opt/mongodbtoolchain/v2/include
    multiversion_platform: osx-ssl
    num_jobs_available: 1
    build_mongoreplay: true
  tasks:
  - name: compile
  - name: compile_all
  - name: aggregation
  - name: aggregation_mongos_passthrough
  - name: aggregation_one_shard_sharded_collections
  - name: aggregation_read_concern_majority_passthrough
  - name: aggregation_sharded_collections_passthrough
  - name: auth
  - name: bulk_gle_passthrough
  - name: causally_consistent_jscore_passthrough
  - name: causally_consistent_jscore_passthrough_auth
  - name: sharded_causally_consistent_jscore_passthrough
  - name: change_streams
  - name: change_streams_mongos_passthrough
  - name: change_streams_sharded_collections_passthrough
  - name: concurrency
  - name: concurrency_replication
  - name: concurrency_sharded
  - name: concurrency_sharded_causal_consistency
  - name: concurrency_sharded_causal_consistency_and_balancer
  - name: concurrency_sharded_with_stepdowns
  - name: concurrency_sharded_with_stepdowns_and_balancer
  - name: concurrency_simultaneous
  - name: dbtest
  - name: disk_wiredtiger
  - name: failpoints
  - name: gle_auth
  - name: gle_auth_basics_passthrough
  - name: gle_auth_basics_passthrough_write_cmd
  - name: gle_auth_write_cmd
  - name: jsCore
  - name: jsCore_compatibility
  - name: jsCore_decimal
  - name: jsCore_txns
  - name: aggregation_fuzzer
  - name: jstestfuzz
  - name: jstestfuzz_concurrent
  - name: jstestfuzz_concurrent_replication
  - name: jstestfuzz_concurrent_replication_session
  - name: jstestfuzz_concurrent_sharded
  - name: jstestfuzz_concurrent_sharded_causal_consistency
  - name: jstestfuzz_concurrent_sharded_session
  - name: jstestfuzz_replication
  - name: jstestfuzz_replication_session
  - name: jstestfuzz_sharded
  - name: jstestfuzz_sharded_causal_consistency
  - name: jstestfuzz_sharded_session
  - name: mongosTest
  - name: noPassthroughWithMongod
  - name: noPassthrough
  - name: parallel
  - name: parallel_compatibility
  - name: read_concern_majority_passthrough
  - name: replica_sets
  - name: replica_sets_jscore_passthrough
  - name: replica_sets_kill_secondaries_jscore_passthrough
  - name: retryable_writes_jscore_passthrough
  - name: rollback_fuzzer
  - name: serial_run
  - name: session_jscore_passthrough
  - name: sharded_collections_jscore_passthrough
  - name: sharding_gle_auth_basics_passthrough
  - name: sharding_gle_auth_basics_passthrough_write_cmd
  - name: sharding_jscore_passthrough
  - name: sharding_jscore_op_query_passthrough
  - name: sharding_jscore_passthrough_wire_ops
  - name: slow1
  - name: ssl
  - name: sslSpecial
  - name: tool
  - name: update_fuzzer
  - name: update_fuzzer_replication
  - name: write_concern_majority_passthrough
  - name: push
    distros:
    - rhel70-small

- name: osx-1010-debug
  display_name: "* OS X 10.10 DEBUG"
  run_on:
  - macos-1012
  expansions:
    test_flags: --excludeWithAnyTags=requires_mmapv1
    push_path: osx
    push_bucket: downloads.mongodb.org
    push_name: osx-debug
    push_arch: x86_64
    num_jobs_available: 1
    gorootvars: CGO_CFLAGS=-mmacosx-version-min=10.10 CGO_LDFLAGS=-mmacosx-version-min=10.10
    compile_env: DEVELOPER_DIR=/Applications/Xcode8.3.app
    compile_flags: --dbg=on --opt=on -j$(sysctl -n hw.logicalcpu) --libc++ CCFLAGS="-mmacosx-version-min=10.10" LINKFLAGS="-mmacosx-version-min=10.10"
    build_mongoreplay: true
  tasks:
  - name: compile
  - name: compile_all
  - name: aggregation
  - name: auth
  - name: dbtest
  - name: disk_wiredtiger
  - name: failpoints
  - name: jsCore
  - name: jsCore_compatibility
  - name: jsCore_decimal
  - name: jsCore_txns
  - name: mongosTest
  - name: replica_sets
  - name: tool

- name: enterprise-osx-1010
  display_name: Enterprise OS X 10.10
  modules:
  - enterprise
  run_on:
  - macos-1012
  batchtime: 1440 # 1 day
  expansions:
    test_flags: --excludeWithAnyTags=requires_mmapv1
    push_path: osx
    push_bucket: downloads.10gen.com
    push_name: osx
    push_arch: x86_64-enterprise
    tooltags: "-tags 'ssl sasl openssl_pre_1.0'"
    gorootvars: CGO_CPPFLAGS=-I/opt/mongodbtoolchain/v2/include CGO_CFLAGS=-mmacosx-version-min=10.10 CGO_LDFLAGS=-mmacosx-version-min=10.10
    compile_env: DEVELOPER_DIR=/Applications/Xcode8.3.app
    compile_flags: --ssl -j$(sysctl -n hw.logicalcpu) --release --libc++ CCFLAGS="-mmacosx-version-min=10.10" LINKFLAGS="-mmacosx-version-min=10.10" CPPPATH=/opt/mongodbtoolchain/v2/include
    num_jobs_available: 1
    build_mongoreplay: true
    multiversion_platform: osx
    multiversion_edition: enterprise
  tasks:
  - name: compile
  - name: compile_all
  - name: audit
  - name: auth_audit
  - name: dbtest
  - name: ese
  - name: jsCore
  - name: jsCore_auth
  - name: jsCore_txns
  - name: aggregation_fuzzer
  - name: jstestfuzz
  - name: jstestfuzz_concurrent
  - name: jstestfuzz_concurrent_replication
  - name: jstestfuzz_concurrent_sharded
  - name: jstestfuzz_replication
  - name: jstestfuzz_sharded
  - name: replica_sets_auth
  - name: sasl
  - name: ssl
  - name: sslSpecial
  - name: push
    distros:
    - rhel70-small


###########################################
#          Mobile SDK buildvariants       #
###########################################

- name: embedded-sdk-macosx-10.10-debug
  display_name: "Embedded SDK - macOS 10.10 DEBUG"
  run_on:
  - macos-1012
  batchtime: 1440 # 1 day
  expansions:
    test_flags: --excludeWithAnyTags=requires_mmapv1,uses_transactions
    build_cdriver: true
    cdriver_configure_flags: >-
<<<<<<< HEAD
      --prefix=$(pwd)/install
      --build x86_64-apple-darwin16.6.0
      --host arm-apple-darwin
      CC="$(xcrun -f --sdk iphoneos clang)"
      CXX="$(xcrun -f --sdk iphoneos clang++)"
      CPPFLAGS="-isysroot $(xcrun --sdk iphoneos --show-sdk-path) -miphoneos-version-min=10.2 -arch arm64"
      CFLAGS="-isysroot $(xcrun --sdk iphoneos --show-sdk-path) -miphoneos-version-min=10.2 -arch arm64"
      CXXFLAGS="-isysroot $(xcrun --sdk iphoneos --show-sdk-path) -miphoneos-version-min=10.2 -arch arm64"
      LDFLAGS="-miphoneos-version-min=10.2 -arch arm64"
=======
      CC="$(xcrun -f --sdk macosx clang)"
      CXX="$(xcrun -f --sdk macosx clang++)"
      CPPFLAGS="-isysroot $(xcrun --sdk macosx --show-sdk-path) -mmacosx-version-min=10.10"
      CFLAGS="-isysroot $(xcrun --sdk macosx --show-sdk-path) -mmacosx-version-min=10.10"
      CXXFLAGS="-isysroot $(xcrun --sdk macosx --show-sdk-path) -mmacosx-version-min=10.10"
      LDFLAGS="-mmacosx-version-min=10.10 -Wl,-rpath,@loader_path/../lib"
>>>>>>> b838d859
    compile_env: DEVELOPER_DIR=/Applications/Xcode8.3.app
    compile_flags: >-
      -j$(sysctl -n hw.logicalcpu)
      --dbg=on
<<<<<<< HEAD
      --variables-files=etc/scons/xcode_ios.vars
=======
      --variables-files=etc/scons/xcode_macos.vars
>>>>>>> b838d859
    disable_unit_tests: true
    enable_embedded_tests: native
  tasks:
  - name: compile_mobile

- name: embedded-sdk-iphoneos-10.2-debug
  display_name: "Embedded SDK - iOS 10.2 DEBUG"
  run_on:
  - macos-1012
  batchtime: 1440 # 1 day
  expansions:
    test_flags: --excludeWithAnyTags=requires_mmapv1,uses_transactions
    build_cdriver: true
    cdriver_configure_flags: >-
<<<<<<< HEAD
      --prefix=$(pwd)/install
      --build x86_64-apple-darwin16.6.0
      --host x86_64-apple-darwin
      CC="$(xcrun -f --sdk iphonesimulator clang)"
      CXX="$(xcrun -f --sdk iphonesimulator clang++)"
      CPPFLAGS="-isysroot $(xcrun --sdk iphonesimulator --show-sdk-path) -miphoneos-version-min=10.2"
      CFLAGS="-isysroot $(xcrun --sdk iphonesimulator --show-sdk-path) -miphoneos-version-min=10.2"
      CXXFLAGS="-isysroot $(xcrun --sdk iphonesimulator --show-sdk-path) -miphoneos-version-min=10.2"
      LDFLAGS="-miphoneos-version-min=10.2 "
=======
      --build x86_64-apple-darwin16.6.0
      --host arm-apple-darwin
      CC="$(xcrun -f --sdk iphoneos clang)"
      CXX="$(xcrun -f --sdk iphoneos clang++)"
      CPPFLAGS="-isysroot $(xcrun --sdk iphoneos --show-sdk-path) -miphoneos-version-min=10.2 -arch arm64"
      CFLAGS="-isysroot $(xcrun --sdk iphoneos --show-sdk-path) -miphoneos-version-min=10.2 -arch arm64"
      CXXFLAGS="-isysroot $(xcrun --sdk iphoneos --show-sdk-path) -miphoneos-version-min=10.2 -arch arm64"
      LDFLAGS="-miphoneos-version-min=10.2 -arch arm64 -Wl,-rpath,@loader_path/../lib"
>>>>>>> b838d859
    compile_env: DEVELOPER_DIR=/Applications/Xcode8.3.app
    compile_flags: >-
      -j$(sysctl -n hw.logicalcpu)
      --dbg=on
<<<<<<< HEAD
      --variables-files=etc/scons/xcode_ios_sim.vars
=======
      --variables-files=etc/scons/xcode_ios.vars
>>>>>>> b838d859
    disable_unit_tests: true
  tasks:
  - name: compile_mobile

- name: embedded-sdk-iphonesimulator-10.2-debug
  display_name: "Embedded SDK - iOS Simulator 10.2 DEBUG"
  run_on:
  - macos-1012
  batchtime: 1440 # 1 day
  expansions:
    test_flags: --excludeWithAnyTags=requires_mmapv1,uses_transactions
    build_cdriver: true
    cdriver_configure_flags: >-
      --build x86_64-apple-darwin16.6.0
      --host x86_64-apple-darwin
      CC="$(xcrun -f --sdk iphonesimulator clang)"
      CXX="$(xcrun -f --sdk iphonesimulator clang++)"
      CPPFLAGS="-isysroot $(xcrun --sdk iphonesimulator --show-sdk-path) -miphoneos-version-min=10.2"
      CFLAGS="-isysroot $(xcrun --sdk iphonesimulator --show-sdk-path) -miphoneos-version-min=10.2"
      CXXFLAGS="-isysroot $(xcrun --sdk iphonesimulator --show-sdk-path) -miphoneos-version-min=10.2"
      LDFLAGS="-miphoneos-version-min=10.2 -Wl,-rpath,@loader_path/../lib"
    compile_env: DEVELOPER_DIR=/Applications/Xcode8.3.app
    compile_flags: >-
      -j$(sysctl -n hw.logicalcpu)
      --dbg=on
      --variables-files=etc/scons/xcode_ios_sim.vars
    disable_unit_tests: true
    enable_embedded_tests: ios_tvos_simulator
    ios_sim_device: iPhone-7
    ios_sim_runtime: iOS-10-3
  tasks:
  - name: compile_mobile

- name: embedded-sdk-appletvos-10.1-debug
  display_name: "Embedded SDK - tvOS 10.1 DEBUG"
  run_on:
  - macos-1012
  batchtime: 1440 # 1 day
  expansions:
    build_cdriver: true
    cdriver_configure_flags: >-
<<<<<<< HEAD
      --prefix=$(pwd)/install
=======
>>>>>>> b838d859
      --build x86_64-apple-darwin16.6.0
      --host arm-apple-darwin
      CC="$(xcrun -f --sdk appletvos clang)"
      CXX="$(xcrun -f --sdk appletvos clang++)"
      CPPFLAGS="-isysroot $(xcrun --sdk appletvos --show-sdk-path) -mtvos-version-min=10.1 -arch arm64"
      CFLAGS="-isysroot $(xcrun --sdk appletvos --show-sdk-path) -mtvos-version-min=10.1 -arch arm64"
      CXXFLAGS="-isysroot $(xcrun --sdk appletvos --show-sdk-path) -mtvos-version-min=10.1 -arch arm64"
<<<<<<< HEAD
      LDFLAGS="-mtvos-version-min=10.1 -arch arm64"
=======
      LDFLAGS="-mtvos-version-min=10.1 -arch arm64 -Wl,-rpath,@loader_path/../lib"
>>>>>>> b838d859
    test_flags: --excludeWithAnyTags=requires_mmapv1,uses_transactions
    compile_env: DEVELOPER_DIR=/Applications/Xcode8.3.app
    compile_flags: >-
      -j$(sysctl -n hw.logicalcpu)
      --dbg=on
      --variables-files=etc/scons/xcode_tvos.vars
    disable_unit_tests: true
  tasks:
  - name: compile_mobile

- name: embedded-sdk-appletvsimulator-10.1-debug
  display_name: "Embedded SDK - tvOS Simulator 10.1 DEBUG"
  run_on:
  - macos-1012
  batchtime: 1440 # 1 day
  expansions:
    build_cdriver: true
    cdriver_configure_flags: >-
<<<<<<< HEAD
      --prefix=$(pwd)/install
=======
>>>>>>> b838d859
      --build x86_64-apple-darwin16.6.0
      --host x86_64-apple-darwin
      CC="$(xcrun -f --sdk appletvsimulator clang)"
      CXX="$(xcrun -f --sdk appletvsimulator clang++)"
      CPPFLAGS="-isysroot $(xcrun --sdk appletvsimulator --show-sdk-path) -mtvos-version-min=10.1"
      CFLAGS="-isysroot $(xcrun --sdk appletvsimulator --show-sdk-path) -mtvos-version-min=10.1"
      CXXFLAGS="-isysroot $(xcrun --sdk appletvsimulator --show-sdk-path) -mtvos-version-min=10.1"
<<<<<<< HEAD
      LDFLAGS="-mtvos-version-min=10.1"
=======
      LDFLAGS="-mtvos-version-min=10.1 -Wl,-rpath,@loader_path/../lib"
>>>>>>> b838d859
    test_flags: --excludeWithAnyTags=requires_mmapv1,uses_transactions
    compile_env: DEVELOPER_DIR=/Applications/Xcode8.3.app
    compile_flags: >-
      -j$(sysctl -n hw.logicalcpu)
      --dbg=on
      --variables-files=etc/scons/xcode_tvos_sim.vars
    disable_unit_tests: true
    enable_embedded_tests: ios_tvos_simulator
    ios_sim_device: Apple-TV-1080p
    ios_sim_runtime: tvOS-10-2
  tasks:
  - name: compile_mobile

- name: embedded-sdk-ubuntu-1604-x86_64-debug
  display_name: "Embedded SDK - Ubuntu 16.04 x86_64 DEBUG"
  run_on:
  - ubuntu1604-build
  batchtime: 1440 # 1 day
  expansions:
    test_flags: --excludeWithAnyTags=requires_mmapv1,uses_transactions
    build_cdriver: true
<<<<<<< HEAD
    cdriver_configure_flags: >-
      --prefix=$(pwd)/install
      --host aarch64-unknown-linux-gnu
      CC=$(dirname $(pwd))/android_toolchain/bin/clang
      CXX=$(dirname $(pwd))/android_toolchain/clang++
=======
    # Normally, we would include -Wl,z,origin here to make origin processing a thing
    # but see the notes in SConstruct about z,origin and android.
    cdriver_configure_flags: >-
      CC="/opt/mongodbtoolchain/v2/bin/gcc"
      CXX="/opt/mongodbtoolchain/v2/bin/g++"
      LDFLAGS="-Wl,-rpath,\$ORIGIN/../lib"
    # We need --allocator=system here to work around SERVER-XXXXX
    compile_flags: >-
      -j$(grep -c ^processor /proc/cpuinfo)
      --dbg=on
      --variables-files=etc/scons/mongodbtoolchain_gcc.vars
      --allocator=system
    disable_unit_tests: true
    enable_embedded_tests: native
  tasks:
  - name: compile_mobile

- name: embedded-sdk-android-arm64-debug
  display_name: "Embedded SDK - Android arm64 DEBUG"
  run_on:
  - ubuntu1604-build
  batchtime: 1440 # 1 day
  expansions:
    test_flags: --excludeWithAnyTags=requires_mmapv1,uses_transactions
    build_cdriver: true
    # Normally, we would include -Wl,z,origin here to make origin processing a thing
    # but see the notes in SConstruct about z,origin and android.
    cdriver_configure_flags: >-
      --host aarch64-unknown-linux-gnu
      CC=$(dirname $(pwd))/android_toolchain/bin/clang
      CXX=$(dirname $(pwd))/android_toolchain/clang++
      LDFLAGS="-Wl,-rpath,\$ORIGIN/../lib"
>>>>>>> b838d859
    compile_env: JAVA_HOME=/opt/java/jdk8/
    compile_flags: >-
      -j$(grep -c ^processor /proc/cpuinfo)
      --dbg=on
      --android-toolchain-path=$(dirname $(pwd))/android_toolchain
      --variables-files=etc/scons/android_toolchain.vars
    disable_unit_tests: true
    enable_embedded_tests: android_emulator
    setup_android_toolchain: true
    android_toolchain_system_image_arch: "arm64-v8a"
    android_toolchain_target_arch: "arm64"
  tasks:
  - name: compile_mobile
<<<<<<< HEAD
=======

- name: embedded-sdk-android-x86_64-debug
  display_name: "Embedded SDK - Android x86_64 DEBUG"
  run_on:
  - ubuntu1604-build
  batchtime: 1440 # 1 day
  expansions:
    test_flags: --excludeWithAnyTags=requires_mmapv1,uses_transactions
    build_cdriver: true
    # Normally, we would include -Wl,z,origin here to make origin processing a thing
    # but see the notes in SConstruct about z,origin and android.
    cdriver_configure_flags: >-
      --host x86_64-unknown-linux-gnu
      CC=$(dirname $(pwd))/android_toolchain/bin/clang
      CXX=$(dirname $(pwd))/android_toolchain/clang++
      LDFLAGS="-Wl,-rpath,\$ORIGIN/../lib"
    compile_env: JAVA_HOME=/opt/java/jdk8/
    compile_flags: >-
      -j$(grep -c ^processor /proc/cpuinfo)
      --dbg=on
      --android-toolchain-path=$(dirname $(pwd))/android_toolchain
      --variables-files=etc/scons/android_toolchain.vars
    disable_unit_tests: true
    # The Android x86_64 emulator requires KVM.
    enable_embedded_tests: false
    setup_android_toolchain: true
    android_toolchain_system_image_arch: "x86_64"
    android_toolchain_target_arch: "x86_64"
  tasks:
  - name: compile_mobile
>>>>>>> b838d859

###########################################
#          Redhat buildvariants           #
###########################################

- name: enterprise-rhel-62-64-bit
  display_name: "! Enterprise RHEL 6.2"
  modules:
  - enterprise
  run_on:
  - rhel62-small
  expansions:
    test_flags: --excludeWithAnyTags=requires_mmapv1
    gorootvars: GOROOT=/opt/go PATH="/opt/go/bin:$PATH"
    tooltags: "-tags 'ssl sasl'"
    push_path: linux
    push_bucket: downloads.10gen.com
    push_name: linux
    push_arch: x86_64-enterprise-rhel62
    rlp_environment: MONGOD_UNITTEST_RLP_LANGUAGE_TEST_BTROOT=/opt/basis
    compile_flags: --ssl MONGO_DISTMOD=rhel62 -j$(grep -c ^processor /proc/cpuinfo) --release --variables-files=etc/scons/mongodbtoolchain_gcc.vars CPPPATH="/opt/basis/rlp/rlp/include /opt/basis/rlp/utilities/include" --use-basis-tech-rosette-linguistics-platform=on
    multiversion_platform: rhel62
    multiversion_edition: targeted
    num_jobs_available: $(grep -c ^processor /proc/cpuinfo)
    has_packages: true
    packager_script: packager-enterprise.py
    packager_arch: x86_64
    packager_distro: rhel62
    repo_edition: enterprise
    scons_cache_scope: shared
    build_mongoreplay: true
  tasks:
  - name: compile
    requires:
    - name: burn_in_tests
    - name: lint
    distros:
    - rhel62-large
  - name: compile_all
    distros:
    - rhel62-large
  - name: compile_benchmarks
    distros:
    - rhel62-large
  - name: lint
  - name: burn_in_tests
  - name: rollback_fuzzer
  - name: aggregation
  - name: aggregation_ese
  - name: aggregation_auth
  - name: aggregation_facet_unwind_passthrough
  - name: aggregation_mongos_passthrough
  - name: aggregation_one_shard_sharded_collections
  - name: aggregation_read_concern_majority_passthrough
  - name: aggregation_sharded_collections_passthrough
  - name: audit
  - name: auth
  - name: auth_audit
  - name: benchmarks_orphaned
    distros:
    - centos6-perf
  - name: bulk_gle_passthrough
  - name: causally_consistent_jscore_passthrough
  - name: causally_consistent_jscore_passthrough_auth
  - name: sharded_causally_consistent_jscore_passthrough
  - name: change_streams
  - name: change_streams_mongos_passthrough
  - name: change_streams_secondary_reads
  - name: change_streams_sharded_collections_passthrough
  - name: concurrency
  - name: concurrency_replication
  - name: concurrency_sharded
  - name: concurrency_sharded_causal_consistency
  - name: concurrency_sharded_causal_consistency_and_balancer
  - name: concurrency_sharded_with_stepdowns
  - name: concurrency_sharded_with_stepdowns_and_balancer
  - name: concurrency_simultaneous
  - name: dbtest
  - name: disk_wiredtiger
  - name: ese
  - name: failpoints
  - name: failpoints_auth
  - name: gle_auth
  - name: gle_auth_basics_passthrough
  - name: gle_auth_basics_passthrough_write_cmd
  - name: gle_auth_write_cmd
  - name: idl_tests
  - name: integration_tests_replset
  - name: integration_tests_sharded
  - name: integration_tests_standalone
  - name: jsCore
  - name: jsCore_ese
  - name: jsCore_auth
  - name: jsCore_compatibility
  - name: jsCore_decimal
  - name: jsCore_minimum_batch_size
  - name: jsCore_op_query
  - name: jsCore_txns
  - name: jsonSchema
  - name: aggregation_fuzzer
  - name: jstestfuzz
  - name: jstestfuzz_concurrent
  - name: jstestfuzz_concurrent_replication
  - name: jstestfuzz_concurrent_replication_session
  - name: jstestfuzz_concurrent_sharded
  - name: jstestfuzz_concurrent_sharded_causal_consistency
  - name: jstestfuzz_concurrent_sharded_continuous_stepdown
  - name: jstestfuzz_concurrent_sharded_session
  - name: jstestfuzz_replication
  - name: jstestfuzz_replication_initsync
  - name: jstestfuzz_replication_session
  - name: jstestfuzz_sharded
  - name: jstestfuzz_sharded_causal_consistency
  - name: jstestfuzz_sharded_continuous_stepdown
  - name: jstestfuzz_sharded_session
  - name: mongosTest
  - name: multiversion_auth
  - name: multiversion
  - name: multiversion_multistorage_engine
  - name: noPassthroughWithMongod
  - name: noPassthrough
  - name: parallel
  - name: parallel_compatibility
  - name: read_concern_linearizable_passthrough
    distros:
    - rhel62-large
  - name: read_concern_majority_passthrough
    distros:
    - rhel62-large
  - name: read_only
  - name: read_only_sharded
  - name: replica_sets
    distros:
    - rhel62-large
  - name: replica_sets_ese
    distros:
    - rhel62-large
  - name: replica_sets_auth
    distros:
    - rhel62-large
  - name: replica_sets_jscore_passthrough
    distros:
    - rhel62-large
  - name: replica_sets_initsync_jscore_passthrough
    distros:
    - rhel62-large
  - name: replica_sets_initsync_static_jscore_passthrough
    distros:
    - rhel62-large
  - name: replica_sets_kill_secondaries_jscore_passthrough
    distros:
    - rhel62-large
  - name: retryable_writes_jscore_passthrough
    distros:
    - rhel62-large
  - name: retryable_writes_jscore_stepdown_passthrough
    distros:
    - rhel62-large
  - name: rlp
  - name: sasl
  - name: session_jscore_passthrough
  - name: sharded_collections_jscore_passthrough
  - name: sharding
    distros:
    - rhel62-large
  - name: sharding_ese
    distros:
    - rhel62-large
  - name: sharding_auth
    distros:
    - rhel62-large
  - name: sharding_auth_audit
    distros:
    - rhel62-large
  - name: sharding_gle_auth_basics_passthrough
  - name: sharding_gle_auth_basics_passthrough_write_cmd
  - name: sharding_jscore_passthrough
  - name: sharding_jscore_op_query_passthrough
  - name: sharding_jscore_passthrough_wire_ops
  - name: sharding_last_stable_mongos_and_mixed_shards
    distros:
    - rhel62-large
  - name: sharding_op_query
    distros:
    - rhel62-large
  - name: sharding_csrs_continuous_config_stepdown
    distros:
    - rhel62-large
  - name: slow1
  - name: serial_run
  - name: snmp
  - name: ssl
  - name: sslSpecial
  - name: tool
  - name: update_fuzzer
  - name: update_fuzzer_replication
  - name: write_concern_majority_passthrough
    distros:
    - rhel62-large
  - name: package
    distros:
    - ubuntu1604-packer
  - name: push

- name: enterprise-rhel-62-64-bit-coverage
  display_name: "~ Enterprise RHEL 6.2 DEBUG Code Coverage"
  modules:
  - enterprise
  run_on:
  - rhel62-large
  batchtime: 10080 # 7 days
  stepback: false
  expansions:
    test_flags: --excludeWithAnyTags=requires_mmapv1
    gorootvars: GOROOT=/opt/go PATH="/opt/go/bin:$PATH"
    tooltags: "-tags 'ssl sasl'"
    compile_flags: --dbg=on --gcov --ssl MONGO_DISTMOD=rhel62 -j$(grep -c ^processor /proc/cpuinfo) --variables-files=etc/scons/mongodbtoolchain_gcc.vars
    multiversion_platform: rhel62
    multiversion_edition: targeted
    num_jobs_available: $(($(grep -c ^processor /proc/cpuinfo) / 2)) # Avoid starting too many mongod's
    # The gcov instrumentation saves the path the .gcno files were created in as the default path
    # for the .gcda files. In Evergreen the path will start with /data/mci/[Hashed ID]/src/... where
    # the hashed ID is unique per task run. GCOV_PREFIX_STRIP is the number of directory levels to
    # strip from the top of the default path before appending to the GCOV_PREFIX (if any).
    gcov_environment: GCOV_PREFIX=$(pwd) GCOV_PREFIX_STRIP=4
    # Mixing --cache and --gcov doesn't work correctly yet. See SERVER-11084
    timeout_secs: 10800 # 3 hour timeout
    use_scons_cache: false
    build_mongoreplay: true
  tasks:
  - name: compile
  - name: compile_all
  - name: rollback_fuzzer
  - name: aggregation
  - name: aggregation_ese
  - name: aggregation_auth
  - name: aggregation_mongos_passthrough
  - name: aggregation_one_shard_sharded_collections
  - name: aggregation_read_concern_majority_passthrough
  - name: aggregation_sharded_collections_passthrough
  - name: audit
  - name: auth
  - name: auth_audit
  - name: bulk_gle_passthrough
  - name: change_streams
  - name: change_streams_mongos_passthrough
  - name: change_streams_secondary_reads
  - name: change_streams_sharded_collections_passthrough
  - name: concurrency
  - name: concurrency_replication
  - name: concurrency_sharded
  - name: concurrency_sharded_causal_consistency
  - name: concurrency_sharded_causal_consistency_and_balancer
  - name: concurrency_sharded_with_stepdowns
  - name: concurrency_sharded_with_stepdowns_and_balancer
  - name: concurrency_simultaneous
  - name: dbtest
  - name: disk_wiredtiger
  - name: ese
  - name: failpoints
  - name: failpoints_auth
  - name: gle_auth
  - name: gle_auth_basics_passthrough
  - name: gle_auth_basics_passthrough_write_cmd
  - name: gle_auth_write_cmd
  - name: integration_tests_replset
  - name: integration_tests_sharded
  - name: integration_tests_standalone
  - name: jsCore
  - name: jsCore_ese
  - name: jsCore_auth
  - name: jsCore_compatibility
  - name: jsCore_decimal
  - name: jsCore_minimum_batch_size
  - name: jsCore_op_query
  - name: jsCore_txns
  - name: mongosTest
  - name: multiversion_auth
  - name: multiversion
  - name: multiversion_multistorage_engine
  - name: noPassthroughWithMongod
  - name: noPassthrough
  - name: parallel
  - name: parallel_compatibility
  - name: read_concern_linearizable_passthrough
  - name: read_concern_majority_passthrough
  - name: read_only
  - name: read_only_sharded
  - name: replica_sets
  - name: replica_sets_ese
  - name: replica_sets_auth
  - name: replica_sets_jscore_passthrough
  - name: replica_sets_initsync_jscore_passthrough
  - name: replica_sets_initsync_static_jscore_passthrough
  - name: replica_sets_kill_secondaries_jscore_passthrough
  - name: retryable_writes_jscore_passthrough
  - name: sasl
  - name: session_jscore_passthrough
  - name: sharded_collections_jscore_passthrough
  - name: sharding
  - name: sharding_ese
  - name: sharding_auth
  - name: sharding_auth_audit
  - name: sharding_gle_auth_basics_passthrough
  - name: sharding_gle_auth_basics_passthrough_write_cmd
  - name: sharding_jscore_passthrough
  - name: sharding_jscore_op_query_passthrough
  - name: sharding_jscore_passthrough_wire_ops
  - name: sharding_last_stable_mongos_and_mixed_shards
  - name: sharding_op_query
  - name: sharding_csrs_continuous_config_stepdown
  - name: slow1
  - name: serial_run
  - name: snmp
  - name: ssl
  - name: sslSpecial
  - name: update_fuzzer
  - name: update_fuzzer_replication
  - name: write_concern_majority_passthrough

- name: enterprise-rhel-70-64-bit
  display_name: "* Enterprise RHEL 7.0"
  modules:
  - enterprise
  run_on:
  - rhel70-small
  expansions:
    test_flags: --excludeWithAnyTags=requires_mmapv1
    gorootvars: GOROOT=/opt/go PATH="/opt/go/bin:$PATH"
    tooltags: "-tags 'ssl sasl'"
    push_path: linux
    push_bucket: downloads.10gen.com
    push_name: linux
    push_arch: x86_64-enterprise-rhel70
    compile_flags: --ssl MONGO_DISTMOD=rhel70 -j$(grep -c ^processor /proc/cpuinfo) --release --variables-files=etc/scons/mongodbtoolchain_gcc.vars
    num_jobs_available: $(grep -c ^processor /proc/cpuinfo)
    has_packages: true
    packager_script: packager-enterprise.py
    packager_arch: x86_64
    packager_distro: rhel70
    repo_edition: enterprise
    scons_cache_scope: shared
    build_mongoreplay: true
  tasks:
  - name: compile
    distros:
    - rhel70
  - name: compile_all
    distros:
    - rhel70
  - name: compile_benchmarks
    distros:
    - rhel70
  - name: audit
  - name: auth
  - name: auth_audit
  - name: benchmarks_orphaned
  - name: dbtest
  - name: ese
  - name: jsCore
  - name: jsCore_auth
  - name: jsCore_txns
  - name: aggregation_fuzzer
  - name: jstestfuzz
  - name: jstestfuzz_concurrent
  - name: jstestfuzz_concurrent_replication
  - name: jstestfuzz_concurrent_sharded
  - name: jstestfuzz_replication
  - name: jstestfuzz_sharded
  - name: external_auth
  - name: replica_sets_auth
  - name: sasl
  - name: sharding_auth
  - name: sharding_auth_audit
  - name: snmp
  - name: ssl
  - name: sslSpecial
  - name: package
    distros:
    - ubuntu1604-packer
  - name: push

- name: ubuntu1604-debug
  display_name: "* Ubuntu 16.04 DEBUG"
  run_on:
  - ubuntu1604-test
  expansions:
    test_flags: --excludeWithAnyTags=requires_mmapv1
    num_jobs_available: $(($(grep -c ^processor /proc/cpuinfo) / 2)) # Avoid starting too many mongod's
    compile_flags: MONGO_DISTMOD=ubuntu1604 --dbg=on --opt=on -j$(grep -c ^processor /proc/cpuinfo) --variables-files=etc/scons/mongodbtoolchain_gcc.vars
    scons_cache_scope: shared
    shared_scons_pruning: true
    build_mongoreplay: true
  tasks:
  - name: compile
    distros:
    - ubuntu1604-build
  - name: jsCore
  - name: read_concern_linearizable_passthrough
  - name: read_concern_majority_passthrough
  - name: replica_sets_jscore_passthrough
  - name: sharded_collections_jscore_passthrough
  - name: sharding
  - name: sharding_auth

- name: rhel62
  display_name: SSL RHEL 6.2
  run_on:
  - rhel62-small
  batchtime: 1440 # 1 day
  expansions:
    test_flags: --excludeWithAnyTags=requires_mmapv1
    gorootvars: GOROOT=/opt/go PATH="/opt/go/bin:$PATH"
    tooltags: "-tags ssl"
    push_path: linux
    push_bucket: downloads.mongodb.org
    push_name: linux
    push_arch: x86_64-rhel62
    compile_flags: --ssl MONGO_DISTMOD=rhel62 -j$(grep -c ^processor /proc/cpuinfo) --release --variables-files=etc/scons/mongodbtoolchain_gcc.vars
    multiversion_platform: rhel62
    multiversion_edition: targeted
    num_jobs_available: $(grep -c ^processor /proc/cpuinfo)
    has_packages: true
    packager_script: packager.py
    packager_arch: x86_64
    packager_distro: rhel62
    repo_edition: org
    scons_cache_scope: shared
    build_mongoreplay: true
  tasks:
  - name: compile
    distros:
    - rhel62-large
  - name: compile_all
    distros:
    - rhel62-large
  - name: aggregation
  - name: aggregation_auth
  - name: auth
  - name: dbtest
  - name: disk_wiredtiger
  - name: failpoints
  - name: failpoints_auth
  - name: gle_auth
  - name: gle_auth_write_cmd
  - name: gle_auth_basics_passthrough
  - name: gle_auth_basics_passthrough_write_cmd
  - name: sharding_gle_auth_basics_passthrough
  - name: sharding_gle_auth_basics_passthrough_write_cmd
  - name: jsCore
  - name: jsCore_auth
  - name: jsCore_compatibility
  - name: jsCore_decimal
  - name: jsCore_txns
  - name: aggregation_fuzzer
  - name: jstestfuzz
  - name: jstestfuzz_concurrent
  - name: jstestfuzz_concurrent_replication
  - name: jstestfuzz_concurrent_sharded
  - name: jstestfuzz_replication
  - name: jstestfuzz_sharded
  - name: mongosTest
  - name: multiversion
  - name: noPassthrough
  - name: noPassthroughWithMongod
  - name: bulk_gle_passthrough
  - name: parallel
  - name: parallel_compatibility
  - name: concurrency
  - name: concurrency_replication
  - name: concurrency_sharded
  - name: concurrency_simultaneous
  - name: replica_sets
  - name: replica_sets_auth
  - name: replica_sets_jscore_passthrough
  - name: sharding
  - name: sharding_auth
  - name: slow1
  - name: serial_run
  - name: sharding_jscore_passthrough
  - name: sharding_last_stable_mongos_and_mixed_shards
  - name: ssl
  - name: sslSpecial
  - name: tool
  - name: package
    distros:
    - ubuntu1604-packer
  - name: push

- name: rhel70
  display_name: SSL RHEL 7.0
  run_on:
  - rhel70-small
  batchtime: 1440 # 1 day
  expansions:
    test_flags: --excludeWithAnyTags=requires_mmapv1
    gorootvars: GOROOT=/opt/go PATH="/opt/go/bin:$PATH"
    tooltags: "-tags ssl"
    push_path: linux
    push_bucket: downloads.mongodb.org
    push_name: linux
    push_arch: x86_64-rhel70
    compile_flags: --ssl MONGO_DISTMOD=rhel70 -j$(grep -c ^processor /proc/cpuinfo) --release --variables-files=etc/scons/mongodbtoolchain_gcc.vars
    multiversion_platform: rhel70
    multiversion_edition: targeted
    num_jobs_available: $(grep -c ^processor /proc/cpuinfo)
    has_packages: true
    packager_script: packager.py
    packager_arch: x86_64
    packager_distro: rhel70
    repo_edition: org
    scons_cache_scope: shared
    shared_scons_pruning: true
    build_mongoreplay: true
  tasks:
  - name: compile
    distros:
    - rhel70
  - name: compile_all
    distros:
    - rhel70
  - name: aggregation
  - name: aggregation_auth
  - name: auth
  - name: dbtest
  - name: disk_wiredtiger
  - name: failpoints
  - name: failpoints_auth
  - name: gle_auth
  - name: gle_auth_write_cmd
  - name: gle_auth_basics_passthrough
  - name: gle_auth_basics_passthrough_write_cmd
  - name: sharding_gle_auth_basics_passthrough
  - name: sharding_gle_auth_basics_passthrough_write_cmd
  - name: jsCore
  - name: jsCore_auth
  - name: jsCore_compatibility
  - name: jsCore_decimal
  - name: jsCore_txns
  - name: aggregation_fuzzer
  - name: jstestfuzz
  - name: jstestfuzz_concurrent
  - name: jstestfuzz_concurrent_replication
  - name: jstestfuzz_concurrent_sharded
  - name: jstestfuzz_replication
  - name: jstestfuzz_sharded
  - name: mongosTest
  - name: multiversion
  - name: noPassthrough
  - name: noPassthroughWithMongod
  - name: bulk_gle_passthrough
  - name: parallel
  - name: parallel_compatibility
  - name: concurrency
    distros:
    - rhel70
  - name: concurrency_replication
    distros:
    - rhel70
  - name: concurrency_sharded
    distros:
    - rhel70
  - name: concurrency_simultaneous
    distros:
    - rhel70
  - name: replica_sets
  - name: replica_sets_auth
  - name: replica_sets_jscore_passthrough
  - name: sharding
  - name: sharding_auth
  - name: slow1
  - name: serial_run
  - name: sharding_jscore_passthrough
  - name: sharding_last_stable_mongos_and_mixed_shards
  - name: ssl
  - name: sslSpecial
  - name: tool
  - name: package
    distros:
    - ubuntu1604-packer
  - name: push

- name: enterprise-rhel-71-ppc64le
  display_name: Enterprise RHEL 7.1 PPC64LE
  modules:
  - enterprise
  run_on:
  - rhel71-power8-build
  - rhel71-power8-test
  batchtime: 1440 # 1 day
  stepback: false
  expansions:
    test_flags: --excludeWithAnyTags=requires_mmapv1
    gorootvars: PATH=/opt/mongodbtoolchain/v2/bin:$PATH
    tooltags: -gccgoflags "$(pkg-config --libs --cflags libssl libsasl2)" -tags 'sasl ssl'
    # We need to compensate for SMT8 setting the cpu count very high and lower the amount of parallelism down
    compile_flags: --ssl MONGO_DISTMOD=rhel71 --release -j$(echo "$(grep -c processor /proc/cpuinfo)/2" | bc) CCFLAGS="-mcpu=power8 -mtune=power8 -mcmodel=medium" --variables-files=etc/scons/mongodbtoolchain_gcc.vars
    num_jobs_available: $(echo "$(grep -c processor /proc/cpuinfo)/4" | bc)
    test_flags: --excludeWithAnyTags=requires_mmapv1
    has_packages: true
    packager_script: packager-enterprise.py
    packager_arch: ppc64le
    packager_distro: rhel71
    push_path: linux
    push_bucket: downloads.10gen.com
    push_name: linux
    push_arch: ppc64le-enterprise-rhel71
    repo_edition: enterprise
    build_mongoreplay: true
    multiversion_platform: rhel71
    multiversion_architecture: ppc64le
    multiversion_edition: enterprise
  tasks:
  - name: compile
    distros:
    - rhel71-power8-build
  - name: compile_all
    distros:
    - rhel71-power8-build
  - name: aggregation
  - name: aggregation_ese
  - name: aggregation_auth
  - name: aggregation_read_concern_majority_passthrough
  - name: aggregation_sharded_collections_passthrough
  - name: audit
  - name: auth
  - name: auth_audit
  - name: bulk_gle_passthrough
  - name: concurrency
  - name: concurrency_replication
  - name: concurrency_sharded
  - name: concurrency_simultaneous
  - name: dbtest
  - name: ese
  - name: failpoints
  - name: failpoints_auth
  - name: gle_auth
  - name: gle_auth_basics_passthrough
  - name: gle_auth_basics_passthrough_write_cmd
  - name: gle_auth_write_cmd
  - name: integration_tests_replset
  - name: integration_tests_sharded
  - name: integration_tests_standalone
  - name: jsCore
  - name: jsCore_ese
  - name: jsCore_compatibility
  - name: jsCore_decimal
  - name: jsCore_op_query
  - name: jsCore_txns
  - name: aggregation_fuzzer
  - name: jstestfuzz
  - name: jstestfuzz_concurrent
  - name: jstestfuzz_concurrent_replication
  - name: jstestfuzz_concurrent_sharded
  - name: jstestfuzz_replication
  - name: jstestfuzz_sharded
  - name: mongosTest
  - name: noPassthroughWithMongod
  - name: noPassthrough
  - name: parallel
  - name: parallel_compatibility
  - name: read_concern_linearizable_passthrough
  - name: read_concern_majority_passthrough
  - name: replica_sets
  - name: replica_sets_ese
  - name: replica_sets_auth
  - name: replica_sets_jscore_passthrough
  - name: sasl
  - name: sharded_collections_jscore_passthrough
  - name: sharding
  - name: sharding_ese
  - name: sharding_auth
  - name: sharding_auth_audit
  - name: sharding_csrs_continuous_config_stepdown
  - name: sharding_gle_auth_basics_passthrough
  - name: sharding_gle_auth_basics_passthrough_write_cmd
  - name: sharding_jscore_passthrough
  - name: sharding_jscore_op_query_passthrough
  - name: sharding_jscore_passthrough_wire_ops
  - name: sharding_op_query
  - name: slow1
  - name: serial_run
  - name: snmp
  - name: ssl
  - name: sslSpecial
  - name: tool
  - name: write_concern_majority_passthrough
  - name: push
    distros:
    - rhel70-small

- name: enterprise-rhel-72-s390x
  display_name: Enterprise RHEL 7.2 s390x
  modules:
  - enterprise
  run_on:
  - rhel72-zseries-build
  - rhel72-zseries-test
  batchtime: 2880 # 2 days
  stepback: false
  expansions:
    gorootvars: PATH=/opt/mongodbtoolchain/v2/bin:$PATH
    tooltags: -gccgoflags "$(pkg-config --libs --cflags libssl libsasl2)" -tags 'sasl ssl'
    compile_flags: --ssl MONGO_DISTMOD=rhel72 --release -j3 CCFLAGS="-march=z196 -mtune=zEC12" --variables-files=etc/scons/mongodbtoolchain_gcc.vars
    num_jobs_available: 2
    test_flags: --excludeWithAnyTags=requires_mmapv1
    has_packages: true
    packager_script: packager-enterprise.py
    packager_arch: s390x
    packager_distro: rhel72
    push_path: linux
    push_bucket: downloads.10gen.com
    push_name: linux
    push_arch: s390x-enterprise-rhel72
    repo_edition: enterprise
    build_mongoreplay: true
    multiversion_platform: rhel72
    multiversion_architecture: s390x
    multiversion_edition: enterprise
  tasks:
  - name: compile
    distros:
    - rhel72-zseries-build
  - name: compile_all
    distros:
    - rhel72-zseries-build
  - name: aggregation
  - name: aggregation_ese
  - name: aggregation_auth
  - name: aggregation_read_concern_majority_passthrough
  - name: aggregation_sharded_collections_passthrough
  - name: audit
  - name: auth
  - name: auth_audit
  - name: bulk_gle_passthrough
  - name: concurrency
  - name: concurrency_replication
  - name: concurrency_sharded
  - name: concurrency_simultaneous
  - name: dbtest
  - name: ese
  - name: failpoints
  - name: failpoints_auth
  - name: gle_auth
  - name: gle_auth_basics_passthrough
  - name: gle_auth_basics_passthrough_write_cmd
  - name: gle_auth_write_cmd
  - name: integration_tests_replset
  - name: integration_tests_sharded
  - name: integration_tests_standalone
  - name: jsCore
  - name: jsCore_ese
  - name: jsCore_compatibility
  - name: jsCore_decimal
  - name: jsCore_op_query
  - name: jsCore_txns
  - name: aggregation_fuzzer
  - name: jstestfuzz
  - name: jstestfuzz_concurrent
  - name: jstestfuzz_concurrent_replication
  - name: jstestfuzz_concurrent_sharded
  - name: jstestfuzz_replication
  - name: jstestfuzz_sharded
  - name: mongosTest
  - name: noPassthroughWithMongod
  - name: noPassthrough
  - name: parallel
  - name: parallel_compatibility
  - name: read_concern_linearizable_passthrough
  - name: read_concern_majority_passthrough
  - name: replica_sets
  - name: replica_sets_ese
  - name: replica_sets_auth
  - name: replica_sets_jscore_passthrough
  - name: sasl
  - name: sharded_collections_jscore_passthrough
  - name: sharding
  - name: sharding_ese
  - name: sharding_auth
  - name: sharding_auth_audit
  - name: sharding_csrs_continuous_config_stepdown
  - name: sharding_gle_auth_basics_passthrough
  - name: sharding_gle_auth_basics_passthrough_write_cmd
  - name: sharding_jscore_passthrough
  - name: sharding_jscore_op_query_passthrough
  - name: sharding_jscore_passthrough_wire_ops
  - name: sharding_op_query
  - name: slow1
  - name: serial_run
  - name: snmp
  - name: ssl
  - name: sslSpecial
  - name: tool
  - name: write_concern_majority_passthrough
  - name: push
    distros:
    - rhel70-small

- name: enterprise-rhel-67-s390x
  display_name: Enterprise RHEL 6.7 s390x
  modules:
  - enterprise
  run_on:
  - rhel67-zseries-build
  - rhel67-zseries-test
  batchtime: 1440 # 1 day
  stepback: false
  expansions:
    gorootvars: PATH=/opt/mongodbtoolchain/v2/bin:$PATH
    tooltags: -gccgoflags "$(pkg-config --libs --cflags libssl libcrypto) -lsasl2" -tags 'sasl ssl'
    compile_flags: --ssl MONGO_DISTMOD=rhel67 --release -j3 CCFLAGS="-march=z9-109 -mtune=z10" --variables-files=etc/scons/mongodbtoolchain_gcc.vars --use-s390x-crc32=off
    num_jobs_available: $(grep -c ^processor /proc/cpuinfo)
    test_flags: --excludeWithAnyTags=requires_mmapv1
    has_packages: true
    packager_script: packager-enterprise.py
    packager_arch: s390x
    packager_distro: rhel67
    push_path: linux
    push_bucket: downloads.10gen.com
    push_name: linux
    push_arch: s390x-enterprise-rhel67
    repo_edition: enterprise
    build_mongoreplay: true
  tasks:
  - name: compile
    distros:
    - rhel67-zseries-build
  - name: compile_all
    distros:
    - rhel67-zseries-build
  - name: aggregation
  - name: aggregation_ese
  - name: aggregation_auth
  - name: aggregation_read_concern_majority_passthrough
  - name: aggregation_sharded_collections_passthrough
  - name: audit
  - name: auth
  - name: auth_audit
  - name: bulk_gle_passthrough
  - name: concurrency
  - name: concurrency_replication
  - name: concurrency_sharded
  - name: concurrency_simultaneous
  - name: dbtest
  - name: ese
  - name: failpoints
  - name: failpoints_auth
  - name: gle_auth
  - name: gle_auth_basics_passthrough
  - name: gle_auth_basics_passthrough_write_cmd
  - name: gle_auth_write_cmd
  - name: integration_tests_replset
  - name: integration_tests_standalone
  - name: jsCore
  - name: jsCore_ese
  - name: jsCore_auth
  - name: jsCore_compatibility
  - name: jsCore_decimal
  - name: jsCore_minimum_batch_size
  - name: jsCore_op_query
  - name: jsCore_txns
  - name: mongosTest
  - name: noPassthroughWithMongod
  - name: noPassthrough
  - name: parallel
  - name: parallel_compatibility
  - name: read_concern_linearizable_passthrough
  - name: read_concern_majority_passthrough
  - name: replica_sets
  - name: replica_sets_ese
  - name: replica_sets_auth
  - name: replica_sets_jscore_passthrough
  - name: sasl
  - name: sharded_collections_jscore_passthrough
  - name: sharding
  - name: sharding_ese
  - name: sharding_auth
  - name: sharding_auth_audit
  - name: sharding_csrs_continuous_config_stepdown
  - name: sharding_gle_auth_basics_passthrough
  - name: sharding_gle_auth_basics_passthrough_write_cmd
  - name: sharding_jscore_passthrough
  - name: sharding_jscore_op_query_passthrough
  - name: sharding_jscore_passthrough_wire_ops
  - name: sharding_op_query
  - name: slow1
  - name: serial_run
  - name: snmp
  - name: ssl
  - name: sslSpecial
  - name: tool
  - name: write_concern_majority_passthrough
  - name: push
    distros:
    - rhel70
    - rhel62-large

###########################################
#          Ubuntu buildvariants           #
###########################################

- name: enterprise-ubuntu1204-64
  display_name: Enterprise Ubuntu 12.04
  modules:
  - enterprise
  run_on:
  - ubuntu1204-test
  batchtime: 1440 # 1 day
  expansions:
    test_flags: --excludeWithAnyTags=requires_mmapv1
    gorootvars: GOROOT=/opt/go PATH="/opt/go/bin:$PATH"
    tooltags: "-tags 'ssl sasl'"
    push_path: linux
    push_bucket: downloads.10gen.com
    push_name: linux
    push_arch: x86_64-enterprise-ubuntu1204
    compile_flags: --ssl MONGO_DISTMOD=ubuntu1204 --release -j$(grep -c ^processor /proc/cpuinfo) --variables-files=etc/scons/mongodbtoolchain_gcc.vars
    num_jobs_available: $(grep -c ^processor /proc/cpuinfo)
    has_packages: true
    packager_script: packager-enterprise.py
    packager_arch: x86_64
    packager_distro: ubuntu1204
    repo_edition: enterprise
    scons_cache_scope: shared
    build_mongoreplay: true
  tasks:
  - name: compile
    distros:
    - ubuntu1204-build
  - name: compile_all
    distros:
    - ubuntu1204-build
  - name: audit
  - name: dbtest
  - name: ese
  - name: jsCore
  - name: jsCore_auth
  - name: jsCore_txns
  - name: aggregation_fuzzer
  - name: jstestfuzz
  - name: jstestfuzz_concurrent
  - name: jstestfuzz_concurrent_replication
  - name: jstestfuzz_concurrent_sharded
  - name: jstestfuzz_replication
  - name: jstestfuzz_sharded
  - name: replica_sets_auth
  - name: sasl
  - name: sharding_auth
  - name: snmp
  - name: ssl
  - name: sslSpecial
  - name: package
    distros:
    - ubuntu1604-packer
  - name: push


- name: enterprise-ubuntu1404-64
  display_name: Enterprise Ubuntu 14.04
  modules:
  - enterprise
  run_on:
  - ubuntu1404-test
  batchtime: 1440 # 1 day
  expansions:
    test_flags: --excludeWithAnyTags=requires_mmapv1
    gorootvars: GOROOT=/opt/go PATH="/opt/go/bin:$PATH"
    tooltags: "-tags 'ssl sasl'"
    push_path: linux
    push_bucket: downloads.10gen.com
    push_name: linux
    push_arch: x86_64-enterprise-ubuntu1404
    compile_flags: --ssl MONGO_DISTMOD=ubuntu1404 --release -j$(grep -c ^processor /proc/cpuinfo) --variables-files=etc/scons/mongodbtoolchain_gcc.vars
    num_jobs_available: $(grep -c ^processor /proc/cpuinfo)
    has_packages: true
    packager_script: packager-enterprise.py
    packager_arch: x86_64
    packager_distro: ubuntu1404
    repo_edition: enterprise
    scons_cache_scope: shared
    build_mongoreplay: true
  tasks:
  - name: compile
    distros:
    - ubuntu1404-build
  - name: compile_all
    distros:
    - ubuntu1404-build
  - name: audit
  - name: dbtest
  - name: ese
  - name: jepsen_register_findAndModify_WT
    distros:
    - ubuntu1404-jepsen
  - name: jepsen_register_linearizableRead
    distros:
    - ubuntu1404-jepsen
  - name: jepsen_register_linearizableRead_WT
    distros:
    - ubuntu1404-jepsen
  - name: jepsen_set_linearizableRead
    distros:
    - ubuntu1404-jepsen
  - name: jepsen_set_linearizableRead_WT
    distros:
    - ubuntu1404-jepsen
  - name: jepsen_read-concern-majority_WT
    distros:
    - ubuntu1404-jepsen
  - name: jepsen_read-concern-majority_w1_WT
    distros:
    - ubuntu1404-jepsen
  - name: jsCore
  - name: jsCore_auth
  - name: jsCore_txns
  - name: aggregation_fuzzer
  - name: jstestfuzz
  - name: jstestfuzz_concurrent
  - name: jstestfuzz_concurrent_replication
  - name: jstestfuzz_concurrent_sharded
  - name: jstestfuzz_replication
  - name: jstestfuzz_sharded
  - name: replica_sets_auth
  - name: sasl
  - name: sharding_auth
  - name: snmp
  - name: ssl
  - name: sslSpecial
  - name: package
    distros:
    - ubuntu1604-packer
  - name: push


- name: enterprise-ubuntu1604-64
  display_name: Enterprise Ubuntu 16.04 (+Dagger)
  modules:
  - enterprise
  run_on:
  - ubuntu1604-test
  batchtime: 1440 # 1 day
  expansions:
    test_flags: --excludeWithAnyTags=requires_mmapv1
    gorootvars: GOROOT=/opt/go PATH="/opt/go/bin:$PATH"
    tooltags: "-tags 'ssl sasl'"
    push_path: linux
    push_bucket: downloads.10gen.com
    push_name: linux
    lang_environment: LANG=C
    push_arch: x86_64-enterprise-ubuntu1604
    compile_flags: --ssl MONGO_DISTMOD=ubuntu1604 --release -j$(grep -c ^processor /proc/cpuinfo) --variables-files=etc/scons/mongodbtoolchain_gcc.vars
    num_jobs_available: $(grep -c ^processor /proc/cpuinfo)
    has_packages: true
    packager_script: packager-enterprise.py
    packager_arch: x86_64
    packager_distro: ubuntu1604
    repo_edition: enterprise
    scons_cache_scope: shared
    build_mongoreplay: true
    additional_targets: dagger
  tasks:
  - name: compile
    distros:
    - ubuntu1604-build
  - name: compile_all
    distros:
    - ubuntu1604-build
  - name: audit
  - name: dbtest
  - name: ese
  - name: jsCore
  - name: jsCore_auth
  - name: jsCore_txns
  - name: aggregation_fuzzer
  - name: jstestfuzz
  - name: jstestfuzz_concurrent
  - name: jstestfuzz_concurrent_replication
  - name: jstestfuzz_concurrent_sharded
  - name: jstestfuzz_replication
  - name: jstestfuzz_sharded
  - name: replica_sets_auth
  - name: sasl
  - name: sharding_auth
  - name: snmp
  - name: ssl
  - name: sslSpecial
  - name: watchdog_mmapv1
  - name: watchdog_wiredtiger
  - name: package
    distros:
    - ubuntu1604-packer
  - name: push


- name: enterprise-ubuntu1604-clang-3.8-libcxx
  display_name: "! Enterprise Ubuntu 16.04 (Clang 3.8)"
  modules:
  - enterprise
  run_on:
   - ubuntu1604-test
  expansions:
    test_flags: --excludeWithAnyTags=requires_mmapv1
    gorootvars: GOROOT=/opt/go PATH="/opt/go/bin:$PATH"
    tooltags: "-tags 'ssl sasl'"
    lang_environment: LANG=C
    compile_flags: --link-model=dynamic --ssl CC=/usr/bin/clang-3.8 CXX=/usr/bin/clang++-3.8 -j$(grep -c ^processor /proc/cpuinfo) CPPPATH=/usr/include/libcxxabi/
    scons_cache_scope: shared
    build_mongoreplay: true
  tasks:
  - name: compile
    distros:
    - ubuntu1604-build
  - name: compile_all
    distros:
    - ubuntu1604-build

###########################################
#          SUSE buildvariants             #
###########################################

- name: enterprise-suse12-64
  display_name: Enterprise SLES 12
  modules:
  - enterprise
  run_on:
  - suse12-test
  batchtime: 1440 # 1 day
  expansions:
    test_flags: --excludeWithAnyTags=requires_mmapv1
    gorootvars: GOROOT=/opt/go PATH="/opt/go/bin:$PATH"
    tooltags: "-tags 'ssl sasl'"
    push_path: linux
    push_bucket: downloads.10gen.com
    push_name: linux
    push_arch: x86_64-enterprise-suse12
    compile_flags: --ssl MONGO_DISTMOD=suse12 --release -j$(grep -c ^processor /proc/cpuinfo) --variables-files=etc/scons/mongodbtoolchain_gcc.vars
    num_jobs_available: $(grep -c ^processor /proc/cpuinfo)
    has_packages: true
    packager_script: packager-enterprise.py
    packager_arch: x86_64
    packager_distro: suse12
    repo_edition: enterprise
    scons_cache_scope: shared
    build_mongoreplay: true
  tasks:
  - name: compile
    distros:
    - suse12-build
  - name: compile_all
    distros:
    - suse12-build
  - name: audit
  - name: dbtest
  - name: ese
  - name: jsCore
  - name: jsCore_auth
  - name: jsCore_txns
  - name: aggregation_fuzzer
  - name: jstestfuzz
  - name: jstestfuzz_concurrent
  - name: jstestfuzz_concurrent_replication
  - name: jstestfuzz_concurrent_sharded
  - name: jstestfuzz_replication
  - name: jstestfuzz_sharded
  - name: replica_sets_auth
  - name: sasl
  - name: sharding_auth
  - name: snmp
  - name: ssl
  - name: sslSpecial
  - name: package
    distros:
    - ubuntu1604-packer
  - name: push


- name: enterprise-suse12-s390x
  display_name: Enterprise SLES 12 s390x
  modules:
  - enterprise
  run_on:
  - suse12-zseries-build
  - suse12-zseries-test
  batchtime: 1440 # 1 day
  stepback: false
  expansions:
    gorootvars: PATH=/opt/mongodbtoolchain/v2/bin:$PATH
    tooltags: -gccgoflags "$(pkg-config --libs --cflags libssl libsasl2)" -tags 'sasl ssl'
    push_path: linux
    push_bucket: downloads.10gen.com
    push_name: linux
    push_arch: s390x-enterprise-suse12
    compile_flags: --ssl MONGO_DISTMOD=suse12 --release -j3 CCFLAGS="-march=z196 -mtune=zEC12" --variables-files=etc/scons/mongodbtoolchain_gcc.vars
    num_jobs_available: $(grep -c ^processor /proc/cpuinfo)
    test_flags: --excludeWithAnyTags=requires_mmapv1
    has_packages: true
    packager_script: packager-enterprise.py
    packager_arch: s390x
    packager_distro: suse12
    repo_edition: enterprise
    build_mongoreplay: true
    multiversion_platform: suse12
    multiversion_architecture: s390x
    multiversion_edition: targeted
  tasks:
  - name: compile
    distros:
    - suse12-zseries-build
  - name: compile_all
    distros:
    - suse12-zseries-build
  - name: aggregation
  - name: aggregation_ese
  - name: aggregation_auth
  - name: aggregation_read_concern_majority_passthrough
  - name: aggregation_sharded_collections_passthrough
  - name: audit
  - name: auth
  - name: auth_audit
  - name: bulk_gle_passthrough
  - name: concurrency
  - name: concurrency_replication
  - name: concurrency_sharded
  - name: concurrency_simultaneous
  - name: dbtest
  - name: ese
  - name: failpoints
  - name: failpoints_auth
  - name: gle_auth
  - name: gle_auth_basics_passthrough
  - name: gle_auth_basics_passthrough_write_cmd
  - name: gle_auth_write_cmd
  - name: integration_tests_replset
  - name: integration_tests_sharded
  - name: integration_tests_standalone
  - name: jsCore
  - name: jsCore_ese
  - name: jsCore_compatibility
  - name: jsCore_decimal
  - name: jsCore_op_query
  - name: jsCore_txns
  - name: aggregation_fuzzer
  - name: jstestfuzz
  - name: jstestfuzz_concurrent
  - name: jstestfuzz_concurrent_replication
  - name: jstestfuzz_concurrent_sharded
  - name: jstestfuzz_replication
  - name: jstestfuzz_sharded
  - name: mongosTest
  - name: noPassthroughWithMongod
  - name: noPassthrough
  - name: parallel
  - name: parallel_compatibility
  - name: read_concern_linearizable_passthrough
  - name: read_concern_majority_passthrough
  - name: replica_sets
  - name: replica_sets_ese
  - name: replica_sets_auth
  - name: replica_sets_jscore_passthrough
  - name: sasl
  - name: sharded_collections_jscore_passthrough
  - name: sharding
  - name: sharding_ese
  - name: sharding_auth
  - name: sharding_auth_audit
  - name: sharding_csrs_continuous_config_stepdown
  - name: sharding_gle_auth_basics_passthrough
  - name: sharding_gle_auth_basics_passthrough_write_cmd
  - name: sharding_jscore_passthrough
  - name: sharding_jscore_op_query_passthrough
  - name: sharding_jscore_passthrough_wire_ops
  - name: sharding_op_query
  - name: slow1
  - name: serial_run
  - name: snmp
  - name: ssl
  - name: sslSpecial
  - name: tool
  - name: write_concern_majority_passthrough
  - name: push
    distros:
    - suse12-test

- name: suse12
  display_name: SSL SUSE 12
  run_on:
  - suse12-test
  batchtime: 1440 # 1 day
  expansions:
    test_flags: --excludeWithAnyTags=requires_mmapv1
    gorootvars: GOROOT=/opt/go PATH="/opt/go/bin:$PATH"
    tooltags: "-tags ssl"
    push_path: linux
    push_bucket: downloads.mongodb.org
    push_name: linux
    push_arch: x86_64-suse12
    compile_flags: --ssl MONGO_DISTMOD=suse12 -j$(grep -c ^processor /proc/cpuinfo) --release --variables-files=etc/scons/mongodbtoolchain_gcc.vars
    num_jobs_available: $(grep -c ^processor /proc/cpuinfo)
    multiversion_platform: suse12
    multiversion_edition: targeted
    has_packages: true
    packager_script: packager.py
    packager_arch: x86_64
    packager_distro: suse12
    repo_edition: org
    scons_cache_scope: shared
    shared_scons_pruning: true
    build_mongoreplay: true
  tasks:
  - name: compile
    distros:
    - suse12-build
  - name: compile_all
    distros:
    - suse12-build
  - name: aggregation
  - name: aggregation_auth
  - name: auth
  - name: dbtest
  - name: disk_wiredtiger
  - name: failpoints
  - name: failpoints_auth
  - name: gle_auth
  - name: gle_auth_write_cmd
  - name: gle_auth_basics_passthrough
  - name: gle_auth_basics_passthrough_write_cmd
  - name: sharding_gle_auth_basics_passthrough
  - name: sharding_gle_auth_basics_passthrough_write_cmd
  - name: jsCore
  - name: jsCore_auth
  - name: jsCore_compatibility
  - name: jsCore_txns
  - name: aggregation_fuzzer
  - name: jstestfuzz
  - name: jstestfuzz_concurrent
  - name: jstestfuzz_concurrent_replication
  - name: jstestfuzz_concurrent_sharded
  - name: jstestfuzz_replication
  - name: jstestfuzz_sharded
  - name: mongosTest
  - name: multiversion
  - name: noPassthrough
  - name: noPassthroughWithMongod
  - name: bulk_gle_passthrough
  - name: parallel
  - name: parallel_compatibility
  - name: concurrency
  - name: concurrency_replication
  - name: concurrency_sharded
  - name: concurrency_simultaneous
  - name: replica_sets
  - name: replica_sets_auth
  - name: replica_sets_jscore_passthrough
  - name: sharding
  - name: sharding_auth
  - name: sharding_last_stable_mongos_and_mixed_shards
  - name: slow1
  - name: serial_run
  - name: sharding_jscore_passthrough
  - name: ssl
  - name: sslSpecial
  - name: tool
  - name: package
    distros:
    - ubuntu1604-packer
  - name: push

###########################################
#          Debian buildvariants           #
###########################################

- name: enterprise-debian71-64
  display_name: Enterprise Debian 7.1
  modules:
  - enterprise
  run_on:
  - debian71-test
  batchtime: 1440 # 1 day
  expansions:
    test_flags: --excludeWithAnyTags=requires_mmapv1
    gorootvars: GOROOT=/opt/go PATH="/opt/go/bin:$PATH"
    tooltags: "-tags 'ssl sasl'"
    push_path: linux
    push_bucket: downloads.10gen.com
    push_name: linux
    push_arch: x86_64-enterprise-debian71
    compile_flags: --ssl MONGO_DISTMOD=debian71 --release -j$(grep -c ^processor /proc/cpuinfo) --variables-files=etc/scons/mongodbtoolchain_gcc.vars
    num_jobs_available: $(grep -c ^processor /proc/cpuinfo)
    has_packages: true
    packager_script: packager-enterprise.py
    packager_arch: x86_64
    packager_distro: debian71
    repo_edition: enterprise
    scons_cache_scope: shared
    build_mongoreplay: true
  tasks:
  - name: compile
    distros:
    - debian71-build
  - name: compile_all
    distros:
    - debian71-build
  - name: audit
  - name: dbtest
  - name: ese
  - name: jsCore
  - name: jsCore_auth
  - name: jsCore_txns
  - name: aggregation_fuzzer
  - name: jstestfuzz
  - name: jstestfuzz_concurrent
  - name: jstestfuzz_concurrent_replication
  - name: jstestfuzz_concurrent_sharded
  - name: jstestfuzz_replication
  - name: jstestfuzz_sharded
  - name: replica_sets_auth
  - name: sasl
  - name: sharding_auth
  - name: snmp
  - name: ssl
  - name: sslSpecial
  - name: package
    distros:
    - ubuntu1604-packer
  - name: push


- name: enterprise-debian81-64
  display_name: Enterprise Debian 8.1
  modules:
  - enterprise
  run_on:
  - debian81-test
  batchtime: 1440 # 1 day
  expansions:
    test_flags: --excludeWithAnyTags=requires_mmapv1
    gorootvars: GOROOT=/opt/go PATH="/opt/go/bin:$PATH"
    tooltags: "-tags 'ssl sasl'"
    push_path: linux
    push_bucket: downloads.10gen.com
    push_name: linux
    push_arch: x86_64-enterprise-debian81
    compile_flags: --ssl MONGO_DISTMOD=debian81 --release -j$(grep -c ^processor /proc/cpuinfo) --variables-files=etc/scons/mongodbtoolchain_gcc.vars
    num_jobs_available: $(grep -c ^processor /proc/cpuinfo)
    has_packages: true
    packager_script: packager-enterprise.py
    packager_arch: x86_64
    packager_distro: debian81
    repo_edition: enterprise
    scons_cache: shared
    build_mongoreplay: true
  tasks:
  - name: compile
    distros:
    - debian81-build
  - name: compile_all
    distros:
    - debian81-build
  - name: audit
  - name: dbtest
  - name: ese
  - name: jsCore
  - name: jsCore_auth
  - name: jsCore_txns
  - name: aggregation_fuzzer
  - name: jstestfuzz
  - name: jstestfuzz_concurrent
  - name: jstestfuzz_concurrent_replication
  - name: jstestfuzz_concurrent_sharded
  - name: jstestfuzz_replication
  - name: jstestfuzz_sharded
  - name: replica_sets_auth
  - name: sasl
  - name: sharding_auth
  - name: snmp
  - name: ssl
  - name: sslSpecial
  - name: package
    distros:
    - ubuntu1604-packer
  - name: push


- name: debian71
  display_name: SSL Debian 7.1
  run_on:
  - debian71-test
  batchtime: 1440 # 1 day
  expansions:
    test_flags: --excludeWithAnyTags=requires_mmapv1
    gorootvars: GOROOT=/opt/go PATH="/opt/go/bin:$PATH"
    tooltags: "-tags ssl"
    push_path: linux
    push_bucket: downloads.mongodb.org
    push_name: linux
    push_arch: x86_64-debian71
    compile_flags: --ssl MONGO_DISTMOD=debian71 -j$(grep -c ^processor /proc/cpuinfo) --release --variables-files=etc/scons/mongodbtoolchain_gcc.vars
    multiversion_platform: debian71
    multiversion_edition: targeted
    num_jobs_available: $(grep -c ^processor /proc/cpuinfo)
    has_packages: true
    packager_script: packager.py
    packager_arch: x86_64
    packager_distro: debian71
    repo_edition: org
    scons_cache_scope: shared
    shared_scons_pruning: true
    build_mongoreplay: true
  tasks:
  - name: compile
    distros:
    - debian71-build
  - name: compile_all
    distros:
    - debian71-build
  - name: aggregation
  - name: aggregation_auth
  - name: auth
  - name: dbtest
  - name: disk_wiredtiger
  - name: failpoints
  - name: failpoints_auth
  - name: gle_auth
  - name: gle_auth_write_cmd
  - name: gle_auth_basics_passthrough
  - name: gle_auth_basics_passthrough_write_cmd
  - name: sharding_gle_auth_basics_passthrough
  - name: sharding_gle_auth_basics_passthrough_write_cmd
  - name: jsCore
  - name: jsCore_auth
  - name: jsCore_compatibility
  - name: jsCore_txns
  - name: aggregation_fuzzer
  - name: jstestfuzz
  - name: jstestfuzz_concurrent
  - name: jstestfuzz_concurrent_replication
  - name: jstestfuzz_concurrent_sharded
  - name: jstestfuzz_replication
  - name: jstestfuzz_sharded
  - name: mongosTest
  - name: multiversion
  - name: noPassthrough
  - name: noPassthroughWithMongod
  - name: bulk_gle_passthrough
  - name: parallel
  - name: parallel_compatibility
  - name: concurrency
  - name: concurrency_replication
  - name: concurrency_sharded
  - name: concurrency_simultaneous
  - name: replica_sets
  - name: replica_sets_auth
  - name: replica_sets_jscore_passthrough
  - name: sharding
  - name: sharding_auth
  - name: sharding_last_stable_mongos_and_mixed_shards
  - name: slow1
  - name: serial_run
  - name: sharded_collections_jscore_passthrough
  - name: sharding_jscore_passthrough
  - name: sharding_jscore_op_query_passthrough
  - name: sharding_jscore_passthrough_wire_ops
  - name: ssl
  - name: sslSpecial
  - name: tool
  - name: package
    distros:
    - ubuntu1604-packer
  - name: push


- name: debian81
  display_name: SSL Debian 8.1
  run_on:
  - debian81-test
  batchtime: 1440 # 1 day
  expansions:
    test_flags: --excludeWithAnyTags=requires_mmapv1
    gorootvars: GOROOT=/opt/go PATH="/opt/go/bin:$PATH"
    tooltags: "-tags ssl"
    push_path: linux
    push_bucket: downloads.mongodb.org
    push_name: linux
    push_arch: x86_64-debian81
    compile_flags: --ssl MONGO_DISTMOD=debian81 -j$(grep -c ^processor /proc/cpuinfo) --release --variables-files=etc/scons/mongodbtoolchain_gcc.vars
    multiversion_platform: debian81
    multiversion_edition: targeted
    num_jobs_available: $(grep -c ^processor /proc/cpuinfo)
    has_packages: true
    packager_script: packager.py
    packager_arch: x86_64
    packager_distro: debian81
    repo_edition: org
    scons_cache_scope: shared
    shared_scons_pruning: true
    build_mongoreplay: true
  tasks:
  - name: compile
    distros:
    - debian81-build
  - name: compile_all
    distros:
    - debian81-build
  - name: aggregation
  - name: aggregation_auth
  - name: auth
  - name: dbtest
  - name: disk_wiredtiger
  - name: failpoints
  - name: failpoints_auth
  - name: gle_auth
  - name: gle_auth_write_cmd
  - name: gle_auth_basics_passthrough
  - name: gle_auth_basics_passthrough_write_cmd
  - name: sharding_gle_auth_basics_passthrough
  - name: sharding_gle_auth_basics_passthrough_write_cmd
  - name: jsCore
  - name: jsCore_auth
  - name: jsCore_compatibility
  - name: jsCore_txns
  - name: aggregation_fuzzer
  - name: jstestfuzz
  - name: jstestfuzz_concurrent
  - name: jstestfuzz_concurrent_replication
  - name: jstestfuzz_concurrent_sharded
  - name: jstestfuzz_replication
  - name: jstestfuzz_sharded
  - name: mongosTest
  - name: multiversion
  - name: noPassthrough
  - name: noPassthroughWithMongod
  - name: bulk_gle_passthrough
  - name: parallel
  - name: parallel_compatibility
  - name: concurrency
  - name: concurrency_replication
  - name: concurrency_sharded
  - name: concurrency_simultaneous
  - name: replica_sets
  - name: replica_sets_auth
  - name: replica_sets_jscore_passthrough
  - name: sharding
  - name: sharding_auth
  - name: sharding_last_stable_mongos_and_mixed_shards
  - name: slow1
  - name: serial_run
  - name: sharded_collections_jscore_passthrough
  - name: sharding_jscore_passthrough
  - name: sharding_jscore_op_query_passthrough
  - name: sharding_jscore_passthrough_wire_ops
  - name: ssl
  - name: sslSpecial
  - name: tool
  - name: package
    distros:
    - ubuntu1604-packer
  - name: push

- name: enterprise-debian92-64
  display_name: Enterprise Debian 9.2
  modules:
  - enterprise
  run_on:
  - debian92-test
  batchtime: 1440 # 1 day
  expansions:
    test_flags: --excludeWithAnyTags=requires_mmapv1
    gorootvars: GOROOT=/opt/go PATH="/opt/go/bin:$PATH"
    tooltags: "-tags 'ssl sasl'"
    push_path: linux
    push_bucket: downloads.10gen.com
    push_name: linux
    push_arch: x86_64-enterprise-debian92
    compile_flags: --ssl MONGO_DISTMOD=debian92 --release -j$(grep -c ^processor /proc/cpuinfo) --variables-files=etc/scons/mongodbtoolchain_gcc.vars
    num_jobs_available: $(grep -c ^processor /proc/cpuinfo)
    has_packages: true
    packager_script: packager-enterprise.py
    packager_arch: x86_64
    packager_distro: debian92
    repo_edition: enterprise
    use_scons_cache: true
    build_mongoreplay: true
  tasks:
  - name: compile
    distros:
    - debian92-build
  - name: compile_all
    distros:
    - debian92-build
  - name: audit
  - name: dbtest
  - name: ese
  - name: jsCore
  - name: jsCore_auth
  - name: jsCore_txns
  - name: aggregation_fuzzer
  - name: jstestfuzz
  - name: jstestfuzz_concurrent
  - name: jstestfuzz_concurrent_replication
  - name: jstestfuzz_concurrent_sharded
  - name: jstestfuzz_replication
  - name: jstestfuzz_sharded
  - name: replica_sets_auth
  - name: sasl
  - name: sharding_auth
  - name: snmp
  - name: ssl
  - name: sslSpecial
  - name: package
    distros:
    - ubuntu1604-packer
  - name: push

- name: debian92
  display_name: SSL Debian 9.2
  run_on:
  - debian92-test
  batchtime: 1440 # 1 day
  expansions:
    test_flags: --excludeWithAnyTags=requires_mmapv1
    gorootvars: GOROOT=/opt/go PATH="/opt/go/bin:$PATH"
    tooltags: "-tags ssl"
    push_path: linux
    push_bucket: downloads.mongodb.org
    push_name: linux
    push_arch: x86_64-debian92
    compile_flags: --ssl MONGO_DISTMOD=debian92 -j$(grep -c ^processor /proc/cpuinfo) --release --variables-files=etc/scons/mongodbtoolchain_gcc.vars
    multiversion_platform: debian92
    multiversion_edition: targeted
    num_jobs_available: $(grep -c ^processor /proc/cpuinfo)
    has_packages: true
    packager_script: packager.py
    packager_arch: x86_64
    packager_distro: debian92
    repo_edition: org
    use_scons_cache: true
    build_mongoreplay: true
  tasks:
  - name: compile
    distros:
    - debian92-build
  - name: compile_all
    distros:
    - debian92-build
  - name: aggregation
  - name: aggregation_auth
  - name: auth
  - name: dbtest
  - name: disk_wiredtiger
  - name: failpoints
  - name: failpoints_auth
  - name: gle_auth
  - name: gle_auth_write_cmd
  - name: gle_auth_basics_passthrough
  - name: gle_auth_basics_passthrough_write_cmd
  - name: sharding_gle_auth_basics_passthrough
  - name: sharding_gle_auth_basics_passthrough_write_cmd
  - name: jsCore
  - name: jsCore_auth
  - name: jsCore_compatibility
  - name: jsCore_txns
  - name: aggregation_fuzzer
  - name: jstestfuzz
  - name: jstestfuzz_concurrent
  - name: jstestfuzz_concurrent_replication
  - name: jstestfuzz_concurrent_sharded
  - name: jstestfuzz_replication
  - name: jstestfuzz_sharded
  - name: mongosTest
  - name: multiversion
  - name: noPassthrough
  - name: noPassthroughWithMongod
  - name: bulk_gle_passthrough
  - name: parallel
  - name: parallel_compatibility
  - name: concurrency
  - name: concurrency_replication
  - name: concurrency_sharded
  - name: concurrency_simultaneous
  - name: replica_sets
  - name: replica_sets_auth
  - name: replica_sets_jscore_passthrough
  - name: sharding
  - name: sharding_auth
  - name: sharding_last_stable_mongos_and_mixed_shards
  - name: slow1
  - name: serial_run
  - name: sharded_collections_jscore_passthrough
  - name: sharding_jscore_passthrough
  - name: sharding_jscore_op_query_passthrough
  - name: sharding_jscore_passthrough_wire_ops
  - name: ssl
  - name: sslSpecial
  - name: tool
  - name: package
    distros:
    - ubuntu1604-packer
  - name: push

################################
# storage engine buildvariants #
################################

- name: enterprise-rhel-62-64-bit-inmem
  display_name: Enterprise RHEL 6.2 (inMemory)
  modules:
  - enterprise
  run_on:
  - rhel62-small
  batchtime: 1440 # 1 day
  expansions:
    gorootvars: GOROOT=/opt/go PATH="/opt/go/bin:$PATH"
    tooltags: "-tags 'ssl sasl'"
    rlp_environment: MONGOD_UNITTEST_RLP_LANGUAGE_TEST_BTROOT=/opt/basis
    test_flags: --storageEngine=inMemory --excludeWithAnyTags=requires_persistence,requires_journaling,requires_mmapv1
    compile_flags: --ssl MONGO_DISTMOD=rhel62 -j$(grep -c ^processor /proc/cpuinfo) --variables-files=etc/scons/mongodbtoolchain_gcc.vars CPPPATH="/opt/basis/rlp/rlp/include /opt/basis/rlp/utilities/include" --use-basis-tech-rosette-linguistics-platform=on
    multiversion_platform: rhel62
    multiversion_edition: enterprise
    num_jobs_available: $(grep -c ^processor /proc/cpuinfo)
    scons_cache_scope: shared
    build_mongoreplay: true
  tasks:
  - name: compile
    distros:
    - rhel62-large
  - name: compile_all
    distros:
    - rhel62-large
  - name: aggregation
  - name: aggregation_auth
  - name: aggregation_mongos_passthrough
  - name: aggregation_one_shard_sharded_collections
  - name: aggregation_read_concern_majority_passthrough
  - name: aggregation_sharded_collections_passthrough
  - name: audit
  - name: auth
  - name: auth_audit
  - name: bulk_gle_passthrough
  - name: causally_consistent_jscore_passthrough
  - name: causally_consistent_jscore_passthrough_auth
  - name: sharded_causally_consistent_jscore_passthrough
  - name: change_streams
  - name: change_streams_mongos_passthrough
  - name: change_streams_sharded_collections_passthrough
  - name: concurrency
    distros:
    - rhel62-large  # Some workloads require a lot of memory, use a bigger machine for this suite.
  - name: concurrency_replication
  - name: concurrency_sharded
  - name: concurrency_sharded_causal_consistency
  - name: concurrency_sharded_causal_consistency_and_balancer
  - name: concurrency_sharded_with_stepdowns
  - name: concurrency_sharded_with_stepdowns_and_balancer
  - name: concurrency_simultaneous
  - name: dbtest
  - name: failpoints
  - name: failpoints_auth
  - name: gle_auth
  - name: gle_auth_basics_passthrough
  - name: gle_auth_basics_passthrough_write_cmd
  - name: gle_auth_write_cmd
  - name: integration_tests_replset
  - name: integration_tests_sharded
  - name: integration_tests_standalone
  - name: jsCore
  - name: jsCore_auth
  - name: jsCore_compatibility
  - name: jsCore_op_query
  - name: jsCore_txns
  - name: jstestfuzz_concurrent_sharded_continuous_stepdown
  - name: jstestfuzz_sharded_continuous_stepdown
  - name: aggregation_fuzzer
  - name: jstestfuzz
  - name: jstestfuzz_concurrent
  - name: jstestfuzz_concurrent_replication
  - name: jstestfuzz_concurrent_replication_session
  - name: jstestfuzz_concurrent_sharded
  - name: jstestfuzz_concurrent_sharded_causal_consistency
  - name: jstestfuzz_concurrent_sharded_session
  - name: jstestfuzz_replication
  - name: jstestfuzz_replication_session
  - name: jstestfuzz_sharded
  - name: jstestfuzz_sharded_session
  - name: jstestfuzz_sharded_causal_consistency
  - name: mongosTest
  - name: noPassthrough
  - name: noPassthroughWithMongod
  - name: parallel
  - name: parallel_compatibility
  - name: read_concern_linearizable_passthrough
  - name: read_concern_majority_passthrough
  - name: replica_sets
  - name: replica_sets_auth
  - name: replica_sets_jscore_passthrough
  - name: retryable_writes_jscore_passthrough
  - name: retryable_writes_jscore_stepdown_passthrough
  - name: rlp
  - name: rollback_fuzzer
  - name: sasl
  - name: session_jscore_passthrough
  - name: sharded_collections_jscore_passthrough
  - name: sharding
  - name: sharding_auth
  - name: sharding_auth_audit
  - name: sharding_gle_auth_basics_passthrough
  - name: sharding_gle_auth_basics_passthrough_write_cmd
  - name: sharding_jscore_passthrough
  - name: sharding_jscore_op_query_passthrough
  - name: sharding_jscore_passthrough_wire_ops
  - name: sharding_op_query
  - name: slow1
  - name: serial_run
  - name: snmp
  - name: ssl
  - name: sslSpecial
  - name: tool
  - name: update_fuzzer
  - name: update_fuzzer_replication
  - name: write_concern_majority_passthrough

- name: enterprise-rhel-62-64-bit-mobile
  display_name: Enterprise RHEL 6.2 (mobile)
  modules:
  - enterprise
  run_on:
  - rhel62-small
  batchtime: 1440 # 1 day
  expansions: &enterprise-rhel-62-64-bit-mobile-expansions
    gorootvars: GOROOT=/opt/go PATH="/opt/go/bin:$PATH"
    tooltags: "-tags 'ssl sasl'"
    rlp_environment: MONGOD_UNITTEST_RLP_LANGUAGE_TEST_BTROOT=/opt/basis
    # Transactions are only supported on replica sets, and replication is not supported by the
    # mobile storage engine.
    test_flags: >-
      --storageEngine=mobile
      --excludeWithAnyTags=requires_mmapv1,requires_wiredtiger,requires_replication,requires_sharding,uses_transactions
      --excludeWithAnyTags=SERVER-32709,SERVER-32869,SERVER-32993,SERVER-32997
    compile_flags: >-
      -j$(grep -c ^processor /proc/cpuinfo)
      --mobile-se=on
      --ssl
      --use-basis-tech-rosette-linguistics-platform=on
      --variables-files=etc/scons/mongodbtoolchain_gcc.vars
      CPPPATH="/opt/basis/rlp/rlp/include /opt/basis/rlp/utilities/include"
      MONGO_DISTMOD=rhel62
    num_jobs_available: $(grep -c ^processor /proc/cpuinfo)
    scons_cache_scope: shared
    build_mongoreplay: true
  tasks:
  - name: compile
    distros:
    - rhel62-large
  - name: compile_all
    distros:
    - rhel62-large
  - name: aggregation
  - name: aggregation_auth
  - name: aggregation_facet_unwind_passthrough
  - name: audit
  - name: auth
  - name: auth_audit
  - name: dbtest
  # TODO SERVER-32993: Re-enable the concurrency suite on the mobile storage engine builders.
  # - name: concurrency
  #   distros:
  #   - rhel62-large  # Some workloads require a lot of memory, use a bigger machine for this suite.
  - name: concurrency_simultaneous
  - name: disk_mobile
  - name: failpoints
  - name: failpoints_auth
  - name: integration_tests_standalone
  - name: jsCore
  - name: jsCore_auth
  - name: jsCore_compatibility
  - name: jsCore_decimal
  - name: jsCore_minimum_batch_size
  - name: jsCore_op_query
  - name: jsonSchema
  - name: jstestfuzz
  - name: noPassthrough
  - name: noPassthroughWithMongod
  - name: parallel
  - name: parallel_compatibility
  - name: rlp
  - name: sasl
  - name: serial_run
  - name: session_jscore_passthrough
  - name: snmp

- name: enterprise-rhel-62-64-bit-required-mobile
  display_name: "! Enterprise RHEL 6.2 (mobile)"
  modules:
  - enterprise
  run_on:
  - rhel62-small
  expansions:
    <<: *enterprise-rhel-62-64-bit-mobile-expansions
    burn_in_tests_build_variant: enterprise-rhel-62-64-bit-mobile
  tasks:
  # This build variant exists specifically to test that newly added or modified JavaScript tests are
  # correctly tagged with "requires_replication" and "requires_sharding" prior to the changes being
  # pushed. It uses the task list from the enterprise-rhel-62-64-bit-mobile build variant to
  # determine the resmoke.py YAML suite configurations to run the tests under. Do not add more tasks
  # to this list.
  - name: compile
    requires:
    - name: burn_in_tests
    distros:
    - rhel62-large
  - name: burn_in_tests

- name: enterprise-osx-1010-mobile
  display_name: Enterprise OS X 10.10 (mobile)
  modules:
  - enterprise
  run_on:
  - macos-1012
  batchtime: 1440 # 1 day
  expansions:
    push_path: osx
    push_bucket: downloads.10gen.com
    push_name: osx
    push_arch: x86_64-enterprise
    gorootvars: >-
      CGO_CFLAGS=-mmacosx-version-min=10.10
      CGO_CPPFLAGS=-I/opt/mongodbtoolchain/v2/include
      CGO_LDFLAGS=-mmacosx-version-min=10.10
    tooltags: "-tags 'ssl sasl openssl_pre_1.0'"
    # Transactions are only supported on replica sets, and replication is not supported by the
    # mobile storage engine.
    test_flags: >-
      --storageEngine=mobile
      --excludeWithAnyTags=requires_mmapv1,requires_wiredtiger,requires_replication,requires_sharding,uses_transactions
      --excludeWithAnyTags=SERVER-32709,SERVER-32869,SERVER-32993,SERVER-32997
    compile_env: DEVELOPER_DIR=/Applications/Xcode8.3.app
    compile_flags: >-
      -j$(sysctl -n hw.logicalcpu)
      --libc++
      --mobile-se=on
      --release
      --ssl
      CCFLAGS="-mmacosx-version-min=10.10"
      CPPPATH=/opt/mongodbtoolchain/v2/include
      LINKFLAGS="-mmacosx-version-min=10.10"
    num_jobs_available: 1
    build_mongoreplay: true
  tasks:
  - name: compile
  - name: compile_all
  - name: aggregation
  - name: aggregation_auth
  - name: aggregation_facet_unwind_passthrough
  - name: audit
  - name: auth
  - name: auth_audit

  - name: dbtest
  # TODO SERVER-32993: Re-enable the concurrency suite on the mobile storage engine builders.
  # - name: concurrency
  - name: concurrency_simultaneous
  - name: disk_mobile
  - name: failpoints
  - name: failpoints_auth
  - name: integration_tests_standalone
  - name: jsCore
  - name: jsCore_auth
  - name: jsCore_compatibility
  - name: jsCore_decimal
  - name: jsCore_minimum_batch_size
  - name: jsCore_op_query
  - name: jsonSchema
  - name: jstestfuzz
  - name: noPassthrough
  - name: noPassthroughWithMongod
  - name: parallel
  - name: parallel_compatibility
  - name: sasl
  - name: serial_run
  - name: session_jscore_passthrough

- name: linux-64-ephemeralForTest
  display_name: Linux (ephemeralForTest)
  run_on:
  - rhel62-small
  batchtime: 1440 # 1 day
  expansions:
    # Transactions are not explicitly supported on the ephemeralForTest storage engine.
    test_flags: --storageEngine=ephemeralForTest --excludeWithAnyTags=requires_persistence,requires_fsync,SERVER-21420,SERVER-21658,requires_journaling,requires_mmapv1,requires_wiredtiger,uses_transactions
    compile_flags: -j$(grep -c ^processor /proc/cpuinfo) --dbg=off --opt=on --variables-files=etc/scons/mongodbtoolchain_gcc.vars
    num_jobs_available: $(grep -c ^processor /proc/cpuinfo)
    scons_cache_scope: shared
    build_mongoreplay: true
  tasks:
  - name: compile
    distros:
    - rhel62-large
  - name: compile_all
    distros:
    - rhel62-large
  - name: aggregation
  - name: aggregation_auth
  - name: auth
  - name: concurrency
    distros:
    - rhel62-large  # Some workloads require a lot of memory, use a bigger machine for this suite.
  - name: concurrency_replication
  - name: concurrency_sharded
  - name: concurrency_simultaneous
  - name: dbtest
  - name: failpoints
  - name: failpoints_auth
  - name: gle_auth
  - name: gle_auth_write_cmd
  - name: gle_auth_basics_passthrough
  - name: gle_auth_basics_passthrough_write_cmd
  - name: integration_tests_standalone
  - name: integration_tests_replset
  - name: integration_tests_sharded
  - name: sharding_gle_auth_basics_passthrough
  - name: sharding_gle_auth_basics_passthrough_write_cmd
  - name: jsCore
  - name: jsCore_auth
  - name: jsCore_op_query
  - name: jsCore_compatibility
  - name: aggregation_fuzzer
  - name: jstestfuzz
  - name: jstestfuzz_concurrent
  - name: jstestfuzz_concurrent_replication
  - name: jstestfuzz_concurrent_sharded
  - name: jstestfuzz_replication
  - name: jstestfuzz_sharded
  - name: mongosTest
  - name: noPassthrough
  - name: noPassthroughWithMongod
  - name: bulk_gle_passthrough
  - name: noPassthrough
  - name: noPassthroughWithMongod
  - name: parallel
  - name: parallel_compatibility
  - name: read_concern_linearizable_passthrough
  - name: replica_sets
  - name: replica_sets_auth
  - name: replica_sets_jscore_passthrough
  - name: rollback_fuzzer
  - name: sharding
  - name: sharding_auth
  - name: sharding_op_query
  - name: slow1
  - name: serial_run
  - name: sharded_collections_jscore_passthrough
  - name: sharding_jscore_passthrough
  - name: sharding_jscore_op_query_passthrough
  - name: sharding_jscore_passthrough_wire_ops
  - name: tool
  - name: update_fuzzer
  - name: update_fuzzer_replication

- name: enterprise-rhel-71-ppc64le-inmem
  display_name: Enterprise RHEL 7.1 PPC64LE (inMemory) DEBUG
  modules:
  - enterprise
  run_on:
  - rhel71-power8-build
  - rhel71-power8-test
  batchtime: 10080 # 7 days
  stepback: false
  expansions:
    gorootvars: PATH=/opt/mongodbtoolchain/v2/bin:$PATH
    tooltags: -gccgoflags "$(pkg-config --libs --cflags libssl libsasl2)" -tags 'sasl ssl'
    # We need to compensate for SMT8 setting the cpu count very high and lower the amount of parallelism down
    compile_flags: --dbg=on --opt=on --ssl MONGO_DISTMOD=rhel71 -j$(echo "$(grep -c processor /proc/cpuinfo)/2" | bc) CCFLAGS="-mcpu=power8 -mtune=power8 -mcmodel=medium" --variables-files=etc/scons/mongodbtoolchain_gcc.vars
    num_jobs_available: $(echo "$(grep -c processor /proc/cpuinfo)/4" | bc)
    test_flags: --storageEngine=inMemory --excludeWithAnyTags=requires_persistence,requires_mmapv1,requires_journaling
    build_mongoreplay: true
  tasks:
  - name: compile
    distros:
    - rhel71-power8-build
  - name: compile_all
    distros:
    - rhel71-power8-build
  - name: aggregation
  - name: aggregation_auth
  - name: aggregation_read_concern_majority_passthrough
  - name: aggregation_sharded_collections_passthrough
  - name: audit
  - name: auth
  - name: auth_audit
  - name: bulk_gle_passthrough
  - name: concurrency
  - name: concurrency_replication
  - name: concurrency_sharded
  - name: concurrency_simultaneous
  - name: dbtest
  - name: failpoints
  - name: failpoints_auth
  - name: gle_auth
  - name: gle_auth_basics_passthrough
  - name: gle_auth_basics_passthrough_write_cmd
  - name: gle_auth_write_cmd
  - name: integration_tests_replset
  - name: integration_tests_sharded
  - name: integration_tests_standalone
  - name: jsCore
  - name: jsCore_auth
  - name: jsCore_compatibility
  - name: jsCore_op_query
  - name: jsCore_txns
  - name: mongosTest
  - name: noPassthrough
  - name: noPassthroughWithMongod
  - name: parallel
  - name: parallel_compatibility
  - name: read_concern_linearizable_passthrough
  - name: read_concern_majority_passthrough
  - name: replica_sets
  - name: replica_sets_auth
  - name: replica_sets_jscore_passthrough
  - name: sasl
  - name: sharded_collections_jscore_passthrough
  - name: sharding
  - name: sharding_auth
  - name: sharding_auth_audit
  - name: sharding_gle_auth_basics_passthrough
  - name: sharding_gle_auth_basics_passthrough_write_cmd
  - name: sharding_jscore_passthrough
  - name: sharding_jscore_op_query_passthrough
  - name: sharding_jscore_passthrough_wire_ops
  - name: sharding_op_query
  - name: slow1
  - name: serial_run
  - name: snmp
  - name: ssl
  - name: sslSpecial
  - name: tool
  - name: write_concern_majority_passthrough

- name: enterprise-rhel-72-s390x-inmem
  display_name: Enterprise RHEL 7.2 s390x (inMemory) DEBUG
  modules:
  - enterprise
  run_on:
  - rhel72-zseries-build
  - rhel72-zseries-test
  batchtime: 10080 # 7 days
  stepback: false
  expansions:
    gorootvars: PATH=/opt/mongodbtoolchain/v2/bin:$PATH
    tooltags: -gccgoflags "$(pkg-config --libs --cflags libssl libsasl2)" -tags 'sasl ssl'
    compile_flags: --dbg=on --opt=on --ssl MONGO_DISTMOD=rhel72 -j3 CCFLAGS="-march=z196 -mtune=zEC12" --variables-files=etc/scons/mongodbtoolchain_gcc.vars
    num_jobs_available: 2
    test_flags: --storageEngine=inMemory --excludeWithAnyTags=requires_persistence,requires_mmapv1,requires_journaling
    build_mongoreplay: true
  tasks:
  - name: compile
    distros:
    - rhel72-zseries-build
  - name: compile_all
    distros:
    - rhel72-zseries-build
  - name: aggregation
  - name: aggregation_auth
  - name: aggregation_read_concern_majority_passthrough
  - name: aggregation_sharded_collections_passthrough
  - name: audit
  - name: auth
  - name: auth_audit
  - name: bulk_gle_passthrough
  - name: concurrency
    distros:
    - rhel72-zseries-build
  - name: concurrency_replication
    distros:
    - rhel72-zseries-build
  - name: concurrency_sharded
    distros:
    - rhel72-zseries-build
  - name: concurrency_simultaneous
    distros:
    - rhel72-zseries-build
  - name: dbtest
  - name: failpoints
  - name: failpoints_auth
  - name: gle_auth
  - name: gle_auth_basics_passthrough
  - name: gle_auth_basics_passthrough_write_cmd
  - name: gle_auth_write_cmd
  - name: integration_tests_replset
  - name: integration_tests_sharded
  - name: integration_tests_standalone
  - name: jsCore
  - name: jsCore_auth
  - name: jsCore_compatibility
  - name: jsCore_op_query
  - name: jsCore_txns
  - name: mongosTest
  - name: noPassthrough
  - name: noPassthroughWithMongod
  - name: parallel
  - name: parallel_compatibility
  - name: read_concern_linearizable_passthrough
  - name: read_concern_majority_passthrough
  - name: replica_sets
  - name: replica_sets_auth
  - name: replica_sets_jscore_passthrough
  - name: sasl
  - name: sharded_collections_jscore_passthrough
  - name: sharding
  - name: sharding_auth
  - name: sharding_auth_audit
  - name: sharding_gle_auth_basics_passthrough
  - name: sharding_gle_auth_basics_passthrough_write_cmd
  - name: sharding_jscore_passthrough
  - name: sharding_jscore_op_query_passthrough
  - name: sharding_jscore_passthrough_wire_ops
  - name: sharding_op_query
  - name: slow1
  - name: serial_run
  - name: snmp
  - name: ssl
  - name: sslSpecial
  - name: tool
  - name: write_concern_majority_passthrough

- name: ubuntu1404-rocksdb
  display_name: Ubuntu 14.04 (RocksDB)
  modules:
  - rocksdb
  run_on:
  - ubuntu1404-test
  batchtime: 1440 # 1 day
  expansions:
    build_rocksdb: true
    compile_flags: -j$(grep -c ^processor /proc/cpuinfo) --dbg=off --opt=on CPPPATH=$(readlink -f ../rocksdb/include/) LIBPATH=$(readlink -f ../rocksdb/) LIBS=rocksdb --variables-files=etc/scons/mongodbtoolchain_gcc.vars --runtime-hardening=off
    num_jobs_available: $(grep -c ^processor /proc/cpuinfo)
    # Transactions are not explicitly supported on the RocksDB storage engine.
    test_flags: --storageEngine=rocksdb --excludeWithAnyTags=requires_mmapv1,requires_wiredtiger,uses_transactions
    use_scons_cache: true
    build_mongoreplay: true
  stepback: false
  tasks:
  - name: compile
    distros:
    - ubuntu1404-build
  - name: dbtest
  - name: jsCore

###########################################
#     Experimental buildvariants          #
###########################################

- name: ubuntu1604-debug-asan
  display_name: ~ ASAN Enterprise SSL Ubuntu 16.04 DEBUG
  modules:
  - enterprise
  run_on:
  - ubuntu1604-build
  stepback: true
  batchtime: 1440 # 1 day
  expansions:
    test_flags: --excludeWithAnyTags=requires_mmapv1
    tooltags: "-tags 'ssl'"
    # We need llvm-symbolizer in the PATH for ASAN for clang-3.7 or later.
    variant_path_suffix: /opt/mongodbtoolchain/v2/bin
    lang_environment: LANG=C
    san_options: LSAN_OPTIONS="suppressions=etc/lsan.suppressions:report_objects=1" ASAN_OPTIONS=detect_leaks=1:check_initialization_order=true:strict_init_order=true:abort_on_error=1:disable_coredump=0:handle_abort=0:handle_segv=0:handle_sigbus=0:handle_sigill=0:handle_sigfpe=0
    compile_flags: --variables-files=etc/scons/mongodbtoolchain_clang.vars --dbg=on --opt=on --allocator=system --sanitize=address --ssl -j$(grep -c ^processor /proc/cpuinfo) --nostrip
    multiversion_platform: ubuntu1604
    multiversion_edition: targeted
    num_jobs_available: $(($(grep -c ^processor /proc/cpuinfo) / 3)) # Avoid starting too many mongod's under ASAN build.
    build_mongoreplay: true
    hang_analyzer_dump_core: false
  tasks:
  - name: compile
  - name: compile_all
  - name: rollback_fuzzer
  - name: aggregation
  - name: aggregation_ese
  - name: aggregation_auth
  - name: aggregation_facet_unwind_passthrough
  - name: aggregation_mongos_passthrough
  - name: aggregation_one_shard_sharded_collections
  - name: aggregation_read_concern_majority_passthrough
  - name: aggregation_sharded_collections_passthrough
  - name: audit
  - name: auth
  - name: auth_audit
  - name: bulk_gle_passthrough
  - name: causally_consistent_jscore_passthrough
  - name: causally_consistent_jscore_passthrough_auth
  - name: sharded_causally_consistent_jscore_passthrough
  - name: change_streams
  - name: change_streams_mongos_passthrough
  - name: change_streams_secondary_reads
  - name: change_streams_sharded_collections_passthrough
  - name: concurrency
  - name: concurrency_replication
  - name: concurrency_sharded
  - name: concurrency_sharded_causal_consistency
  - name: concurrency_sharded_causal_consistency_and_balancer
  - name: concurrency_sharded_with_stepdowns
  - name: concurrency_sharded_with_stepdowns_and_balancer
  - name: concurrency_simultaneous
  - name: dbtest
  - name: disk_wiredtiger
  - name: ese
  - name: failpoints
  - name: failpoints_auth
  - name: gle_auth
  - name: gle_auth_basics_passthrough
  - name: gle_auth_basics_passthrough_write_cmd
  - name: gle_auth_write_cmd
  - name: integration_tests_replset
  - name: integration_tests_sharded
  - name: jsCore
  - name: jsCore_ese
  - name: jsCore_auth
  - name: jsCore_compatibility
  - name: jsCore_decimal
  - name: jsCore_minimum_batch_size
  - name: jsCore_op_query
  - name: jsCore_txns
  - name: jsonSchema
  - name: mongosTest
  - name: multiversion_auth
  - name: multiversion
  - name: multiversion_multistorage_engine
  - name: noPassthroughWithMongod
  - name: noPassthrough
  - name: parallel
  - name: parallel_compatibility
  - name: read_concern_linearizable_passthrough
  - name: read_concern_majority_passthrough
  - name: read_only
  - name: read_only_sharded
  - name: replica_sets
  - name: replica_sets_ese
  - name: replica_sets_auth
  - name: replica_sets_jscore_passthrough
  - name: replica_sets_initsync_jscore_passthrough
  - name: replica_sets_initsync_static_jscore_passthrough
  - name: replica_sets_kill_secondaries_jscore_passthrough
  - name: retryable_writes_jscore_passthrough
  - name: retryable_writes_jscore_stepdown_passthrough
  - name: sasl
  - name: session_jscore_passthrough
  - name: sharded_collections_jscore_passthrough
  - name: sharding
  - name: sharding_ese
  - name: sharding_auth
  - name: sharding_auth_audit
  - name: sharding_gle_auth_basics_passthrough
  - name: sharding_gle_auth_basics_passthrough_write_cmd
  - name: sharding_last_stable_mongos_and_mixed_shards
  - name: sharding_jscore_passthrough
  - name: sharding_jscore_op_query_passthrough
  - name: sharding_jscore_passthrough_wire_ops
  - name: sharding_op_query
  - name: slow1
  - name: serial_run
  - name: snmp
  - name: ssl
  - name: sslSpecial
  - name: tool
  - name: update_fuzzer
  - name: update_fuzzer_replication
  - name: write_concern_majority_passthrough

- name: ubuntu1604-asan
  display_name: ~ ASAN SSL Ubuntu 16.04
  run_on:
  - ubuntu1604-build
  stepback: true
  batchtime: 1440 # 1 day
  expansions:
    test_flags: --excludeWithAnyTags=requires_mmapv1
    tooltags: "-tags 'ssl'"
    # We need llvm-symbolizer in the PATH for ASAN for clang-3.7 or later.
    variant_path_suffix: /opt/mongodbtoolchain/v2/bin
    lang_environment: LANG=C
    san_options: LSAN_OPTIONS="suppressions=etc/lsan.suppressions:report_objects=1" ASAN_OPTIONS=detect_leaks=1:check_initialization_order=true:strict_init_order=true:abort_on_error=1:disable_coredump=0:handle_abort=0:handle_segv=0:handle_sigbus=0:handle_sigill=0:handle_sigfpe=0
    compile_flags: --variables-files=etc/scons/mongodbtoolchain_clang.vars --opt=on --allocator=system --sanitize=address --ssl -j$(grep -c ^processor /proc/cpuinfo) --nostrip
    num_jobs_available: $(($(grep -c ^processor /proc/cpuinfo) / 3)) # Avoid starting too many mongod's under ASAN build.
    build_mongoreplay: true
    hang_analyzer_dump_core: false
  tasks:
  - name: compile
  - name: compile_all
  - name: aggregation_fuzzer
  - name: jstestfuzz
  - name: jstestfuzz_concurrent
  - name: jstestfuzz_concurrent_replication
  - name: jstestfuzz_concurrent_replication_session
  - name: jstestfuzz_concurrent_sharded
  - name: jstestfuzz_concurrent_sharded_causal_consistency
  - name: jstestfuzz_concurrent_sharded_continuous_stepdown
  - name: jstestfuzz_concurrent_sharded_session
  - name: jstestfuzz_replication
  - name: jstestfuzz_replication_session
  - name: jstestfuzz_sharded
  - name: jstestfuzz_sharded_causal_consistency
  - name: jstestfuzz_sharded_continuous_stepdown
  - name: jstestfuzz_sharded_session

- name: ubuntu1604-debug-ubsan
  display_name: ~ UBSAN Enterprise Ubuntu 16.04 DEBUG
  modules:
  - enterprise
  run_on:
  - ubuntu1604-build
  stepback: true
  batchtime: 1440 # 1 day
  expansions:
    test_flags: --excludeWithAnyTags=requires_mmapv1
    # We need llvm-symbolizer in the PATH for UBSAN.
    variant_path_suffix: /opt/mongodbtoolchain/v2/bin
    gorootvars: GOROOT=/opt/go PATH="/opt/go/bin:$PATH"
    tooltags: "-tags 'ssl sasl'"
    lang_environment: LANG=C
    san_options: UBSAN_OPTIONS="print_stacktrace=1:handle_abort=0:handle_segv=0:handle_sigbus=0:handle_sigill=0:handle_sigfpe=0"
    compile_flags: --variables-files=etc/scons/mongodbtoolchain_clang.vars --dbg=on --opt=on --allocator=system --sanitize=undefined --ssl -j$(grep -c ^processor /proc/cpuinfo) --nostrip
    multiversion_platform: ubuntu1604
    multiversion_edition: targeted
    num_jobs_available: $(($(grep -c ^processor /proc/cpuinfo) / 3)) # Avoid starting too many mongod's under UBSAN build.
    build_mongoreplay: true
  tasks:
  - name: compile
  - name: compile_all
  - name: aggregation
  - name: aggregation_ese
  - name: rollback_fuzzer
  - name: aggregation_auth
  - name: aggregation_facet_unwind_passthrough
  - name: aggregation_mongos_passthrough
  - name: aggregation_one_shard_sharded_collections
  - name: aggregation_read_concern_majority_passthrough
  - name: aggregation_sharded_collections_passthrough
  - name: audit
  - name: auth
  - name: auth_audit
  - name: bulk_gle_passthrough
  - name: causally_consistent_jscore_passthrough
  - name: causally_consistent_jscore_passthrough_auth
  - name: sharded_causally_consistent_jscore_passthrough
  - name: change_streams
  - name: change_streams_mongos_passthrough
  - name: change_streams_secondary_reads
  - name: change_streams_sharded_collections_passthrough
  - name: concurrency
  - name: concurrency_replication
  - name: concurrency_sharded
  - name: concurrency_sharded_causal_consistency
  - name: concurrency_sharded_causal_consistency_and_balancer
  - name: concurrency_sharded_with_stepdowns
  - name: concurrency_sharded_with_stepdowns_and_balancer
  - name: concurrency_simultaneous
  - name: dbtest
  - name: disk_wiredtiger
  - name: ese
  - name: failpoints
  - name: failpoints_auth
  - name: gle_auth
  - name: gle_auth_basics_passthrough
  - name: gle_auth_basics_passthrough_write_cmd
  - name: gle_auth_write_cmd
  - name: integration_tests_replset
  - name: integration_tests_sharded
  - name: integration_tests_standalone
  - name: jsCore
  - name: jsCore_ese
  - name: jsCore_auth
  - name: jsCore_compatibility
  - name: jsCore_decimal
  - name: jsCore_minimum_batch_size
  - name: jsCore_op_query
  - name: jsCore_txns
  - name: jsonSchema
  - name: mongosTest
  - name: multiversion_auth
  - name: multiversion
  - name: multiversion_multistorage_engine
  - name: noPassthroughWithMongod
  - name: noPassthrough
  - name: parallel
  - name: parallel_compatibility
  - name: read_concern_linearizable_passthrough
  - name: read_concern_majority_passthrough
  - name: read_only
  - name: read_only_sharded
  - name: replica_sets
  - name: replica_sets_ese
  - name: replica_sets_auth
  - name: replica_sets_jscore_passthrough
  - name: replica_sets_initsync_jscore_passthrough
  - name: replica_sets_initsync_static_jscore_passthrough
  - name: replica_sets_kill_secondaries_jscore_passthrough
  - name: retryable_writes_jscore_passthrough
  - name: retryable_writes_jscore_stepdown_passthrough
  - name: sasl
  - name: session_jscore_passthrough
  - name: sharded_collections_jscore_passthrough
  - name: sharding
  - name: sharding_ese
  - name: sharding_auth
  - name: sharding_auth_audit
  - name: sharding_gle_auth_basics_passthrough
  - name: sharding_gle_auth_basics_passthrough_write_cmd
  - name: sharding_last_stable_mongos_and_mixed_shards
  - name: sharding_jscore_passthrough
  - name: sharding_jscore_op_query_passthrough
  - name: sharding_jscore_passthrough_wire_ops
  - name: sharding_op_query
  - name: slow1
  - name: serial_run
  - name: snmp
  - name: ssl
  - name: sslSpecial
  - name: tool
  - name: update_fuzzer
  - name: update_fuzzer_replication
  - name: write_concern_majority_passthrough

- name: ubuntu1604-debug-aubsan-lite
  display_name: "! {A,UB}SAN Enterprise SSL Ubuntu 16.04 DEBUG"
  modules:
  - enterprise
  run_on:
  - ubuntu1604-build
  stepback: true
  expansions:
    test_flags: --excludeWithAnyTags=requires_mmapv1
    tooltags: "-tags 'ssl'"
    # We need llvm-symbolizer in the PATH for ASAN for clang-3.7 or later.
    variant_path_suffix: /opt/mongodbtoolchain/v2/bin
    lang_environment: LANG=C
    san_options: UBSAN_OPTIONS="print_stacktrace=1:handle_abort=0:handle_segv=0:handle_sigbus=0:handle_sigill=0:handle_sigfpe=0" LSAN_OPTIONS="suppressions=etc/lsan.suppressions:report_objects=1" ASAN_OPTIONS=detect_leaks=1:check_initialization_order=true:strict_init_order=true:abort_on_error=1:disable_coredump=0:handle_abort=0:handle_segv=0:handle_sigbus=0:handle_sigill=0:handle_sigfpe=0
    compile_flags: --variables-files=etc/scons/mongodbtoolchain_clang.vars --dbg=on --opt=on --allocator=system --sanitize=undefined,address --ssl -j$(grep -c ^processor /proc/cpuinfo) --nostrip
    num_jobs_available: $(($(grep -c ^processor /proc/cpuinfo) / 3)) # Avoid starting too many mongod's under {A,UB}SAN build.
    build_mongoreplay: true
    hang_analyzer_dump_core: false
  tasks:
  - name: compile
  - name: compile_all
  - name: dbtest
  - name: jsCore
  - name: watchdog_wiredtiger

- name: ubuntu1604-debug-aubsan-async
  display_name: "~ {A,UB}SAN Enterprise SSL Ubuntu 16.04 async"
  modules:
  - enterprise
  run_on:
  - ubuntu1604-build
  stepback: true
  batchtime: 1440 # 1 day
  expansions:
    tooltags: "-tags 'ssl'"
    # We need llvm-symbolizer in the PATH for ASAN for clang-3.7 or later.
    variant_path_suffix: /opt/mongodbtoolchain/v2/bin
    lang_environment: LANG=C
    san_options: UBSAN_OPTIONS="print_stacktrace=1:handle_abort=0:handle_segv=0:handle_sigbus=0:handle_sigill=0:handle_sigfpe=0" LSAN_OPTIONS="suppressions=etc/lsan.suppressions:report_objects=1" ASAN_OPTIONS=detect_leaks=1:check_initialization_order=true:strict_init_order=true:abort_on_error=1:disable_coredump=0:handle_abort=0:handle_segv=0:handle_sigbus=0:handle_sigill=0:handle_sigfpe=0
    compile_flags: --variables-files=etc/scons/mongodbtoolchain_clang.vars --dbg=on --opt=on --allocator=system --sanitize=undefined,address --ssl -j$(grep -c ^processor /proc/cpuinfo) --nostrip
    num_jobs_available: $(($(grep -c ^processor /proc/cpuinfo) / 3)) # Avoid starting too many mongod's under {A,UB}SAN build.
    build_mongoreplay: false
    hang_analyzer_dump_core: false
    test_flags: --serviceExecutor=adaptive --excludeWithAnyTags=requires_mmapv1
  tasks:
  - name: compile
  - name: compile_all
  - name: aggregation
  - name: aggregation_ese
  - name: aggregation_auth
  - name: aggregation_facet_unwind_passthrough
  - name: aggregation_read_concern_majority_passthrough
  - name: aggregation_sharded_collections_passthrough
  - name: audit
  - name: auth
  - name: auth_audit
  - name: bulk_gle_passthrough
  - name: causally_consistent_jscore_passthrough
  - name: causally_consistent_jscore_passthrough_auth
  - name: sharded_causally_consistent_jscore_passthrough
  - name: concurrency
  - name: concurrency_replication
  - name: concurrency_sharded
  - name: concurrency_simultaneous
  - name: dbtest
  - name: disk_wiredtiger
  - name: ese
  - name: failpoints
  - name: failpoints_auth
  - name: gle_auth
  - name: gle_auth_basics_passthrough
  - name: gle_auth_basics_passthrough_write_cmd
  - name: gle_auth_write_cmd
  - name: integration_tests_replset
  - name: integration_tests_sharded
  - name: integration_tests_standalone
  - name: jsCore
  - name: jsCore_ese
  - name: jsCore_auth
  - name: jsCore_compatibility
  - name: jsCore_decimal
  - name: jsCore_minimum_batch_size
  - name: jsCore_op_query
  - name: jsCore_txns
  - name: mongosTest
  - name: multiversion_auth
  - name: multiversion
  - name: multiversion_multistorage_engine
  - name: noPassthroughWithMongod
  - name: noPassthrough
  - name: parallel
  - name: parallel_compatibility
  - name: read_concern_linearizable_passthrough
  - name: read_concern_majority_passthrough
  - name: read_only
  - name: read_only_sharded
  - name: replica_sets
  - name: replica_sets_ese
  - name: replica_sets_auth
  - name: replica_sets_jscore_passthrough
  - name: replica_sets_initsync_jscore_passthrough
  - name: replica_sets_initsync_static_jscore_passthrough
  - name: replica_sets_kill_secondaries_jscore_passthrough
  - name: sasl
  - name: sharded_collections_jscore_passthrough
  - name: sharding
  - name: sharding_ese
  - name: sharding_auth
  - name: sharding_auth_audit
  - name: sharding_gle_auth_basics_passthrough
  - name: sharding_gle_auth_basics_passthrough_write_cmd
  - name: sharding_last_stable_mongos_and_mixed_shards
  - name: sharding_jscore_passthrough
  - name: sharding_jscore_op_query_passthrough
  - name: sharding_jscore_passthrough_wire_ops
  - name: sharding_op_query
  - name: slow1
  - name: serial_run
  - name: snmp
  - name: ssl
  - name: sslSpecial
  - name: tool
  - name: write_concern_majority_passthrough

- name: enterprise-ubuntu-dynamic-1604-64-bit
  display_name: "* Shared Library Enterprise Ubuntu 16.04"
  modules:
  - enterprise
  expansions:
    test_flags: --excludeWithAnyTags=requires_mmapv1
    gorootvars: GOROOT=/opt/go PATH="/opt/go/bin:$PATH"
    tooltags: "-tags 'ssl sasl'"
    lang_environment: LANG=C
    compile_flags: --ssl MONGO_DISTMOD=ubuntu1604 -j$(grep -c ^processor /proc/cpuinfo) --variables-files=etc/scons/mongodbtoolchain_gcc.vars --link-model=dynamic
    num_jobs_available: $(grep -c ^processor /proc/cpuinfo)
    scons_cache_scope: shared
    scons_cache_mode: all
    build_mongoreplay: true
  tasks:
  - name: compile
    distros:
    - ubuntu1604-build
  - name: compile_all
    distros:
    - ubuntu1604-build

- name: tig-daily-cron
  display_name: "~ TIG Daily Cron"
  run_on:
  - rhel62-large
  batchtime: 1440 # 1 day
  stepback: false
  tasks:
  - name: update_test_lifecycle
  - name: fetch_test_lifecycle
    distros:
    - rhel62-small

- name: enterprise-rhel-62-64-bit-mmapv1
  display_name: Enterprise RHEL 6.2 MMAPv1
  modules:
  - enterprise
  run_on:
  - rhel62-small
  batchtime: 1440 # 1 day
  expansions:
    # Transactions are not supported on the MMAPv1 storage engine.
    test_flags: --storageEngine=mmapv1 --excludeWithAnyTags=requires_wiredtiger,uses_transactions
    gorootvars: GOROOT=/opt/go PATH="/opt/go/bin:$PATH"
    tooltags: -tags 'ssl sasl'
    rlp_environment: MONGOD_UNITTEST_RLP_LANGUAGE_TEST_BTROOT=/opt/basis
    compile_flags: >-
      --ssl MONGO_DISTMOD=rhel62 -j$(grep -c ^processor /proc/cpuinfo) --release
      --variables-files=etc/scons/mongodbtoolchain_gcc.vars
      CPPPATH="/opt/basis/rlp/rlp/include /opt/basis/rlp/utilities/include"
      --use-basis-tech-rosette-linguistics-platform=on
    multiversion_platform: rhel62
    multiversion_edition: targeted
    num_jobs_available: $(grep -c ^processor /proc/cpuinfo)
    has_packages: true
    packager_script: packager-enterprise.py
    packager_arch: x86_64
    packager_distro: rhel62
    repo_edition: enterprise
    scons_cache_scope: shared
    build_mongoreplay: true
  tasks:
  - name: compile
  - name: aggregation
  - name: aggregation_fuzzer
  - name: audit
  - name: auth
  - name: auth_audit
  - name: bulk_gle_passthrough
  - name: concurrency
  - name: concurrency_replication
  - name: concurrency_sharded
  - name: concurrency_sharded_causal_consistency
  - name: concurrency_sharded_causal_consistency_and_balancer
  - name: concurrency_simultaneous
  - name: dbtest
  - name: disk_mmapv1
  - name: dur_jscore_passthrough
  - name: durability
  - name: gle_auth
  - name: gle_auth_basics_passthrough
  - name: gle_auth_basics_passthrough_write_cmd
  - name: gle_auth_write_cmd
  - name: jsCore
  - name: jsCore_compatibility
  - name: jsCore_decimal
  - name: jsCore_op_query
  - name: jstestfuzz
  - name: jstestfuzz_concurrent
  - name: jstestfuzz_concurrent_replication
  - name: jstestfuzz_concurrent_replication_session
  - name: jstestfuzz_concurrent_sharded
  - name: jstestfuzz_concurrent_sharded_causal_consistency
  - name: jstestfuzz_concurrent_sharded_continuous_stepdown
  - name: jstestfuzz_concurrent_sharded_session
  - name: jstestfuzz_replication
  - name: jstestfuzz_replication_initsync
  - name: jstestfuzz_replication_session
  - name: jstestfuzz_sharded
  - name: jstestfuzz_sharded_causal_consistency
  - name: jstestfuzz_sharded_continuous_stepdown
  - name: jstestfuzz_sharded_session
  - name: mmap
  - name: multiversion
  - name: multiversion_auth
  - name: noPassthrough
  - name: noPassthroughWithMongod
  - name: parallel
  - name: parallel_compatibility
  - name: read_concern_linearizable_passthrough
    distros:
    - rhel62-large
  - name: read_only
  - name: read_only_sharded
  - name: replica_sets
    distros:
    - rhel62-large
  - name: replica_sets_initsync_jscore_passthrough
    distros:
    - rhel62-large
  - name: replica_sets_initsync_static_jscore_passthrough
    distros:
    - rhel62-large
  - name: replica_sets_jscore_passthrough
    distros:
    - rhel62-large
  - name: rlp
  - name: rollback_fuzzer
  - name: serial_run
  - name: sharded_collections_jscore_passthrough
  - name: sharding
    distros:
    - rhel62-large
  - name: sharding_gle_auth_basics_passthrough
  - name: sharding_gle_auth_basics_passthrough_write_cmd
  - name: sharding_jscore_passthrough
  - name: slow1
  - name: snmp
  - name: tool
  - name: update_fuzzer
  - name: update_fuzzer_replication

- name: enterprise-windows-64-2k8-mmapv1
  display_name: Enterprise Windows 2008R2 MMAPv1
  modules:
  - enterprise
  run_on:
  - windows-64-vs2015-small
  batchtime: 1440 # 1 day
  expansions:
    # Transactions are not supported on the MMAPv1 storage engine.
    test_flags: --storageEngine=mmapv1 --excludeWithAnyTags=requires_wiredtiger,uses_transactions
    platform_decompress: unzip
    tooltags: -tags 'ssl sasl'
    exe: .exe
    gorootvars: >-
      PATH="/cygdrive/c/mingw-w64/x86_64-4.9.1-posix-seh-rt_v3-rev1/mingw64/bin:/cygdrive/c/sasl/:$PATH"
      CGO_CFLAGS="-D_WIN32_WINNT=0x0601 -DNTDDI_VERSION=0x06010000"
    multiversion_platform: windows
    multiversion_edition: enterprise
    msi_target: msi
    content_type: application/zip
    compile_flags: >-
      --release --ssl MONGO_DISTMOD=windows-64 CPPPATH="c:/openssl/include
      c:/sasl/include c:/snmp/include c:/curl/include"  LIBPATH="c:/openssl/lib c:/sasl/lib
      c:/snmp/lib c:/curl/lib" -j$(( $(grep -c ^processor /proc/cpuinfo) / 2 )) --dynamic-windows
      --win-version-min=ws08r2
    num_scons_compile_all_jobs_available: $(( $(grep -c ^processor /proc/cpuinfo) / 4 ))
    python: python
    num_jobs_available: $(grep -c ^processor /proc/cpuinfo)
    ext: zip
    use_scons_cache: true
  tasks:
  - name: compile
  - name: aggregation
  - name: aggregation_fuzzer
  - name: audit
  - name: auth
  - name: auth_audit
  - name: bulk_gle_passthrough
  - name: concurrency
    distros:
    - windows-64-vs2015-large
  - name: concurrency_replication
    distros:
    - windows-64-vs2015-large
  - name: concurrency_sharded
    distros:
    - windows-64-vs2015-large
  - name: concurrency_sharded_causal_consistency
    distros:
    - windows-64-vs2015-large
  - name: concurrency_sharded_causal_consistency_and_balancer
    distros:
    - windows-64-vs2015-large
  - name: concurrency_simultaneous
    distros:
    - windows-64-vs2015-large
  - name: dbtest
  - name: disk_mmapv1
  - name: dur_jscore_passthrough
  - name: durability
  - name: gle_auth
  - name: gle_auth_basics_passthrough
  - name: gle_auth_basics_passthrough_write_cmd
  - name: gle_auth_write_cmd
  - name: jsCore
  - name: jsCore_compatibility
  - name: jsCore_decimal
  - name: jsCore_op_query
  - name: jstestfuzz
  - name: jstestfuzz_concurrent
  - name: jstestfuzz_concurrent_replication
  - name: jstestfuzz_concurrent_replication_session
  - name: jstestfuzz_concurrent_sharded
  - name: jstestfuzz_concurrent_sharded_causal_consistency
  - name: jstestfuzz_concurrent_sharded_continuous_stepdown
  - name: jstestfuzz_concurrent_sharded_session
  - name: jstestfuzz_replication
  - name: jstestfuzz_replication_initsync
  - name: jstestfuzz_replication_session
  - name: jstestfuzz_sharded
  - name: jstestfuzz_sharded_causal_consistency
  - name: jstestfuzz_sharded_continuous_stepdown
  - name: jstestfuzz_sharded_session
  - name: mmap
  - name: noPassthrough
  - name: noPassthroughWithMongod
  - name: parallel
  - name: parallel_compatibility
  - name: read_concern_linearizable_passthrough
    distros:
    - windows-64-vs2015-large
  - name: read_only
  - name: read_only_sharded
  - name: replica_sets
    distros:
    - windows-64-vs2015-large
  - name: replica_sets_initsync_jscore_passthrough
    distros:
    - windows-64-vs2015-large
  - name: replica_sets_initsync_static_jscore_passthrough
    distros:
    - windows-64-vs2015-large
  - name: replica_sets_jscore_passthrough
    distros:
    - windows-64-vs2015-large
  - name: rollback_fuzzer
  - name: serial_run
  - name: sharded_collections_jscore_passthrough
  - name: sharding
    distros:
    - windows-64-vs2015-large
  - name: sharding_gle_auth_basics_passthrough
  - name: sharding_gle_auth_basics_passthrough_write_cmd
  - name: sharding_jscore_passthrough
  - name: slow1
  - name: snmp
  - name: tool
  - name: update_fuzzer
  - name: update_fuzzer_replication

- name: enterprise-osx-1010-mmapv1
  display_name: Enterprise OS X 10.10 MMAPv1
  modules:
  - enterprise
  run_on:
  - macos-1012
  batchtime: 1440 # 1 day
  expansions:
    # Transactions are not supported on the MMAPv1 storage engine.
    test_flags: --storageEngine=mmapv1 --excludeWithAnyTags=requires_wiredtiger,uses_transactions
    tooltags: "-tags 'ssl sasl openssl_pre_1.0'"
    gorootvars: >-
      CGO_CPPFLAGS=-I/opt/mongodbtoolchain/v2/include CGO_CFLAGS=-mmacosx-version-min=10.10
      CGO_LDFLAGS=-mmacosx-version-min=10.10
    compile_env: DEVELOPER_DIR=/Applications/Xcode8.3.app
    compile_flags: >-
      --ssl -j$(sysctl -n hw.logicalcpu) --release --libc++ CCFLAGS="-mmacosx-version-min=10.10"
      LINKFLAGS="-mmacosx-version-min=10.10" CPPPATH=/opt/mongodbtoolchain/v2/include
    multiversion_platform: osx
    multiversion_edition: enterprise
    num_jobs_available: 1
    build_mongoreplay: true
  tasks:
  - name: compile
  - name: aggregation
  - name: aggregation_fuzzer
  - name: audit
  - name: auth
  - name: auth_audit
  - name: bulk_gle_passthrough
  - name: concurrency
  - name: concurrency_replication
  - name: concurrency_sharded
  - name: concurrency_sharded_causal_consistency
  - name: concurrency_sharded_causal_consistency_and_balancer
  - name: concurrency_simultaneous
  - name: dbtest
  - name: disk_mmapv1
  - name: dur_jscore_passthrough
  - name: durability
  - name: gle_auth
  - name: gle_auth_basics_passthrough
  - name: gle_auth_basics_passthrough_write_cmd
  - name: gle_auth_write_cmd
  - name: jsCore
  - name: jsCore_compatibility
  - name: jsCore_decimal
  - name: jsCore_op_query
  - name: jstestfuzz
  - name: jstestfuzz_concurrent
  - name: jstestfuzz_concurrent_replication
  - name: jstestfuzz_concurrent_replication_session
  - name: jstestfuzz_concurrent_sharded
  - name: jstestfuzz_concurrent_sharded_causal_consistency
  - name: jstestfuzz_concurrent_sharded_continuous_stepdown
  - name: jstestfuzz_concurrent_sharded_session
  - name: jstestfuzz_replication
  - name: jstestfuzz_replication_initsync
  - name: jstestfuzz_replication_session
  - name: jstestfuzz_sharded
  - name: jstestfuzz_sharded_causal_consistency
  - name: jstestfuzz_sharded_continuous_stepdown
  - name: jstestfuzz_sharded_session
  - name: mmap
  - name: noPassthrough
  - name: noPassthroughWithMongod
  - name: parallel
  - name: parallel_compatibility
  - name: read_concern_linearizable_passthrough
  - name: read_only
  - name: read_only_sharded
  - name: replica_sets
  - name: replica_sets_initsync_jscore_passthrough
  - name: replica_sets_initsync_static_jscore_passthrough
  - name: replica_sets_jscore_passthrough
  - name: rollback_fuzzer
  - name: serial_run
  - name: sharded_collections_jscore_passthrough
  - name: sharding_gle_auth_basics_passthrough
  - name: sharding_gle_auth_basics_passthrough_write_cmd
  - name: sharding_jscore_passthrough
  - name: slow1
  - name: tool
  - name: update_fuzzer
  - name: update_fuzzer_replication

- name: linux-64-duroff-mmapv1
  display_name: Linux (No Journal) MMAPv1
  run_on:
  - rhel62-small
  batchtime: 1440 # 1 day
  expansions:
    push_path: linux
    push_bucket: downloads.mongodb.org
    push_name: linux-duroff
    push_arch: x86_64
    compile_flags: -j$(grep -c ^processor /proc/cpuinfo) --variables-files=etc/scons/mongodbtoolchain_gcc.vars
    num_jobs_available: $(grep -c ^processor /proc/cpuinfo)
    test_flags: --nojournal --storageEngine=mmapv1 --excludeWithAnyTags=requires_wiredtiger,requires_journaling,uses_transactions
    scons_cache_scope: shared
    build_mongoreplay: false
  tasks:
  - name: compile
    distros:
    - rhel62-large
  - name: compile_all
    distros:
    - rhel62-large
  - name: aggregation
  - name: aggregation_auth
  - name: aggregation_fuzzer
  - name: auth
  - name: bulk_gle_passthrough
  - name: concurrency
  - name: concurrency_replication
  - name: concurrency_sharded
  - name: concurrency_simultaneous
  - name: dbtest
  - name: disk_mmapv1
  - name: durability
  - name: dur_jscore_passthrough
  - name: failpoints
  - name: failpoints_auth
  - name: jsCore
  - name: jsCore_auth
  - name: jsCore_compatibility
  - name: jstestfuzz
  - name: jstestfuzz_concurrent
  - name: jstestfuzz_concurrent_replication
  - name: jstestfuzz_concurrent_sharded
  - name: jstestfuzz_replication
  - name: jstestfuzz_sharded
  - name: mmap
  - name: noPassthrough
  - name: noPassthroughWithMongod
  - name: parallel
  - name: parallel_compatibility
  - name: replica_sets
  - name: replica_sets_auth
  - name: replica_sets_jscore_passthrough
  - name: serial_run
  - name: sharding
  - name: sharding_auth
  - name: sharding_jscore_passthrough
  - name: slow1
  - name: tool<|MERGE_RESOLUTION|>--- conflicted
+++ resolved
@@ -496,54 +496,6 @@
         if [ "${setup_android_toolchain|}" = "true" ]; then
             ${activate_virtualenv}
             PYTHON=$python ${compile_env|} src/buildscripts/setup-android-toolchain.sh ${android_toolchain_system_image_arch} ${android_toolchain_target_arch}
-        fi
-
-  "scons cache pruning" :
-    command: shell.exec
-    params:
-      working_dir: src
-      script: |
-        set -o errexit
-        set -o verbose
-        # removes files from the (local) or shared scons cache when it's over a
-        # threshold, to the $prune_ratio percentage. Ideally override
-        # these default values in the distro config in evergreen.
-
-        ${activate_virtualenv}
-        prune_scons_cache="$python buildscripts/scons_cache_prune.py --cache-dir ${scons_cache_path} --cache-size ${scons_cache_size|200} --prune-ratio ${scons_prune_ratio|0.8}"
-        if [ "${scons_cache_scope}" = "shared" ]; then
-            if [ "${shared_scons_pruning}" = "true" ] && [ "${is_patch}" != "true" ]; then
-              echo "shared_scons_pruning is set to true, checking last prune time"
-              if $python buildscripts/prune_check.py; then
-                echo "Pruning shared cache"
-                $prune_scons_cache
-                if [ $? -eq 0 ]; then
-                  echo "Prune successful.  Resetting last_prune timestamp"
-                  $python buildscripts/prune_check.py -w
-                fi
-              else
-                echo "We are less than the 'shared_scons_pruning' num seconds threshold, pruning will be skipped"
-              fi
-            else
-              echo "Shared cache enabled but 'shared_scons_pruning' is not enabled for this variant or we are running a patch build, pruning will be skipped"
-            fi
-        else
-            echo "Legacy local shared cache prune"
-            if [ -d "${scons_cache_path}" ]; then
-              $prune_scons_cache
-            fi
-        fi
-
-  "umount shared scons directory" :
-    command: shell.exec
-    params:
-      working_dir: src
-      script: |
-        set -o errexit
-        set -o verbose
-
-        if [ "${scons_cache_scope}" = "shared" ]; then
-            sudo umount /efs || umount /efs || true
         fi
 
   "scons cache pruning" :
@@ -1203,8 +1155,7 @@
           ${activate_virtualenv}
           $python buildscripts/idl/run_tests.py
 
-<<<<<<< HEAD
-  "run ios sim embedded tests" :
+  "run embedded tests" :
     command: shell.exec
     type: test
     params:
@@ -1214,35 +1165,11 @@
         set -o errexit
 
         ${activate_virtualenv}
-        if [ ${enable_iostvos_sim_tests|false} = "true" ]; then
-            ${compile_env|} buildscripts/runiossim.sh ${ios_sim_device} ${ios_sim_runtime} "build/install/bin/mongo_embedded_capi_test"
-            ${compile_env|} buildscripts/runiossim.sh ${ios_sim_device} ${ios_sim_runtime} "build/install/bin/mongo_embedded_transport_test"
-        fi
-
-  "run android emulator tests" :
-=======
-  "run embedded tests" :
->>>>>>> b838d859
-    command: shell.exec
-    type: test
-    params:
-      working_dir: src
-      script: |
-        set -o verbose
-        set -o errexit
-
-        ${activate_virtualenv}
         if [ ${enable_embedded_tests|false} = "ios_tvos_simulator" ]; then
             ${compile_env|} buildscripts/runiossim.sh ${ios_sim_device} ${ios_sim_runtime} "build/mongo-embedded-sdk-${version}/bin/mongo_embedded_capi_test" --tempPath /data
             ${compile_env|} buildscripts/runiossim.sh ${ios_sim_device} ${ios_sim_runtime} "build/mongo-embedded-sdk-${version}/bin/mongo_embedded_transport_test" --tempPath /data
         elif [ ${enable_embedded_tests|false} = "android_emulator" ]; then
             # strip because the binaries with debug symbols are too big for the default storage on the emulator
-<<<<<<< HEAD
-            $(dirname $(pwd))/android_toolchain/bin/aarch64-linux-android-strip "build/install/bin/mongo_embedded_capi_test"
-            $(dirname $(pwd))/android_toolchain/bin/aarch64-linux-android-strip "build/install/bin/mongo_embedded_transport_test"
-            ${compile_env|} buildscripts/runandroidsim.sh $(dirname $(pwd))/android_sdk "build/install/bin/mongo_embedded_capi_test"
-            ${compile_env|} buildscripts/runandroidsim.sh $(dirname $(pwd))/android_sdk "build/install/bin/mongo_embedded_transport_test"
-=======
             find build/mongo-embedded-sdk-${version}/bin -type f | xargs $(dirname $(pwd))/android_toolchain/bin/*-linux-android-strip
             find build/mongo-embedded-sdk-${version}/lib -type f -name "*.so" | xargs $(dirname $(pwd))/android_toolchain/bin/*-linux-android-strip
             ${compile_env|} buildscripts/runandroidsim.sh $(dirname $(pwd))/android_sdk ${android_toolchain_system_image_arch} "build/mongo-embedded-sdk-${version}" "bin/mongo_embedded_capi_test" --tempPath /data
@@ -1250,7 +1177,6 @@
         elif [ ${enable_embedded_tests|false} = "native" ]; then
           "build/mongo-embedded-sdk-${version}/bin/mongo_embedded_capi_test"
           "build/mongo-embedded-sdk-${version}/bin/mongo_embedded_transport_test"
->>>>>>> b838d859
         fi
 
   "run powercycle test" :
@@ -2764,35 +2690,6 @@
 
     - func: "scons cache pruning"
     - func: "umount shared scons directory"
-<<<<<<< HEAD
-
-## compile_mogile - build the mobile-dev and mobile-test targets only ##
-- name: compile_mobile
-  commands:
-    - command: manifest.load
-    - func: "git get project"
-    - func: "get buildnumber"
-    - func: "set up credentials"
-    - func: "setup android toolchain" # noop if ${setup_android_toolchain} is not "true"
-    - func: "build cdriver" # noop if ${build_cdriver} is not "true"
-    - func: "generate compile expansions"
-    # Then we load the generated version data into the agent so we can use it in task definitions.
-    - func: "apply compile expansions"
-    - func: "scons compile"
-      vars:
-        targets: mobile-dev mobile-test
-        task_compile_flags: >-
-          --disable-warnings-as-errors
-          --install-mode=hygienic
-          --js-engine=none
-          CPPPATH="$(dirname $(pwd))/mongo-c-driver/install/include/libbson-1.0 $(dirname $(pwd))/mongo-c-driver/install/include/libmongoc-1.0"
-          LIBPATH="$(dirname $(pwd))/mongo-c-driver/install/lib"
-
-    # Run the iOS embedded CAPI tests in the iOS simulator
-    # noop if ${enable_iostvos_sim_tests} is not "true"
-    - func: "run ios sim embedded tests"
-=======
->>>>>>> b838d859
 
 ## compile_mogile - build the mobile-dev and mobile-test targets only ##
 - name: compile_mobile
@@ -2896,45 +2793,6 @@
         bucket: mciuploads
         permissions: public-read
         content_type: ${content_type|application/x-gzip}
-
-    - func: "scons cache pruning"
-    - func: "umount shared scons directory"
-
-- name: compile_benchmarks
-  depends_on: []
-  commands:
-    - command: manifest.load
-    - func: "git get project"
-    - func: "get buildnumber"
-    - func: "set up credentials"
-    - func: "build new tools" # noop if ${newtools} is not "true"
-    - func: "use WiredTiger develop" # noop if ${use_wt_develop} is not "true"
-    - func: "generate compile expansions"
-    # Then we load the generated version data into the agent so we can use it in task definitions
-    - func: "apply compile expansions"
-    - func: "scons compile"
-      vars:
-        targets: benchmarks
-    - command: archive.targz_pack
-      params:
-        target: "benchmarks.tgz"
-        source_dir: "src"
-        include:
-          - "./build/benchmarks.txt"
-          - "./build/**_bm"
-          - "./build/**_bm.gcno"
-          - "./build/**_bm.exe"
-          - "./build/**_bm.pdb"
-    - command: s3.put
-      params:
-        aws_key: ${aws_key}
-        aws_secret: ${aws_secret}
-        local_file: benchmarks.tgz
-        remote_file: ${project}/${build_variant}/${revision}/benchmarks/${build_id}.tgz
-        bucket: mciuploads
-        permissions: public-read
-        content_type: application/tar
-        display_name: Benchmarks
 
     - func: "scons cache pruning"
     - func: "umount shared scons directory"
@@ -6837,33 +6695,17 @@
     test_flags: --excludeWithAnyTags=requires_mmapv1,uses_transactions
     build_cdriver: true
     cdriver_configure_flags: >-
-<<<<<<< HEAD
-      --prefix=$(pwd)/install
-      --build x86_64-apple-darwin16.6.0
-      --host arm-apple-darwin
-      CC="$(xcrun -f --sdk iphoneos clang)"
-      CXX="$(xcrun -f --sdk iphoneos clang++)"
-      CPPFLAGS="-isysroot $(xcrun --sdk iphoneos --show-sdk-path) -miphoneos-version-min=10.2 -arch arm64"
-      CFLAGS="-isysroot $(xcrun --sdk iphoneos --show-sdk-path) -miphoneos-version-min=10.2 -arch arm64"
-      CXXFLAGS="-isysroot $(xcrun --sdk iphoneos --show-sdk-path) -miphoneos-version-min=10.2 -arch arm64"
-      LDFLAGS="-miphoneos-version-min=10.2 -arch arm64"
-=======
       CC="$(xcrun -f --sdk macosx clang)"
       CXX="$(xcrun -f --sdk macosx clang++)"
       CPPFLAGS="-isysroot $(xcrun --sdk macosx --show-sdk-path) -mmacosx-version-min=10.10"
       CFLAGS="-isysroot $(xcrun --sdk macosx --show-sdk-path) -mmacosx-version-min=10.10"
       CXXFLAGS="-isysroot $(xcrun --sdk macosx --show-sdk-path) -mmacosx-version-min=10.10"
       LDFLAGS="-mmacosx-version-min=10.10 -Wl,-rpath,@loader_path/../lib"
->>>>>>> b838d859
     compile_env: DEVELOPER_DIR=/Applications/Xcode8.3.app
     compile_flags: >-
       -j$(sysctl -n hw.logicalcpu)
       --dbg=on
-<<<<<<< HEAD
-      --variables-files=etc/scons/xcode_ios.vars
-=======
       --variables-files=etc/scons/xcode_macos.vars
->>>>>>> b838d859
     disable_unit_tests: true
     enable_embedded_tests: native
   tasks:
@@ -6878,17 +6720,6 @@
     test_flags: --excludeWithAnyTags=requires_mmapv1,uses_transactions
     build_cdriver: true
     cdriver_configure_flags: >-
-<<<<<<< HEAD
-      --prefix=$(pwd)/install
-      --build x86_64-apple-darwin16.6.0
-      --host x86_64-apple-darwin
-      CC="$(xcrun -f --sdk iphonesimulator clang)"
-      CXX="$(xcrun -f --sdk iphonesimulator clang++)"
-      CPPFLAGS="-isysroot $(xcrun --sdk iphonesimulator --show-sdk-path) -miphoneos-version-min=10.2"
-      CFLAGS="-isysroot $(xcrun --sdk iphonesimulator --show-sdk-path) -miphoneos-version-min=10.2"
-      CXXFLAGS="-isysroot $(xcrun --sdk iphonesimulator --show-sdk-path) -miphoneos-version-min=10.2"
-      LDFLAGS="-miphoneos-version-min=10.2 "
-=======
       --build x86_64-apple-darwin16.6.0
       --host arm-apple-darwin
       CC="$(xcrun -f --sdk iphoneos clang)"
@@ -6897,16 +6728,11 @@
       CFLAGS="-isysroot $(xcrun --sdk iphoneos --show-sdk-path) -miphoneos-version-min=10.2 -arch arm64"
       CXXFLAGS="-isysroot $(xcrun --sdk iphoneos --show-sdk-path) -miphoneos-version-min=10.2 -arch arm64"
       LDFLAGS="-miphoneos-version-min=10.2 -arch arm64 -Wl,-rpath,@loader_path/../lib"
->>>>>>> b838d859
     compile_env: DEVELOPER_DIR=/Applications/Xcode8.3.app
     compile_flags: >-
       -j$(sysctl -n hw.logicalcpu)
       --dbg=on
-<<<<<<< HEAD
-      --variables-files=etc/scons/xcode_ios_sim.vars
-=======
       --variables-files=etc/scons/xcode_ios.vars
->>>>>>> b838d859
     disable_unit_tests: true
   tasks:
   - name: compile_mobile
@@ -6948,10 +6774,6 @@
   expansions:
     build_cdriver: true
     cdriver_configure_flags: >-
-<<<<<<< HEAD
-      --prefix=$(pwd)/install
-=======
->>>>>>> b838d859
       --build x86_64-apple-darwin16.6.0
       --host arm-apple-darwin
       CC="$(xcrun -f --sdk appletvos clang)"
@@ -6959,11 +6781,7 @@
       CPPFLAGS="-isysroot $(xcrun --sdk appletvos --show-sdk-path) -mtvos-version-min=10.1 -arch arm64"
       CFLAGS="-isysroot $(xcrun --sdk appletvos --show-sdk-path) -mtvos-version-min=10.1 -arch arm64"
       CXXFLAGS="-isysroot $(xcrun --sdk appletvos --show-sdk-path) -mtvos-version-min=10.1 -arch arm64"
-<<<<<<< HEAD
-      LDFLAGS="-mtvos-version-min=10.1 -arch arm64"
-=======
       LDFLAGS="-mtvos-version-min=10.1 -arch arm64 -Wl,-rpath,@loader_path/../lib"
->>>>>>> b838d859
     test_flags: --excludeWithAnyTags=requires_mmapv1,uses_transactions
     compile_env: DEVELOPER_DIR=/Applications/Xcode8.3.app
     compile_flags: >-
@@ -6982,10 +6800,6 @@
   expansions:
     build_cdriver: true
     cdriver_configure_flags: >-
-<<<<<<< HEAD
-      --prefix=$(pwd)/install
-=======
->>>>>>> b838d859
       --build x86_64-apple-darwin16.6.0
       --host x86_64-apple-darwin
       CC="$(xcrun -f --sdk appletvsimulator clang)"
@@ -6993,11 +6807,7 @@
       CPPFLAGS="-isysroot $(xcrun --sdk appletvsimulator --show-sdk-path) -mtvos-version-min=10.1"
       CFLAGS="-isysroot $(xcrun --sdk appletvsimulator --show-sdk-path) -mtvos-version-min=10.1"
       CXXFLAGS="-isysroot $(xcrun --sdk appletvsimulator --show-sdk-path) -mtvos-version-min=10.1"
-<<<<<<< HEAD
-      LDFLAGS="-mtvos-version-min=10.1"
-=======
       LDFLAGS="-mtvos-version-min=10.1 -Wl,-rpath,@loader_path/../lib"
->>>>>>> b838d859
     test_flags: --excludeWithAnyTags=requires_mmapv1,uses_transactions
     compile_env: DEVELOPER_DIR=/Applications/Xcode8.3.app
     compile_flags: >-
@@ -7019,13 +6829,6 @@
   expansions:
     test_flags: --excludeWithAnyTags=requires_mmapv1,uses_transactions
     build_cdriver: true
-<<<<<<< HEAD
-    cdriver_configure_flags: >-
-      --prefix=$(pwd)/install
-      --host aarch64-unknown-linux-gnu
-      CC=$(dirname $(pwd))/android_toolchain/bin/clang
-      CXX=$(dirname $(pwd))/android_toolchain/clang++
-=======
     # Normally, we would include -Wl,z,origin here to make origin processing a thing
     # but see the notes in SConstruct about z,origin and android.
     cdriver_configure_flags: >-
@@ -7058,7 +6861,6 @@
       CC=$(dirname $(pwd))/android_toolchain/bin/clang
       CXX=$(dirname $(pwd))/android_toolchain/clang++
       LDFLAGS="-Wl,-rpath,\$ORIGIN/../lib"
->>>>>>> b838d859
     compile_env: JAVA_HOME=/opt/java/jdk8/
     compile_flags: >-
       -j$(grep -c ^processor /proc/cpuinfo)
@@ -7072,8 +6874,6 @@
     android_toolchain_target_arch: "arm64"
   tasks:
   - name: compile_mobile
-<<<<<<< HEAD
-=======
 
 - name: embedded-sdk-android-x86_64-debug
   display_name: "Embedded SDK - Android x86_64 DEBUG"
@@ -7104,7 +6904,6 @@
     android_toolchain_target_arch: "x86_64"
   tasks:
   - name: compile_mobile
->>>>>>> b838d859
 
 ###########################################
 #          Redhat buildvariants           #
