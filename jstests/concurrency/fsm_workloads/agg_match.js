--- conflicted
+++ resolved
@@ -19,14 +19,9 @@
         var otherCollName = this.getOutCollName(collName);
         var cursor = db[collName].aggregate([{$match: {flag: true}}, {$out: otherCollName}]);
         assertAlways.eq(0, cursor.itcount(), 'cursor returned by $out should always be empty');
-<<<<<<< HEAD
-        // NOTE: There's a bug, SERVER-3645, where .count() is wrong on sharded collections, so we
-        // blacklisted this test for sharded clusters.
-=======
         // NOTE: This relies on the fast-path for .count().
         // NOTE: There's a bug, SERVER-33753, where "fast" .count() is wrong on sharded
         // collections, so we blacklisted this test for sharded clusters.
->>>>>>> b838d859
         assertWhenOwnColl.eq(db[collName].count() / 2, db[otherCollName].count());
     };
 
