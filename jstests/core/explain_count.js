--- conflicted
+++ resolved
@@ -1,11 +1,7 @@
 // Test running explains on count commands.
 
-<<<<<<< HEAD
-load("jstests/libs/analyze_plan.js");  // For assertExplainCount and checkCountScanIndexExplain.
-=======
 load("jstests/libs/analyze_plan.js");     // For assertExplainCount.
 load("jstests/libs/fixture_helpers.js");  // For isMongos and isSharded.
->>>>>>> b838d859
 
 var collName = "jstests_explain_count";
 var t = db[collName];
@@ -127,33 +123,21 @@
 assert.eq(10, db.runCommand({count: collName, query: {a: 1}}).n);
 explain = db.runCommand({explain: {count: collName, query: {a: 1}}, verbosity: "executionStats"});
 assertExplainCount({explainResults: explain, expectedCount: 10});
-<<<<<<< HEAD
-checkCountScanIndexExplain(explain, {a: 1}, {a: 1}, true, true);
-=======
 checkIndexedCountWithPred(db, explain, "a", [1.0, 1.0]);
->>>>>>> b838d859
 
 // With a query and skip.
 assert.eq(7, db.runCommand({count: collName, query: {a: 1}, skip: 3}).n);
 explain = db.runCommand(
     {explain: {count: collName, query: {a: 1}, skip: 3}, verbosity: "executionStats"});
 assertExplainCount({explainResults: explain, expectedCount: 7});
-<<<<<<< HEAD
-checkCountScanIndexExplain(explain, {a: 1}, {a: 1}, true, true);
-=======
 checkIndexedCountWithPred(db, explain, "a", [1.0, 1.0]);
->>>>>>> b838d859
 
 // With a query and limit.
 assert.eq(3, db.runCommand({count: collName, query: {a: 1}, limit: 3}).n);
 explain = db.runCommand(
     {explain: {count: collName, query: {a: 1}, limit: 3}, verbosity: "executionStats"});
 assertExplainCount({explainResults: explain, expectedCount: 3});
-<<<<<<< HEAD
-checkCountScanIndexExplain(explain, {a: 1}, {a: 1}, true, true);
-=======
 checkIndexedCountWithPred(db, explain, "a", [1.0, 1.0]);
->>>>>>> b838d859
 
 // Insert one more doc for the last few tests.
 t.insert({a: 2});
@@ -163,19 +147,11 @@
 explain = db.runCommand(
     {explain: {count: collName, query: {a: 2}, skip: 2}, verbosity: "executionStats"});
 assertExplainCount({explainResults: explain, expectedCount: 0});
-<<<<<<< HEAD
-checkCountScanIndexExplain(explain, {a: 2}, {a: 2}, true, true);
-=======
 checkIndexedCountWithPred(db, explain, "a", [2, 2]);
->>>>>>> b838d859
 
 // Case where we have a limit, but we don't hit it.
 assert.eq(1, db.runCommand({count: collName, query: {a: 2}, limit: 2}).n);
 explain = db.runCommand(
     {explain: {count: collName, query: {a: 2}, limit: 2}, verbosity: "executionStats"});
 assertExplainCount({explainResults: explain, expectedCount: 1});
-<<<<<<< HEAD
-checkCountScanIndexExplain(explain, {a: 2}, {a: 2}, true, true);
-=======
-checkIndexedCountWithPred(db, explain, "a", [2, 2]);
->>>>>>> b838d859
+checkIndexedCountWithPred(db, explain, "a", [2, 2]);