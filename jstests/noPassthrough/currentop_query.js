--- conflicted
+++ resolved
@@ -368,31 +368,6 @@
             assert.writeOK(coll.insert({a: i}));
         }
 
-<<<<<<< HEAD
-        var cmdRes = testDB.runCommand(
-            {find: "currentop_query", filter: {$comment: "currentop_query"}, batchSize: 0});
-        assert.commandWorked(cmdRes);
-
-        TestData.commandResult = cmdRes;
-
-        // If this is a non-localOps test running via mongoS, then the cursorID we obtained above is
-        // the ID of the mongoS cursor, and will not match the IDs of any of the individual shard
-        // cursors in the currentOp output. We therefore don't perform an exact match on
-        // 'command.getMore', but simply verify that the cursor ID is non-zero.
-        var filter = {
-            "command.getMore": (isRemoteShardCurOp ? {$gt: 0} : TestData.commandResult.cursor.id),
-            "originatingCommand.filter.$comment": "currentop_query"
-        };
-
-        confirmCurrentOpContents({
-            test: function(db) {
-                var cursor = new DBCommandCursor(db, TestData.commandResult, 5);
-                assert.eq(cursor.itcount(), 10);
-            },
-            planSummary: "COLLSCAN",
-            currentOpFilter: filter
-        });
-=======
         const originatingCommands = {
             find: {find: "currentop_query", filter: {}, comment: "currentop_query", batchSize: 0},
             aggregate: {
@@ -420,7 +395,6 @@
                 [`originatingCommand.${cmdName}`]:
                     {$exists: true}, "originatingCommand.comment": "currentop_query"
             };
->>>>>>> b838d859
 
             confirmCurrentOpContents({
                 test: function(db) {
@@ -433,25 +407,6 @@
             });
 
             delete TestData.commandResult;
-        }
-
-        //
-        // Confirm that a legacy query whose filter contains a field named 'query' appears as
-        // expected in currentOp. This test ensures that upconverting a legacy query correctly
-        // identifies this as a user field rather than a wrapped filter spec.
-        //
-        if (readMode === "legacy") {
-            confirmCurrentOpContents({
-                test: function(db) {
-                    assert.eq(db.currentop_query.find({query: "foo", $comment: "currentop_query"})
-                                  .itcount(),
-                              0);
-                },
-                command: "find",
-                planSummary: "COLLSCAN",
-                currentOpFilter:
-                    {"command.filter.$comment": "currentop_query", "command.filter.query": "foo"}
-            });
         }
 
         //
