--- conflicted
+++ resolved
@@ -259,8 +259,6 @@
         assert.eq(res.cursor.firstBatch.length, TestData.numDocs, tojson(res));
     }, {"command.pipeline": [{$match: {x: 1}}]}, {"command.pipeline": [{$match: {x: 1}}]});
 
-<<<<<<< HEAD
-=======
     // Test geoNear.
     testCommand(function() {
         const res = assert.commandWorked(db.runCommand({
@@ -274,7 +272,6 @@
         assert.eq(res.results.length, TestData.numDocs, tojson(res));
     }, {"command.geoNear": "coll"}, {"command.geoNear": "coll"});
 
->>>>>>> b838d859
     // Test getMore with an initial find batchSize of 0. Interrupt behavior of a getMore is not
     // expected to change with a change of batchSize in the originating command.
     testCommand(function() {
