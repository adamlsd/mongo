--- conflicted
+++ resolved
@@ -80,8 +80,7 @@
 	uint64_t		 alloc_tail;	/* Next slot to dequeue */
 	uint64_t		 tail_slot;	/* Worker slot consumed */
 
-<<<<<<< HEAD
-	STAILQ_HEAD(__wt_async_format_qh, __wt_async_format) formatqh;
+	TAILQ_HEAD(__wt_async_format_qh, __wt_async_format) formatqh;
 	uint32_t		 cur_queue;	/* Currently enqueued */
 	uint32_t		 max_queue;	/* Maximum enqueued */
 
@@ -91,12 +90,6 @@
 #define	WT_ASYNC_FLUSHING		3	/* Notify workers */
 	uint32_t	 	 flush_state;
 
-=======
-	TAILQ_HEAD(__wt_async_format_qh, __wt_async_format) formatqh;
-	int			 cur_queue;	/* Currently enqueued */
-	int			 max_queue;	/* Maximum enqueued */
-	WT_ASYNC_FLUSH_STATE	 flush_state;	/* Queue flush state */
->>>>>>> 46c53331
 	/* Notify any waiting threads when flushing is done. */
 	WT_CONDVAR		*flush_cond;
 	WT_ASYNC_OP_IMPL	 flush_op;	/* Special flush op */
