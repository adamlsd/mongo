/*-
 * Copyright (c) 2008-2013 WiredTiger, Inc.
 *	All rights reserved.
 *
 * See the file LICENSE for redistribution information.
 */

/*
 * __wt_eviction_check --
 *	Wake the eviction server if necessary.
 */
static inline int
__wt_eviction_check(WT_SESSION_IMPL *session, int *read_lockoutp, int wake)
{
	WT_CACHE *cache;
	WT_CONNECTION_IMPL *conn;
	uint64_t bytes_inuse, bytes_max, dirty_inuse;

	conn = S2C(session);
	cache = conn->cache;

	/*
	 * If we're over the maximum cache, shut out reads (which
	 * include page allocations) until we evict to back under the
	 * maximum cache.  Eviction will keep pushing out pages so we
	 * don't run on the edge all the time.
	 */
	bytes_inuse = __wt_cache_bytes_inuse(cache);
	dirty_inuse = __wt_cache_bytes_dirty(cache);
	bytes_max = conn->cache_size;
	if (read_lockoutp != NULL)
		*read_lockoutp = (bytes_inuse > bytes_max);

	/* Wake eviction when we're over the trigger cache size. */
	if (wake &&
	    (bytes_inuse > (cache->eviction_trigger * bytes_max) / 100 ||
	    dirty_inuse > (cache->eviction_dirty_target * bytes_max) / 100))
		WT_RET(__wt_evict_server_wake(session));
	return (0);
}

/*
 * __wt_cache_full_check --
 *	Wait for there to be space in the cache before a read or update.
 */
static inline int
__wt_cache_full_check(WT_SESSION_IMPL *session)
{
<<<<<<< HEAD
	WT_CONNECTION_IMPL *conn;
	WT_PAGE_MODIFY *mod;

	conn = S2C(session);
	mod = page->modify;

	/*
	 * Root pages and clean pages are never forcibly evicted.
	 * Nor are pages from files that are purely cache resident.
	 */
	if (WT_PAGE_IS_ROOT(page) ||
	    !__wt_page_is_modified(page) ||
	    F_ISSET(S2BT(session), WT_BTREE_NO_EVICTION))
		return (0);
=======
	WT_BTREE *btree;
	WT_DECL_RET;
	int lockout, wake;
>>>>>>> 01d65d9b

	btree = session->btree;

	/*
	 * Only wake the eviction server the first time through here (if the
	 * cache is too full), or every hundred times after that.  Otherwise,
	 * we are just wasting effort and making a busy condition variable
	 * busier.
	 */
	for (wake = 0;; wake = (wake + 1) % 100) {
		WT_RET(__wt_eviction_check(session, &lockout, wake == 0));
		if (!lockout || F_ISSET(session,
		    WT_SESSION_NO_CACHE_CHECK | WT_SESSION_SCHEMA_LOCKED))
			return (0);
		if (F_ISSET(btree, WT_BTREE_BULK | WT_BTREE_NO_EVICTION))
			return (0);
		if ((ret = __wt_evict_lru_page(session, 1)) == EBUSY)
			__wt_yield();
		else
			WT_RET_NOTFOUND_OK(ret);
	}
}<|MERGE_RESOLUTION|>--- conflicted
+++ resolved
@@ -46,28 +46,11 @@
 static inline int
 __wt_cache_full_check(WT_SESSION_IMPL *session)
 {
-<<<<<<< HEAD
-	WT_CONNECTION_IMPL *conn;
-	WT_PAGE_MODIFY *mod;
-
-	conn = S2C(session);
-	mod = page->modify;
-
-	/*
-	 * Root pages and clean pages are never forcibly evicted.
-	 * Nor are pages from files that are purely cache resident.
-	 */
-	if (WT_PAGE_IS_ROOT(page) ||
-	    !__wt_page_is_modified(page) ||
-	    F_ISSET(S2BT(session), WT_BTREE_NO_EVICTION))
-		return (0);
-=======
 	WT_BTREE *btree;
 	WT_DECL_RET;
 	int lockout, wake;
->>>>>>> 01d65d9b
 
-	btree = session->btree;
+	btree = S2BT(session);
 
 	/*
 	 * Only wake the eviction server the first time through here (if the
