/*-
 * Copyright (c) 2008-2013 WiredTiger, Inc.
 *	All rights reserved.
 *
 * See the file LICENSE for redistribution information.
 */

#define	WT_TXN_NONE	0		/* No txn running in a session. */
#define	WT_TXN_ABORTED	UINT64_MAX	/* Update rolled back, ignore. */

/*
 * Transaction ID comparison dealing with edge cases.
 *
 * WT_TXN_ABORTED is the largest possible ID (never visible to a running
 * transaction), WT_TXN_NONE is smaller than any possible ID (visible to all
 * running transactions).
 */
#define	TXNID_LE(t1, t2)						\
	((t1) <= (t2))

#define	TXNID_LT(t1, t2)						\
	((t1) != (t2) && TXNID_LE(t1, t2))

struct __wt_txn_state {
	volatile uint64_t id;
	volatile uint64_t snap_min;
};

struct __wt_txn_global {
	volatile uint64_t current;	/* Current transaction ID. */

	/* The oldest running transaction ID (may race). */
	uint64_t last_running;

	/*
	 * The oldest transaction ID that is not yet visible to some
	 * transaction in the system.
	 */
	volatile uint64_t oldest_id;

	/* Count of scanning threads, or -1 for exclusive access. */
	volatile int32_t scan_count;

	WT_TXN_STATE *states;		/* Per-session transaction states */
};

enum __wt_txn_isolation {
	TXN_ISO_EVICTION,		/* Internal: eviction context */
	TXN_ISO_READ_UNCOMMITTED,
	TXN_ISO_READ_COMMITTED,
	TXN_ISO_SNAPSHOT
};

/*
 * WT_TXN_OP --
 *	A transactional operation.  Each transaction builds an in-memory array
 *	of these operations as it runs, then uses the array to either write log
 *	records during commit or undo the operations during rollback.
 */
struct __wt_txn_op {
	uint32_t fileid;
	enum {
		TXN_OP_BASIC,
		TXN_OP_INMEM,
		TXN_OP_REF,
		TXN_OP_TRUNCATE_COL,
		TXN_OP_TRUNCATE_ROW
	} type;
	union {
		/* TXN_OP_BASIC, TXN_OP_INMEM */
		struct {
			WT_INSERT *ins;
			WT_UPDATE *upd;
			WT_ITEM key;
		} op;
		/* TXN_OP_REF */
		WT_REF *ref;
		/* TXN_OP_TRUNCATE_COL */
		struct {
			uint64_t start, stop;
		} truncate_col;
		/* TXN_OP_TRUNCATE_ROW */
		struct {
			WT_ITEM start, stop;
			uint32_t mode;  /* 0 = no start / stop,
					   1 = stop but no start,
					   2 = start but no stop,
					   3 = start and stop */
		} truncate_row;
	} u;
};

/*
 * WT_TXN --
 *	Per-session transaction context.
 */
struct __wt_txn {
	uint64_t id;

	WT_TXN_ISOLATION isolation;

	/*
	 * Snapshot data:
	 *	ids < snap_min are visible,
	 *	ids > snap_max are invisible,
	 *	everything else is visible unless it is in the snapshot.
	 */
	uint64_t snap_min, snap_max;
	uint64_t *snapshot;
	uint32_t snapshot_count;

	/* Array of modifications by this transaction. */
	WT_TXN_OP      *mod;
	size_t		mod_alloc;
	u_int		mod_count;

<<<<<<< HEAD
	uint32_t	force_evict_attempts;
=======
	WT_REF	      **modref;
	size_t		modref_alloc;
	u_int		modref_count;
>>>>>>> 793ed0b6

	/* Requested notification when transactions are resolved. */
	WT_TXN_NOTIFY *notify;

	/* Checkpoint status. */
	WT_LSN		ckpt_lsn;
	int		full_ckpt;
	uint32_t	ckpt_nsnapshot;
	WT_ITEM		*ckpt_snapshot;

#define	TXN_AUTOCOMMIT	0x01
#define	TXN_ERROR	0x02
#define	TXN_OLDEST	0x04
#define	TXN_RUNNING	0x08
	uint32_t flags;
};

#define	WT_TXN_ACTIVE(txn)						\
	(F_ISSET((txn), TXN_RUNNING) && (txn)->mod_count > 0)<|MERGE_RESOLUTION|>--- conflicted
+++ resolved
@@ -114,14 +114,6 @@
 	size_t		mod_alloc;
 	u_int		mod_count;
 
-<<<<<<< HEAD
-	uint32_t	force_evict_attempts;
-=======
-	WT_REF	      **modref;
-	size_t		modref_alloc;
-	u_int		modref_count;
->>>>>>> 793ed0b6
-
 	/* Requested notification when transactions are resolved. */
 	WT_TXN_NOTIFY *notify;
 
