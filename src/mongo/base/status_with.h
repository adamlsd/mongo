/*    Copyright 2013 10gen Inc.
 *
 *    This program is free software: you can redistribute it and/or  modify
 *    it under the terms of the GNU Affero General Public License, version 3,
 *    as published by the Free Software Foundation.
 *
 *    This program is distributed in the hope that it will be useful,
 *    but WITHOUT ANY WARRANTY; without even the implied warranty of
 *    MERCHANTABILITY or FITNESS FOR A PARTICULAR PURPOSE.  See the
 *    GNU Affero General Public License for more details.
 *
 *    You should have received a copy of the GNU Affero General Public License
 *    along with this program.  If not, see <http://www.gnu.org/licenses/>.
 *
 *    As a special exception, the copyright holders give permission to link the
 *    code of portions of this program with the OpenSSL library under certain
 *    conditions as described in each individual source file and distribute
 *    linked combinations including the program with the OpenSSL library. You
 *    must comply with the GNU Affero General Public License in all respects
 *    for all of the code used other than as permitted herein. If you modify
 *    file(s) with this exception, you may extend this exception to your
 *    version of the file(s), but you are not obligated to do so. If you do not
 *    wish to do so, delete this exception statement from your version. If you
 *    delete this exception statement from all source files in the program,
 *    then also delete it in the license file.
 */

#pragma once

#include <boost/optional.hpp>
#include <iosfwd>
#include <type_traits>
#include <utility>

#include "mongo/base/static_assert.h"
#include "mongo/base/status.h"
#include "mongo/platform/compiler.h"

#define MONGO_INCLUDE_INVARIANT_H_WHITELISTED
#include "mongo/util/invariant.h"
#undef MONGO_INCLUDE_INVARIANT_H_WHITELISTED


namespace mongo {

// Including builder.h here would cause a cycle.
template <typename Allocator>
class StringBuilderImpl;

template <typename T>
class StatusWith;

// Using extern constexpr to prevent the compiler from allocating storage as a poor man's c++17
// inline constexpr variable.
// TODO delete extern in c++17 because inline is the default for constexpr variables.
template <typename T>
extern constexpr bool isStatusWith = false;
template <typename T>
extern constexpr bool isStatusWith<StatusWith<T>> = true;

template <typename T>
extern constexpr bool isStatusOrStatusWith =
    std::is_same<T, mongo::Status>::value || isStatusWith<T>;

template <typename T>
using StatusOrStatusWith = std::conditional_t<std::is_void<T>::value, Status, StatusWith<T>>;

/**
 * StatusWith is used to return an error or a value.
 * This class is designed to make exception-free code cleaner by not needing as many out
 * parameters.
 *
 * Example:
 * StatusWith<int> fib( int n ) {
 *   if ( n < 0 )
 *       return StatusWith<int>( ErrorCodes::BadValue, "parameter to fib has to be >= 0" );
 *   if ( n <= 1 ) return StatusWith<int>( 1 );
 *   StatusWith<int> a = fib( n - 1 );
 *   StatusWith<int> b = fib( n - 2 );
 *   if ( !a.isOK() ) return a;
 *   if ( !b.isOK() ) return b;
 *   return StatusWith<int>( a.getValue() + b.getValue() );
 * }
 */
template <typename T>
<<<<<<< HEAD
class MONGO_WARN_UNUSED_RESULT_CLASS MONGO_WARN_UNUSED_VARIABLE_CLASS StatusWith {
=======
class MONGO_WARN_UNUSED_RESULT_CLASS StatusWith {
private:
>>>>>>> 46fcb2b5
    MONGO_STATIC_ASSERT_MSG(!isStatusOrStatusWith<T>,
                            "StatusWith<Status> and StatusWith<StatusWith<T>> are banned.");
    // `TagTypeBase` is used as a base for the `TagType` type, to prevent it from being an
    // aggregate.
    struct TagTypeBase {
    protected:
        TagTypeBase() = default;
    };
    // `TagType` is used as a placeholder type in parameter lists for `enable_if` clauses.  They
    // have to be real parameters, not template parameters, due to MSVC limitations.
    class TagType : TagTypeBase {
        TagType() = default;
        friend StatusWith;
    };

public:
    using value_type = T;

    /**
     * for the error case
     */
    MONGO_COMPILER_COLD_FUNCTION StatusWith(ErrorCodes::Error code, StringData reason)
        : _status(code, reason) {}
    MONGO_COMPILER_COLD_FUNCTION StatusWith(ErrorCodes::Error code, std::string reason)
        : _status(code, std::move(reason)) {}
    MONGO_COMPILER_COLD_FUNCTION StatusWith(ErrorCodes::Error code, const char* reason)
        : _status(code, reason) {}
    MONGO_COMPILER_COLD_FUNCTION StatusWith(ErrorCodes::Error code,
                                            const mongoutils::str::stream& reason)
        : _status(code, reason) {}

    /**
     * for the error case
     */
    MONGO_COMPILER_COLD_FUNCTION StatusWith(Status status) : _status(std::move(status)) {
        dassert(!isOK());
    }

    /**
     * for the OK case
     */
    StatusWith(T t) : _status(Status::OK()), _t(std::move(t)) {}

<<<<<<< HEAD
    MONGO_WARN_UNUSED_RESULT_FUNCTION const T& getValue() const {
=======
    template <typename Alien>
    StatusWith(Alien&& alien,
               typename std::enable_if_t<std::is_convertible<Alien, T>::value, TagType> = makeTag(),
               typename std::enable_if_t<!std::is_same<Alien, T>::value, TagType> = makeTag())
        : StatusWith(static_cast<T>(std::forward<Alien>(alien))) {}

    const T& getValue() const {
>>>>>>> 46fcb2b5
        dassert(isOK());
        return *_t;
    }

    MONGO_WARN_UNUSED_RESULT_FUNCTION T& getValue() {
        dassert(isOK());
        return *_t;
    }

    MONGO_WARN_UNUSED_RESULT_FUNCTION const Status& getStatus() const {
        return _status;
    }

    MONGO_WARN_UNUSED_RESULT_FUNCTION bool isOK() const {
        return _status.isOK();
    }

    /**
     * This method is a transitional tool, to facilitate transition to compile-time enforced status
     * checking.
     *
     * NOTE: DO NOT ADD NEW CALLS TO THIS METHOD. This method serves the same purpose as
     * `.getStatus().ignore()`; however, it indicates a situation where the code that presently
     * ignores a status code has not been audited for correctness. This method will be removed at
     * some point. If you encounter a compiler error from ignoring the result of a `StatusWith`
     * returning function be sure to check the return value, or deliberately ignore the return
     * value. The function is named to be auditable independently from unaudited `Status` ignore
     * cases.
     */
    void status_with_transitional_ignore() && noexcept {};
    void status_with_transitional_ignore() const& noexcept = delete;

private:
    // The `TagType` type cannot be constructed as a default function-parameter in Clang.  So we use
    // a static member function that initializes that default parameter.
    static TagType makeTag() {
        return {};
    }

    Status _status;
    boost::optional<T> _t;
};

template <typename T, typename... Args>
StatusWith<T> makeStatusWith(Args&&... args) {
    return StatusWith<T>{T(std::forward<Args>(args)...)};
}

template <typename T>
auto operator<<(std::ostream& stream, const StatusWith<T>& sw)
    -> decltype(stream << sw.getValue())  // SFINAE on T streamability.
{
    if (sw.isOK())
        return stream << sw.getValue();
    return stream << sw.getStatus();
}

template <typename Allocator, typename T>
auto operator<<(StringBuilderImpl<Allocator>& stream, const StatusWith<T>& sw)
    -> decltype(stream << sw.getValue())  // SFINAE on T streamability.
{
    if (sw.isOK())
        return stream << sw.getValue();
    return stream << sw.getStatus();
}

//
// EqualityComparable(StatusWith<T>, T). Intentionally not providing an ordering relation.
//

template <typename T>
bool operator==(const StatusWith<T>& sw, const T& val) {
    return sw.isOK() && sw.getValue() == val;
}

template <typename T>
bool operator==(const T& val, const StatusWith<T>& sw) {
    return sw.isOK() && val == sw.getValue();
}

template <typename T>
bool operator!=(const StatusWith<T>& sw, const T& val) {
    return !(sw == val);
}

template <typename T>
bool operator!=(const T& val, const StatusWith<T>& sw) {
    return !(val == sw);
}

//
// EqualityComparable(StatusWith<T>, Status)
//

template <typename T>
MONGO_WARN_UNUSED_RESULT_FUNCTION bool operator==(const StatusWith<T>& sw, const Status& status) {
    return sw.getStatus() == status;
}

template <typename T>
MONGO_WARN_UNUSED_RESULT_FUNCTION bool operator==(const Status& status, const StatusWith<T>& sw) {
    return status == sw.getStatus();
}

template <typename T>
MONGO_WARN_UNUSED_RESULT_FUNCTION bool operator!=(const StatusWith<T>& sw, const Status& status) {
    return !(sw == status);
}

template <typename T>
MONGO_WARN_UNUSED_RESULT_FUNCTION bool operator!=(const Status& status, const StatusWith<T>& sw) {
    return !(status == sw);
}

//
// EqualityComparable(StatusWith<T>, ErrorCode)
//

template <typename T>
MONGO_WARN_UNUSED_RESULT_FUNCTION bool operator==(const StatusWith<T>& sw,
                                                  const ErrorCodes::Error code) {
    return sw.getStatus() == code;
}

template <typename T>
MONGO_WARN_UNUSED_RESULT_FUNCTION bool operator==(const ErrorCodes::Error code,
                                                  const StatusWith<T>& sw) {
    return code == sw.getStatus();
}

template <typename T>
MONGO_WARN_UNUSED_RESULT_FUNCTION bool operator!=(const StatusWith<T>& sw,
                                                  const ErrorCodes::Error code) {
    return !(sw == code);
}

template <typename T>
MONGO_WARN_UNUSED_RESULT_FUNCTION bool operator!=(const ErrorCodes::Error code,
                                                  const StatusWith<T>& sw) {
    return !(code == sw);
}

}  // namespace mongo<|MERGE_RESOLUTION|>--- conflicted
+++ resolved
@@ -83,12 +83,8 @@
  * }
  */
 template <typename T>
-<<<<<<< HEAD
 class MONGO_WARN_UNUSED_RESULT_CLASS MONGO_WARN_UNUSED_VARIABLE_CLASS StatusWith {
-=======
-class MONGO_WARN_UNUSED_RESULT_CLASS StatusWith {
 private:
->>>>>>> 46fcb2b5
     MONGO_STATIC_ASSERT_MSG(!isStatusOrStatusWith<T>,
                             "StatusWith<Status> and StatusWith<StatusWith<T>> are banned.");
     // `TagTypeBase` is used as a base for the `TagType` type, to prevent it from being an
@@ -132,17 +128,13 @@
      */
     StatusWith(T t) : _status(Status::OK()), _t(std::move(t)) {}
 
-<<<<<<< HEAD
-    MONGO_WARN_UNUSED_RESULT_FUNCTION const T& getValue() const {
-=======
     template <typename Alien>
     StatusWith(Alien&& alien,
                typename std::enable_if_t<std::is_convertible<Alien, T>::value, TagType> = makeTag(),
                typename std::enable_if_t<!std::is_same<Alien, T>::value, TagType> = makeTag())
         : StatusWith(static_cast<T>(std::forward<Alien>(alien))) {}
 
-    const T& getValue() const {
->>>>>>> 46fcb2b5
+    MONGO_WARN_UNUSED_RESULT_FUNCTION const T& getValue() const {
         dassert(isOK());
         return *_t;
     }
