/**
 *    Copyright (C) 2018-present MongoDB, Inc.
 *
 *    This program is free software: you can redistribute it and/or modify
 *    it under the terms of the Server Side Public License, version 1,
 *    as published by MongoDB, Inc.
 *
 *    This program is distributed in the hope that it will be useful,
 *    but WITHOUT ANY WARRANTY; without even the implied warranty of
 *    MERCHANTABILITY or FITNESS FOR A PARTICULAR PURPOSE.  See the
 *    Server Side Public License for more details.
 *
 *    You should have received a copy of the Server Side Public License
 *    along with this program. If not, see
 *    <http://www.mongodb.com/licensing/server-side-public-license>.
 *
 *    As a special exception, the copyright holders give permission to link the
 *    code of portions of this program with the OpenSSL library under certain
 *    conditions as described in each individual source file and distribute
 *    linked combinations including the program with the OpenSSL library. You
 *    must comply with the Server Side Public License in all respects for
 *    all of the code used other than as permitted herein. If you modify file(s)
 *    with this exception, you may extend this exception to your version of the
 *    file(s), but you are not obligated to do so. If you do not wish to do so,
 *    delete this exception statement from your version. If you delete this
 *    exception statement from all source files in the program, then also delete
 *    it in the license file.
 */

#pragma once

/**
 * Classes in this file:
 * BSONObjBuilder
 * BSONArrayBuilder
 */

#include <cmath>
#include <cstdint>
#include <limits>
#include <map>
#include <type_traits>

#include "mongo/base/data_view.h"
#include "mongo/base/parse_number.h"
#include "mongo/bson/bson_field.h"
#include "mongo/bson/bsonelement.h"
#include "mongo/bson/bsonmisc.h"
#include "mongo/bson/bsonobj.h"
#include "mongo/bson/util/builder.h"
#include "mongo/platform/decimal128.h"
#include "mongo/util/decimal_counter.h"
#include "mongo/util/if_constexpr.h"

namespace mongo {

#if defined(_WIN32)
// warning: 'this' : used in base member initializer list
#pragma warning(disable : 4355)
#endif

/** Utility for creating a BSONObj.
    See also the BSON() and BSON_ARRAY() macros.
*/
class BSONObjBuilder {
    BSONObjBuilder(const BSONObjBuilder&) = delete;
    BSONObjBuilder& operator=(const BSONObjBuilder&) = delete;

public:
    /** @param initsize this is just a hint as to the final size of the object */
    BSONObjBuilder(int initsize = 512) : _b(_buf), _buf(initsize), _s(this) {
        // Skip over space for the object length. The length is filled in by _done.
        _b.skip(sizeof(int));

        // Reserve space for the EOO byte. This means _done() can't fail.
        _b.reserveBytes(1);
    }

    /** @param baseBuilder construct a BSONObjBuilder using an existing BufBuilder
     *  This is for more efficient adding of subobjects/arrays. See docs for subobjStart for
     *  example.
     */
    BSONObjBuilder(BufBuilder& baseBuilder)
        : _b(baseBuilder), _buf(0), _offset(baseBuilder.len()), _s(this) {
        // Skip over space for the object length, which is filled in by _done. We don't need a
        // holder since we are a sub-builder, and some parent builder has already made the
        // reservation.
        _b.skip(sizeof(int));

        // Reserve space for the EOO byte. This means _done() can't fail.
        _b.reserveBytes(1);
    }

    // Tag for a special overload of BSONObjBuilder that allows the user to continue
    // building in to an existing BufBuilder that has already been built in to. Use with caution.
    struct ResumeBuildingTag {};

    BSONObjBuilder(ResumeBuildingTag, BufBuilder& existingBuilder, std::size_t offset = 0)
        : _b(existingBuilder), _buf(0), _offset(offset), _s(this) {
        invariant(_b.len() - offset >= BSONObj::kMinBSONLength);
        _b.setlen(_b.len() - 1);  // get rid of the previous EOO.
        // Reserve space for our EOO.
        _b.reserveBytes(1);
    }

    BSONObjBuilder(const BSONSizeTracker& tracker)
        : _b(_buf),
          _buf(tracker.getSize()),
          _s(this),
          _tracker(const_cast<BSONSizeTracker*>(&tracker)) {
        // See the comments in the first constructor for details.
        _b.skip(sizeof(int));

        // Reserve space for the EOO byte. This means _done() can't fail.
        _b.reserveBytes(1);
    }

    /**
     * Creates a new BSONObjBuilder prefixed with the fields in 'prefix'.
     *
     * If prefix is an rvalue referring to the only view of the underlying BSON buffer, it will be
     * able to avoid copying and will just reuse the buffer. Therefore, you should try to std::move
     * into this constructor where possible.
     */
    BSONObjBuilder(BSONObj prefix) : _b(_buf), _buf(0), _s(this) {
        // If prefix wasn't owned or we don't have exclusive access to it, we must copy.
        if (!prefix.isOwned() || prefix.sharedBuffer().isShared()) {
            _b.grow(prefix.objsize());  // Make sure we won't need to realloc().
            _b.setlen(sizeof(int));     // Skip over size bytes (see first constructor).
            _b.reserveBytes(1);         // Reserve room for our EOO byte.
            appendElements(prefix);
            return;
        }

        const auto size = prefix.objsize();
        const char* const firstByte = prefix.objdata();
        auto buf = prefix.releaseSharedBuffer().constCast();
        _offset = firstByte - buf.get();
        _b.useSharedBuffer(std::move(buf));
        _b.setlen(_offset + size - 1);  // Position right before prefix's EOO byte.
        _b.reserveBytes(1);             // Reserve room for our EOO byte.
    }

    // Move constructible, but not assignable due to reference member.
    BSONObjBuilder(BSONObjBuilder&& other)
        : _b(&other._b == &other._buf ? _buf : other._b),
          _buf(std::move(other._buf)),
          _offset(std::move(other._offset)),
          _s(this),  // Don't move from other._s because that will leave it pointing to other.
          _tracker(std::move(other._tracker)),
          _doneCalled(std::move(other._doneCalled)) {
        other.abandon();
    }

    ~BSONObjBuilder();

    /**
     * The start offset of the object being built by this builder within its buffer.
     * Needed for the object-resuming constructor.
     */
    std::size_t offset() const {
        return _offset;
    }

    /** add all the fields from the object specified to this object */
    BSONObjBuilder& appendElements(const BSONObj& x);

    /** add all the fields from the object specified to this object if they don't exist already */
    BSONObjBuilder& appendElementsUnique(const BSONObj& x);

    /** append element to the object we are building */
    BSONObjBuilder& append(const BSONElement& e) {
        // do not append eoo, that would corrupt us. the builder auto appends when done() is called.
        verify(!e.eoo());
        _b.appendBuf((void*)e.rawdata(), e.size());
        return *this;
    }

    /** append an element but with a new name */
    BSONObjBuilder& appendAs(const BSONElement& e, StringData fieldName) {
        // do not append eoo, that would corrupt us. the builder auto appends when done() is called.
        verify(!e.eoo());
        _b.appendNum((char)e.type());
        _b.appendStr(fieldName);
        _b.appendBuf((void*)e.value(), e.valuesize());
        return *this;
    }

    /** add a subobject as a member */
    BSONObjBuilder& append(StringData fieldName, BSONObj subObj) {
        _b.appendNum((char)Object);
        _b.appendStr(fieldName);
        _b.appendBuf((void*)subObj.objdata(), subObj.objsize());
        return *this;
    }

    /** add a subobject as a member */
    BSONObjBuilder& appendObject(StringData fieldName, const char* objdata, int size = 0) {
        verify(objdata);
        if (size == 0) {
            size = ConstDataView(objdata).read<LittleEndian<int>>();
        }

        verify(size > 4 && size < 100000000);

        _b.appendNum((char)Object);
        _b.appendStr(fieldName);
        _b.appendBuf((void*)objdata, size);
        return *this;
    }

    /** add header for a new subobject and return bufbuilder for writing to
     *  the subobject's body
     *
     *  example:
     *
     *  BSONObjBuilder b;
     *  BSONObjBuilder sub (b.subobjStart("fieldName"));
     *  // use sub
     *  sub.done()
     *  // use b and convert to object
     */
    BufBuilder& subobjStart(StringData fieldName) {
        _b.appendNum((char)Object);
        _b.appendStr(fieldName);
        return _b;
    }

    /** add a subobject as a member with type Array.  Thus arr object should have "0", "1", ...
        style fields in it.
    */
    BSONObjBuilder& appendArray(StringData fieldName, const BSONObj& subObj) {
        _b.appendNum((char)Array);
        _b.appendStr(fieldName);
        _b.appendBuf((void*)subObj.objdata(), subObj.objsize());
        return *this;
    }
    BSONObjBuilder& append(StringData fieldName, BSONArray arr) {
        return appendArray(fieldName, arr);
    }

    /** add header for a new subarray and return bufbuilder for writing to
        the subarray's body */
    BufBuilder& subarrayStart(StringData fieldName) {
        _b.appendNum((char)Array);
        _b.appendStr(fieldName);
        return _b;
    }

    /** Append a boolean element */
    BSONObjBuilder& appendBool(StringData fieldName, int val) {
        _b.appendNum((char)Bool);
        _b.appendStr(fieldName);
        _b.appendNum((char)(val ? 1 : 0));
        return *this;
    }

    /** Append elements that have the BSONObjAppendFormat trait */
    template <typename T, typename = std::enable_if_t<IsBSONObjAppendable<T>::value>>
    BSONObjBuilder& append(StringData fieldName, const T& n) {
        constexpr BSONType type = BSONObjAppendFormat<T>::value;
        _b.appendNum(static_cast<char>(type));
        _b.appendStr(fieldName);
        IF_CONSTEXPR(type == Bool) {
            _b.appendNum(static_cast<char>(n));
        }
        else IF_CONSTEXPR(type == NumberInt) {
            _b.appendNum(static_cast<int>(n));
        }
        else {
            _b.appendNum(n);
        }
        return *this;
    }

    template <typename T,
              typename = std::enable_if_t<!IsBSONObjAppendable<T>::value && std::is_integral_v<T>>,
              typename = void>
    BSONObjBuilder& append(StringData fieldName, const T& n) = delete;

    /** appends a number.  if n < max(int)/2 then uses int, otherwise long long */
    BSONObjBuilder& appendIntOrLL(StringData fieldName, long long n) {
        // extra () to avoid max macro on windows
        static const long long maxInt = (std::numeric_limits<int>::max)() / 2;
        static const long long minInt = -maxInt;
        if (minInt < n && n < maxInt) {
            append(fieldName, static_cast<int>(n));
        } else {
            append(fieldName, n);
        }
        return *this;
    }

    /**
     * appendNumber is a series of method for appending the smallest sensible type
     * mostly for JS
     */
    BSONObjBuilder& appendNumber(StringData fieldName, int n) {
        return append(fieldName, n);
    }

    BSONObjBuilder& appendNumber(StringData fieldName, double d) {
        return append(fieldName, d);
    }

    BSONObjBuilder& appendNumber(StringData fieldName, size_t n) {
        static const size_t maxInt = (1 << 30);
        if (n < maxInt)
            append(fieldName, static_cast<int>(n));
        else
            append(fieldName, static_cast<long long>(n));
        return *this;
    }

    BSONObjBuilder& appendNumber(StringData fieldName, Decimal128 decNumber) {
        return append(fieldName, decNumber);
    }

    BSONObjBuilder& appendNumber(StringData fieldName, long long llNumber) {
        static const long long maxInt = (1LL << 30);
        static const long long minInt = -maxInt;
        static const long long maxDouble = (1LL << 40);
        static const long long minDouble = -maxDouble;

        if (minInt < llNumber && llNumber < maxInt) {
            append(fieldName, static_cast<int>(llNumber));
        } else if (minDouble < llNumber && llNumber < maxDouble) {
            append(fieldName, static_cast<double>(llNumber));
        } else {
            append(fieldName, llNumber);
        }

        return *this;
    }

    /** Append a BSON Object ID (OID type).
        @deprecated Generally, it is preferred to use the append append(name, oid)
        method for this.
    */
    BSONObjBuilder& appendOID(StringData fieldName,
                              OID* oid = nullptr,
                              bool generateIfBlank = false) {
        _b.appendNum((char)jstOID);
        _b.appendStr(fieldName);
        if (oid)
            _b.appendBuf(oid->view().view(), OID::kOIDSize);
        else {
            OID tmp;
            if (generateIfBlank)
                tmp.init();
            else
                tmp.clear();
            _b.appendBuf(tmp.view().view(), OID::kOIDSize);
        }
        return *this;
    }

    /**
    Append a BSON Object ID.
    @param fieldName Field name, e.g., "_id".
    @returns the builder object
    */
    BSONObjBuilder& append(StringData fieldName, OID oid) {
        _b.appendNum((char)jstOID);
        _b.appendStr(fieldName);
        _b.appendBuf(oid.view().view(), OID::kOIDSize);
        return *this;
    }

    /**
    Generate and assign an object id for the _id field.
    _id should be the first element in the object for good performance.
    */
    BSONObjBuilder& genOID() {
        return append("_id", OID::gen());
    }

    /** Append a time_t date.
        @param dt a C-style 32 bit date value, that is
        the number of seconds since January 1, 1970, 00:00:00 GMT
    */
    BSONObjBuilder& appendTimeT(StringData fieldName, time_t dt) {
        _b.appendNum((char)Date);
        _b.appendStr(fieldName);
        _b.appendNum(static_cast<unsigned long long>(dt) * 1000);
        return *this;
    }
    /** Append a date.
        @param dt a Java-style 64 bit date value, that is
        the number of milliseconds since January 1, 1970, 00:00:00 GMT
    */
    BSONObjBuilder& appendDate(StringData fieldName, Date_t dt);
    BSONObjBuilder& append(StringData fieldName, Date_t dt) {
        return appendDate(fieldName, dt);
    }

    /** Append a regular expression value
        @param regex the regular expression pattern
        @param regex options such as "i" or "g"
    */
    BSONObjBuilder& appendRegex(StringData fieldName, StringData regex, StringData options = "") {
        _b.appendNum((char)RegEx);
        _b.appendStr(fieldName);
        _b.appendStr(regex);
        _b.appendStr(options);
        return *this;
    }

    BSONObjBuilder& append(StringData fieldName, const BSONRegEx& regex) {
        return appendRegex(fieldName, regex.pattern, regex.flags);
    }

    BSONObjBuilder& appendCode(StringData fieldName, StringData code) {
        _b.appendNum((char)Code);
        _b.appendStr(fieldName);
        _b.appendNum((int)code.size() + 1);
        _b.appendStr(code);
        return *this;
    }

    BSONObjBuilder& append(StringData fieldName, const BSONCode& code) {
        return appendCode(fieldName, code.code);
    }

    /** Append a string element.
        @param sz size includes terminating null character */
    BSONObjBuilder& append(StringData fieldName, const char* str, int sz) {
        _b.appendNum((char)String);
        _b.appendStr(fieldName);
        _b.appendNum((int)sz);
        _b.appendBuf(str, sz);
        return *this;
    }
    /** Append a string element */
    BSONObjBuilder& append(StringData fieldName, const char* str) {
        return append(fieldName, str, (int)strlen(str) + 1);
    }
    /** Append a string element */
    BSONObjBuilder& append(StringData fieldName, StringData str) {
        _b.appendNum((char)String);
        _b.appendStr(fieldName);
        _b.appendNum((int)str.size() + 1);
        _b.appendStr(str, true);
        return *this;
    }

    BSONObjBuilder& appendSymbol(StringData fieldName, StringData symbol) {
        _b.appendNum((char)Symbol);
        _b.appendStr(fieldName);
        _b.appendNum((int)symbol.size() + 1);
        _b.appendStr(symbol);
        return *this;
    }

    BSONObjBuilder& append(StringData fieldName, const BSONSymbol& symbol) {
        return appendSymbol(fieldName, symbol.symbol);
    }

    /** Append a Null element to the object */
    BSONObjBuilder& appendNull(StringData fieldName) {
        _b.appendNum((char)jstNULL);
        _b.appendStr(fieldName);
        return *this;
    }

    // Append an element that is less than all other keys.
    BSONObjBuilder& appendMinKey(StringData fieldName) {
        _b.appendNum((char)MinKey);
        _b.appendStr(fieldName);
        return *this;
    }
    // Append an element that is greater than all other keys.
    BSONObjBuilder& appendMaxKey(StringData fieldName) {
        _b.appendNum((char)MaxKey);
        _b.appendStr(fieldName);
        return *this;
    }

    // Append a Timestamp field -- will be updated to next server Timestamp
    BSONObjBuilder& appendTimestamp(StringData fieldName);

    BSONObjBuilder& appendTimestamp(StringData fieldName, unsigned long long val);

    /**
     * To store a Timestamp in BSON, use this function.
     * This captures both the secs and inc fields.
     */
    BSONObjBuilder& append(StringData fieldName, Timestamp timestamp);

    /*
    Append an element of the deprecated DBRef type.
    @deprecated
    */
    BSONObjBuilder& appendDBRef(StringData fieldName, StringData ns, const OID& oid) {
        _b.appendNum((char)DBRef);
        _b.appendStr(fieldName);
        _b.appendNum((int)ns.size() + 1);
        _b.appendStr(ns);
        _b.appendBuf(oid.view().view(), OID::kOIDSize);
        return *this;
    }

    BSONObjBuilder& append(StringData fieldName, const BSONDBRef& dbref) {
        return appendDBRef(fieldName, dbref.ns, dbref.oid);
    }

    /** Append a binary data element
        @param fieldName name of the field
        @param len length of the binary data in bytes
        @param subtype subtype information for the data. @see enum BinDataType in bsontypes.h.
               Use BinDataGeneral if you don't care about the type.
        @param data the byte array
    */
    BSONObjBuilder& appendBinData(StringData fieldName,
                                  int len,
                                  BinDataType type,
                                  const void* data) {
        _b.appendNum((char)BinData);
        _b.appendStr(fieldName);
        _b.appendNum(len);
        _b.appendNum((char)type);
        _b.appendBuf(data, len);
        return *this;
    }

    BSONObjBuilder& append(StringData fieldName, const BSONBinData& bd) {
        return appendBinData(fieldName, bd.length, bd.type, bd.data);
    }

    /**
    Subtype 2 is deprecated.
    Append a BSON bindata bytearray element.
    @param data a byte array
    @param len the length of data
    */
    BSONObjBuilder& appendBinDataArrayDeprecated(const char* fieldName, const void* data, int len) {
        _b.appendNum((char)BinData);
        _b.appendStr(fieldName);
        _b.appendNum(len + 4);
        _b.appendNum((char)0x2);
        _b.appendNum(len);
        _b.appendBuf(data, len);
        return *this;
    }

    /** Append to the BSON object a field of type CodeWScope.  This is a javascript code
        fragment accompanied by some scope that goes with it.
    */
    BSONObjBuilder& appendCodeWScope(StringData fieldName, StringData code, const BSONObj& scope) {
        _b.appendNum((char)CodeWScope);
        _b.appendStr(fieldName);
        _b.appendNum((int)(4 + 4 + code.size() + 1 + scope.objsize()));
        _b.appendNum((int)code.size() + 1);
        _b.appendStr(code);
        _b.appendBuf((void*)scope.objdata(), scope.objsize());
        return *this;
    }

    BSONObjBuilder& append(StringData fieldName, const BSONCodeWScope& cws) {
        return appendCodeWScope(fieldName, cws.code, cws.scope);
    }

    BSONObjBuilder& appendUndefined(StringData fieldName) {
        _b.appendNum((char)Undefined);
        _b.appendStr(fieldName);
        return *this;
    }

    /* helper function -- see Query::where() for primary way to do this. */
    BSONObjBuilder& appendWhere(StringData code, const BSONObj& scope) {
        return appendCodeWScope("$where", code, scope);
    }

    /**
       these are the min/max when comparing, not strict min/max elements for a given type
    */
    BSONObjBuilder& appendMinForType(StringData fieldName, int type);
    BSONObjBuilder& appendMaxForType(StringData fieldName, int type);

    /** Append an array of values. */
    template <class T>
    BSONObjBuilder& append(StringData fieldName, const std::vector<T>& vals);

    template <class T>
    BSONObjBuilder& append(StringData fieldName, const std::list<T>& vals);

    /** Append a set of values. */
    template <class T>
    BSONObjBuilder& append(StringData fieldName, const std::set<T>& vals);

    /**
     * Append a map of values as a sub-object.
     * Note: the keys of the map should be StringData-compatible (i.e. strings).
     */
    template <class K, class T>
    BSONObjBuilder& append(StringData fieldName, const std::map<K, T>& vals);

    /**
     * Resets this BSONObjBulder to an empty state. All previously added fields are lost.  If this
     * BSONObjBuilder is using an externally provided BufBuilder, this method does not affect the
     * bytes before the start of this object.
     *
     * Invalid to call if done() has already been called in order to finalize the BSONObj.
     */
    void resetToEmpty() {
        invariant(!_doneCalled);
        _s.reset();
        // Reset the position the next write will go to right after our size reservation.
        _b.setlen(_offset + sizeof(int));
    }

    /**
     * destructive
     * The returned BSONObj will free the buffer when it is finished.
     * @return owned BSONObj
    */
    template <typename BSONTraits = BSONObj::DefaultSizeTrait>
    BSONObj obj() {
        massert(10335, "builder does not own memory", owned());
        auto out = done<BSONTraits>();
        out.shareOwnershipWith(_b.release());
        return out;
    }

    /** Fetch the object we have built.
        BSONObjBuilder still frees the object when the builder goes out of
        scope -- very important to keep in mind.  Use obj() if you
        would like the BSONObj to last longer than the builder.
    */
    template <typename BSONTraits = BSONObj::DefaultSizeTrait>
    BSONObj done() {
        return BSONObj(_done(), BSONTraits{});
    }

    // Like 'done' above, but does not construct a BSONObj to return to the caller.
    void doneFast() {
        (void)_done();
    }

    /** Peek at what is in the builder, but leave the builder ready for more appends.
        The returned object is only valid until the next modification or destruction of the builder.
        Intended use case: append a field if not already there.
    */
    BSONObj asTempObj() {
        const char* const buffer = _done();

        // None of the code which resets this builder to the not-done state is expected to throw.
        // If it does, that would be a violation of our expectations.
        [this]() noexcept->void {
            // Immediately after the buffer for the ephemeral space created by the call to `_done()`
            // is ready, reset our state to not-done.
            _doneCalled = false;

            _b.setlen(_b.len() - 1);  // next append should overwrite the EOO
            _b.reserveBytes(1);       // Rereserve room for the real EOO
        }
        ();

        return BSONObj(buffer, BSONObj::LargeSizeTrait());
    }

    /** Make it look as if "done" has been called, so that our destructor is a no-op. Do
     *  this if you know that you don't care about the contents of the builder you are
     *  destroying.
     *
     *  Note that it is invalid to call any method other than the destructor after invoking
     *  this method.
     */
    void abandon() {
        _doneCalled = true;
    }

    /** Stream oriented way to add field names and values. */
    BSONObjBuilderValueStream& operator<<(StringData name) {
        _s.endField(name);
        return _s;
    }

    /** Stream oriented way to add field names and values. */
    BSONObjBuilder& operator<<(GENOIDLabeler) {
        return genOID();
    }

    Labeler operator<<(const Labeler::Label& l) {
        massert(10336, "No subobject started", _s.subobjStarted());
        return _s << l;
    }

    template <typename T>
    BSONObjBuilderValueStream& operator<<(const BSONField<T>& f) {
        _s.endField(f.name());
        return _s;
    }

    template <typename T>
    BSONObjBuilder& operator<<(const BSONFieldValue<T>& v) {
        append(v.name(), v.value());
        return *this;
    }

    BSONObjBuilder& operator<<(const BSONElement& e) {
        append(e);
        return *this;
    }

    bool isArray() const {
        return false;
    }

    /** @return true if we are using our own bufbuilder, and not an alternate that was given to us
     * in our constructor */
    bool owned() const {
        return &_b == &_buf;
    }

    BSONObjIterator iterator() const;

    bool hasField(StringData name) const;

    int len() const {
        return _b.len();
    }

    BufBuilder& bb() {
        return _b;
    }

private:
    char* _done() {
        if (_doneCalled)
            return _b.buf() + _offset;

        // TODO remove this or find some way to prevent it from failing. Since this is intended
        // for use with BSON() literal queries, it is less likely to result in oversized BSON.
        _s.endField();

        _b.claimReservedBytes(1);  // Prevents adding EOO from failing.
        _b.appendNum((char)EOO);

        char* data = _b.buf() + _offset;
        int size = _b.len() - _offset;
        DataView(data).write(tagLittleEndian(size));
        if (_tracker)
            _tracker->got(size);

        // Only set `_doneCalled` to true when all functions which could throw haven't thrown.
        _doneCalled = true;
        return data;
    }

    BufBuilder& _b;
    BufBuilder _buf;
    int _offset = 0;
    BSONObjBuilderValueStream _s;
<<<<<<< HEAD
    BSONSizeTracker* _tracker = nullptr;
    bool _doneCalled = false;

    static const std::string numStrs[100];  // cache of 0 to 99 inclusive
    static bool numStrsReady;               // for static init safety
=======
    BSONSizeTracker* _tracker;
    bool _doneCalled;
>>>>>>> 209bbe87
};

class BSONArrayBuilder {
public:
    BSONArrayBuilder() {}
    BSONArrayBuilder(BufBuilder& _b) : _b(_b) {}
    BSONArrayBuilder(int initialSize) : _b(initialSize) {}

    template <typename T>
    BSONArrayBuilder& append(const T& x) {
        _b.append(_fieldCount, x);
        ++_fieldCount;
        return *this;
    }

    BSONArrayBuilder& append(const BSONElement& e) {
        _b.appendAs(e, _fieldCount);
        ++_fieldCount;
        return *this;
    }

    BSONArrayBuilder& operator<<(const BSONElement& e) {
        return append(e);
    }

    template <typename T>
    BSONArrayBuilder& operator<<(const T& x) {
        _b << _fieldCount << x;
        ++_fieldCount;
        return *this;
    }

    BSONArrayBuilder& appendNull() {
        _b.appendNull(_fieldCount);
        ++_fieldCount;
        return *this;
    }

    BSONArrayBuilder& appendUndefined() {
        _b.appendUndefined(_fieldCount);
        ++_fieldCount;
        return *this;
    }

    /**
     * destructive - ownership moves to returned BSONArray
     * @return owned BSONArray
     */
    BSONArray arr() {
        return BSONArray(_b.obj());
    }
    BSONObj obj() {
        return _b.obj();
    }

    BSONObj done() {
        return _b.done();
    }

    void doneFast() {
        _b.doneFast();
    }

    template <class T>
    BSONArrayBuilder& append(const std::list<T>& vals);

    template <class T>
    BSONArrayBuilder& append(const std::set<T>& vals);

    // These two just use next position
    BufBuilder& subobjStart() {
        return _b.subobjStart(_fieldCount++);
    }
    BufBuilder& subarrayStart() {
        return _b.subarrayStart(_fieldCount++);
    }

    BSONArrayBuilder& appendRegex(StringData regex, StringData options = "") {
        _b.appendRegex(_fieldCount, regex, options);
        ++_fieldCount;
        return *this;
    }

    BSONArrayBuilder& appendBinData(int len, BinDataType type, const void* data) {
        _b.appendBinData(_fieldCount, len, type, data);
        ++_fieldCount;
        return *this;
    }

    BSONArrayBuilder& appendCode(StringData code) {
        _b.appendCode(_fieldCount, code);
        ++_fieldCount;
        return *this;
    }

    BSONArrayBuilder& appendCodeWScope(StringData code, const BSONObj& scope) {
        _b.appendCodeWScope(_fieldCount, code, scope);
        ++_fieldCount;
        return *this;
    }

    BSONArrayBuilder& appendTimeT(time_t dt) {
        _b.appendTimeT(_fieldCount, dt);
        ++_fieldCount;
        return *this;
    }

    BSONArrayBuilder& appendDate(Date_t dt) {
        _b.appendDate(_fieldCount, dt);
        ++_fieldCount;
        return *this;
    }

    BSONArrayBuilder& appendBool(bool val) {
        _b.appendBool(_fieldCount, val);
        ++_fieldCount;
        return *this;
    }

    BSONArrayBuilder& appendTimestamp(unsigned long long ts) {
        _b.appendTimestamp(_fieldCount, ts);
        ++_fieldCount;
        return *this;
    }

    bool isArray() const {
        return true;
    }

    int len() const {
        return _b.len();
    }
    int arrSize() const {
        return _fieldCount;
    }

    BufBuilder& bb() {
        return _b.bb();
    }

private:
    DecimalCounter<uint32_t> _fieldCount;
    BSONObjBuilder _b;
};

template <class T>
inline BSONObjBuilder& BSONObjBuilder::append(StringData fieldName, const std::vector<T>& vals) {
    BSONObjBuilder arrBuilder(subarrayStart(fieldName));
    DecimalCounter<size_t> n;
    for (unsigned int i = 0; i < vals.size(); ++i) {
        arrBuilder.append(StringData{n}, vals[i]);
        ++n;
    }
    return *this;
}

template <class L>
inline BSONObjBuilder& _appendIt(BSONObjBuilder& _this, StringData fieldName, const L& vals) {
    BSONObjBuilder arrBuilder;
    DecimalCounter<size_t> n;
    for (typename L::const_iterator i = vals.begin(); i != vals.end(); i++) {
        arrBuilder.append(StringData{n}, *i);
        ++n;
    }
    _this.appendArray(fieldName, arrBuilder.done());
    return _this;
}

template <class T>
inline BSONObjBuilder& BSONObjBuilder::append(StringData fieldName, const std::list<T>& vals) {
    return _appendIt<std::list<T>>(*this, fieldName, vals);
}

template <class T>
inline BSONObjBuilder& BSONObjBuilder::append(StringData fieldName, const std::set<T>& vals) {
    return _appendIt<std::set<T>>(*this, fieldName, vals);
}

template <class K, class T>
inline BSONObjBuilder& BSONObjBuilder::append(StringData fieldName, const std::map<K, T>& vals) {
    BSONObjBuilder bob;
    for (typename std::map<K, T>::const_iterator i = vals.begin(); i != vals.end(); ++i) {
        bob.append(i->first, i->second);
    }
    append(fieldName, bob.obj());
    return *this;
}

template <class L>
inline BSONArrayBuilder& _appendArrayIt(BSONArrayBuilder& _this, const L& vals) {
    for (typename L::const_iterator i = vals.begin(); i != vals.end(); i++)
        _this.append(*i);
    return _this;
}

template <class T>
inline BSONArrayBuilder& BSONArrayBuilder::append(const std::list<T>& vals) {
    return _appendArrayIt<std::list<T>>(*this, vals);
}

template <class T>
inline BSONArrayBuilder& BSONArrayBuilder::append(const std::set<T>& vals) {
    return _appendArrayIt<std::set<T>>(*this, vals);
}

template <typename T>
inline BSONFieldValue<BSONObj> BSONField<T>::query(const char* q, const T& t) const {
    BSONObjBuilder b;
    b.append(q, t);
    return BSONFieldValue<BSONObj>(_name, b.obj());
}

inline BSONObjBuilder& BSONObjBuilderValueStream::operator<<(const DateNowLabeler& id) {
    _builder->appendDate(_fieldName, jsTime());
    _fieldName = StringData();
    return *_builder;
}

inline BSONObjBuilder& BSONObjBuilderValueStream::operator<<(const NullLabeler& id) {
    _builder->appendNull(_fieldName);
    _fieldName = StringData();
    return *_builder;
}

inline BSONObjBuilder& BSONObjBuilderValueStream::operator<<(const UndefinedLabeler& id) {
    _builder->appendUndefined(_fieldName);
    _fieldName = StringData();
    return *_builder;
}

inline BSONObjBuilder& BSONObjBuilderValueStream::operator<<(const MinKeyLabeler& id) {
    _builder->appendMinKey(_fieldName);
    _fieldName = StringData();
    return *_builder;
}

inline BSONObjBuilder& BSONObjBuilderValueStream::operator<<(const MaxKeyLabeler& id) {
    _builder->appendMaxKey(_fieldName);
    _fieldName = StringData();
    return *_builder;
}

template <class T>
inline BSONObjBuilder& BSONObjBuilderValueStream::operator<<(T value) {
    _builder->append(_fieldName, value);
    _fieldName = StringData();
    return *_builder;
}

template <class T>
BSONObjBuilder& Labeler::operator<<(T value) {
    s_->subobj()->append(l_.l_, value);
    return *s_->_builder;
}

inline BSONObjBuilder& BSONObjBuilder::append(StringData fieldName, Timestamp optime) {
    optime.append(_b, fieldName);
    return *this;
}

inline BSONObjBuilder& BSONObjBuilder::appendTimestamp(StringData fieldName) {
    return append(fieldName, Timestamp());
}

inline BSONObjBuilder& BSONObjBuilder::appendTimestamp(StringData fieldName,
                                                       unsigned long long val) {
    return append(fieldName, Timestamp(val));
}

}  // namespace mongo<|MERGE_RESOLUTION|>--- conflicted
+++ resolved
@@ -752,16 +752,8 @@
     BufBuilder _buf;
     int _offset = 0;
     BSONObjBuilderValueStream _s;
-<<<<<<< HEAD
-    BSONSizeTracker* _tracker = nullptr;
-    bool _doneCalled = false;
-
-    static const std::string numStrs[100];  // cache of 0 to 99 inclusive
-    static bool numStrsReady;               // for static init safety
-=======
-    BSONSizeTracker* _tracker;
-    bool _doneCalled;
->>>>>>> 209bbe87
+    BSONSizeTracker* _tracker=nullptr;
+    bool _doneCalled=false;
 };
 
 class BSONArrayBuilder {
