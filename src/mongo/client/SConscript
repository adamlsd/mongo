--- conflicted
+++ resolved
@@ -295,25 +295,6 @@
     ],
 )
 
-<<<<<<< HEAD
-env.CppUnitTest(
-    target='scoped_db_conn_test',
-    source=[
-        'scoped_db_conn_test.cpp',
-    ],
-    LIBDEPS=[
-        'clientdriver',
-        '$BUILD_DIR/mongo/db/auth/authmocks',
-        '$BUILD_DIR/mongo/db/service_context_noop_init',
-        '$BUILD_DIR/mongo/transport/transport_layer',
-        '$BUILD_DIR/mongo/transport/transport_layer_egress_init',
-        '$BUILD_DIR/mongo/util/net/network',
-        '$BUILD_DIR/mongo/util/version_impl',
-    ],
-)
-
-=======
->>>>>>> 1456305a
 env.Library(
     target='fetcher',
     source=[
