// dbclient.cpp - connect to a Mongo database as a database, from C++

/*    Copyright 2009 10gen Inc.
 *
 *    This program is free software: you can redistribute it and/or  modify
 *    it under the terms of the GNU Affero General Public License, version 3,
 *    as published by the Free Software Foundation.
 *
 *    This program is distributed in the hope that it will be useful,
 *    but WITHOUT ANY WARRANTY; without even the implied warranty of
 *    MERCHANTABILITY or FITNESS FOR A PARTICULAR PURPOSE.  See the
 *    GNU Affero General Public License for more details.
 *
 *    You should have received a copy of the GNU Affero General Public License
 *    along with this program.  If not, see <http://www.gnu.org/licenses/>.
 *
 *    As a special exception, the copyright holders give permission to link the
 *    code of portions of this program with the OpenSSL library under certain
 *    conditions as described in each individual source file and distribute
 *    linked combinations including the program with the OpenSSL library. You
 *    must comply with the GNU Affero General Public License in all respects
 *    for all of the code used other than as permitted herein. If you modify
 *    file(s) with this exception, you may extend this exception to your
 *    version of the file(s), but you are not obligated to do so. If you do not
 *    wish to do so, delete this exception statement from your version. If you
 *    delete this exception statement from all source files in the program,
 *    then also delete it in the license file.
 */

#define MONGO_LOG_DEFAULT_COMPONENT ::mongo::logger::LogComponent::kNetwork

#include "mongo/platform/basic.h"

#include "mongo/client/dbclient_cursor.h"

#include "mongo/client/connpool.h"
#include "mongo/db/client.h"
#include "mongo/db/dbmessage.h"
#include "mongo/db/namespace_string.h"
#include "mongo/db/query/cursor_response.h"
#include "mongo/db/query/getmore_request.h"
#include "mongo/db/query/query_request.h"
#include "mongo/rpc/factory.h"
#include "mongo/rpc/get_status_from_command_result.h"
#include "mongo/rpc/metadata.h"
#include "mongo/rpc/object_check.h"
#include "mongo/s/stale_exception.h"
#include "mongo/stdx/memory.h"
#include "mongo/util/bufreader.h"
#include "mongo/util/debug_util.h"
#include "mongo/util/destructor_guard.h"
#include "mongo/util/exit.h"
#include "mongo/util/log.h"
#include "mongo/util/scopeguard.h"

namespace mongo {

using std::unique_ptr;
using std::endl;
using std::string;
using std::vector;

namespace {
Message assembleCommandRequest(DBClientBase* cli,
                               StringData database,
                               int legacyQueryOptions,
                               BSONObj legacyQuery) {
    auto request = rpc::upconvertRequest(database, std::move(legacyQuery), legacyQueryOptions);

    if (cli->getRequestMetadataWriter()) {
        BSONObjBuilder bodyBob(std::move(request.body));
        auto opCtx = (haveClient() ? cc().getOperationContext() : nullptr);
        uassertStatusOK(cli->getRequestMetadataWriter()(opCtx, &bodyBob));
        request.body = bodyBob.obj();
    }

    return rpc::messageFromOpMsgRequest(
        cli->getClientRPCProtocols(), cli->getServerRPCProtocols(), std::move(request));
}

}  // namespace

int DBClientCursor::nextBatchSize() {
    if (nToReturn == 0)
        return batchSize;

    if (batchSize == 0)
        return nToReturn;

    return batchSize < nToReturn ? batchSize : nToReturn;
}

Message DBClientCursor::_assembleInit() {
    if (cursorId) {
        return _assembleGetMore();
    }

    // If we haven't gotten a cursorId yet, we need to issue a new query or command.
    if (_isCommand) {
        // HACK:
        // Unfortunately, this code is used by the shell to run commands,
        // so we need to allow the shell to send invalid options so that we can
        // test that the server rejects them. Thus, to allow generating commands with
        // invalid options, we validate them here, and fall back to generating an OP_QUERY
        // through assembleQueryRequest if the options are invalid.
        bool hasValidNToReturnForCommand = (nToReturn == 1 || nToReturn == -1);
        bool hasValidFlagsForCommand = !(opts & mongo::QueryOption_Exhaust);
        bool hasInvalidMaxTimeMs = query.hasField("$maxTimeMS");

        if (hasValidNToReturnForCommand && hasValidFlagsForCommand && !hasInvalidMaxTimeMs) {
            return assembleCommandRequest(_client, ns.db(), opts, query);
        }
    } else if (_useFindCommand) {
        // The caller supplies a 'query' object which may have $-prefixed directives in the format
        // expected for a legacy OP_QUERY. Therefore, we use the legacy parsing code supplied by
        // QueryRequest. When actually issuing the request to the remote node, we will assemble a
        // find command.
        auto qr = QueryRequest::fromLegacyQuery(_nsOrUuid,
                                                query,
                                                fieldsToReturn ? *fieldsToReturn : BSONObj(),
                                                nToSkip,
                                                nextBatchSize(),
                                                opts);
        if (qr.isOK() && !qr.getValue()->isExplain()) {
            BSONObj cmd = _nsOrUuid.uuid() ? qr.getValue()->asFindCommandWithUuid()
                                           : qr.getValue()->asFindCommand();
            if (auto readPref = query["$readPreference"]) {
                // QueryRequest doesn't handle $readPreference.
                cmd = BSONObjBuilder(std::move(cmd)).append(readPref).obj();
            }
            return assembleCommandRequest(_client, ns.db(), opts, std::move(cmd));
        }
        // else use legacy OP_QUERY request.
        // Legacy OP_QUERY request does not support UUIDs.
        if (_nsOrUuid.uuid()) {
            // If there was a problem building the query request, report that.
            uassertStatusOK(qr.getStatus());
            // Otherwise it must have been explain.
            uasserted(50937, "Query by UUID is not supported for explain queries.");
        }
    }

    _useFindCommand = false;  // Make sure we handle the reply correctly.
    Message toSend;
    assembleQueryRequest(ns.ns(), query, nextBatchSize(), nToSkip, fieldsToReturn, opts, toSend);
    return toSend;
}

Message DBClientCursor::_assembleGetMore() {
    invariant(cursorId);
    if (_useFindCommand) {
        std::int64_t batchSize = nextBatchSize();
        auto gmr = GetMoreRequest(ns,
                                  cursorId,
                                  boost::make_optional(batchSize != 0, batchSize),
<<<<<<< HEAD
                                  boost::none,  // awaitDataTimeout
                                  boost::none,  // term
                                  boost::none,  // lastKnownCommittedOptime
                                  false);       // tempOptInToDocumentSequences
        return assembleCommandRequest(_client, ns.db(), opts, gmr.toBSON());
=======
                                  boost::none,   // awaitDataTimeout
                                  boost::none,   // term
                                  boost::none);  // lastKnownCommittedOptime
        auto msg = assembleCommandRequest(_client, ns.db(), opts, gmr.toBSON());
        // Set the exhaust flag if needed.
        if (opts & QueryOption_Exhaust && msg.operation() == dbMsg) {
            OpMsg::setFlag(&msg, OpMsg::kExhaustSupported);
        }
        return msg;
>>>>>>> f45a68e5
    } else {
        // Assemble a legacy getMore request.
        return makeGetMoreMessage(ns.ns(), cursorId, nextBatchSize(), opts);
    }
}

bool DBClientCursor::init() {
    invariant(!_connectionHasPendingReplies);
    Message toSend = _assembleInit();
    verify(_client);
    Message reply;
    if (!_client->call(toSend, reply, false, &_originalHost)) {
        // log msg temp?
        log() << "DBClientCursor::init call() failed" << endl;
        return false;
    }
    if (reply.empty()) {
        // log msg temp?
        log() << "DBClientCursor::init message from call() was empty" << endl;
        return false;
    }
    dataReceived(reply);
    return true;
}

void DBClientCursor::initLazy(bool isRetry) {
    massert(15875,
            "DBClientCursor::initLazy called on a client that doesn't support lazy",
            _client->lazySupported());
    Message toSend = _assembleInit();
    _client->say(toSend, isRetry, &_originalHost);
    _lastRequestId = toSend.header().getId();
    _connectionHasPendingReplies = true;
}

bool DBClientCursor::initLazyFinish(bool& retry) {
    invariant(_connectionHasPendingReplies);
    Message reply;
    bool recvd = _client->recv(reply, _lastRequestId);
    _connectionHasPendingReplies = false;

    // If we get a bad response, return false
    if (!recvd || reply.empty()) {
        if (!recvd)
            log() << "DBClientCursor::init lazy say() failed" << endl;
        if (reply.empty())
            log() << "DBClientCursor::init message from say() was empty" << endl;

        _client->checkResponse({}, true, &retry, &_lazyHost);

        return false;
    }

    dataReceived(reply, retry, _lazyHost);

    return !retry;
}

void DBClientCursor::requestMore() {
    // For exhaust queries, once the stream has been initiated we get data blasted to us
    // from the remote server, without a need to send any more 'getMore' requests.
    const auto isExhaust = opts & QueryOption_Exhaust;
    if (isExhaust && (!_useFindCommand || _connectionHasPendingReplies)) {
        return exhaustReceiveMore();
    }

    invariant(!_connectionHasPendingReplies);
    verify(cursorId && batch.pos == batch.objs.size());

    if (haveLimit) {
        nToReturn -= batch.objs.size();
        verify(nToReturn > 0);
    }

    auto doRequestMore = [&] {
        Message toSend = _assembleGetMore();
        Message response;
        _client->call(toSend, response);
        dataReceived(response);
    };
    if (_client)
        return doRequestMore();

    invariant(_scopedHost.size());
    DBClientBase::withConnection_do_not_use(_scopedHost, [&](DBClientBase* conn) {
        ON_BLOCK_EXIT([&, origClient = _client ] { _client = origClient; });
        _client = conn;
        doRequestMore();
    });
}

/**
 * With QueryOption_Exhaust, the server just blasts data at us. The end of a stream is marked with a
 * cursor id of 0.
 */
void DBClientCursor::exhaustReceiveMore() {
    verify(cursorId);
    verify(batch.pos == batch.objs.size());
    uassert(40675, "Cannot have limit for exhaust query", !haveLimit);
    Message response;
    verify(_client);
    if (!_client->recv(response, _lastRequestId)) {
        uasserted(16465, "recv failed while exhausting cursor");
    }
    dataReceived(response);
}

BSONObj DBClientCursor::commandDataReceived(const Message& reply) {
    int op = reply.operation();
    invariant(op == opReply || op == dbMsg);

    // Check if the reply indicates that it is part of an exhaust stream.
    const auto isExhaust = OpMsg::isFlagSet(reply, OpMsg::kMoreToCome);
    _connectionHasPendingReplies = isExhaust;
    if (isExhaust) {
        _lastRequestId = reply.header().getId();
    }

    auto commandReply = _client->parseCommandReplyMessage(_client->getServerAddress(), reply);
    auto commandStatus = getStatusFromCommandResult(commandReply->getCommandReply());

    if (commandStatus == ErrorCodes::StaleConfig) {
        uassertStatusOK(
            commandStatus.withContext("stale config in DBClientCursor::dataReceived()"));
    } else if (!commandStatus.isOK()) {
        wasError = true;
    }

    auto opCtx = haveClient() ? cc().getOperationContext() : nullptr;
    if (_client->getReplyMetadataReader()) {
        uassertStatusOK(_client->getReplyMetadataReader()(
            opCtx, commandReply->getCommandReply(), _client->getServerAddress()));
    }

    return commandReply->getCommandReply().getOwned();
}

void DBClientCursor::dataReceived(const Message& reply, bool& retry, string& host) {
    batch.objs.clear();
    batch.pos = 0;

    // If this is a reply to our initial command request.
    if (_isCommand && cursorId == 0) {
        batch.objs.push_back(commandDataReceived(reply));
        return;
    }

    if (_useFindCommand) {
        cursorId = 0;  // Don't try to kill cursor if we get back an error.
        auto cr = uassertStatusOK(CursorResponse::parseFromBSON(commandDataReceived(reply)));
        cursorId = cr.getCursorId();
        uassert(50935,
                "Received a getMore response with a cursor id of 0 and the moreToCome flag set.",
                !(_connectionHasPendingReplies && cursorId == 0));

        ns = cr.getNSS();  // Unlike OP_REPLY, find command can change the ns to use for getMores.
        batch.objs = cr.releaseBatch();
        return;
    }

    QueryResult::View qr = reply.singleData().view2ptr();
    resultFlags = qr.getResultFlags();

    if (qr.getResultFlags() & ResultFlag_ErrSet) {
        wasError = true;
    }

    if (qr.getResultFlags() & ResultFlag_CursorNotFound) {
        // cursor id no longer valid at the server.
        invariant(qr.getCursorId() == 0);

        if (!(opts & QueryOption_CursorTailable)) {
            uasserted(ErrorCodes::CursorNotFound,
                      str::stream() << "cursor id " << cursorId << " didn't exist on server.");
        }

        // 0 indicates no longer valid (dead)
        cursorId = 0;
    }

    if (cursorId == 0 || !(opts & QueryOption_CursorTailable)) {
        // only set initially: we don't want to kill it on end of data
        // if it's a tailable cursor
        cursorId = qr.getCursorId();
    }

    if (opts & QueryOption_Exhaust) {
        // With exhaust mode, each reply after the first claims to be a reply to the previous one
        // rather than the initial request.
        _connectionHasPendingReplies = (cursorId != 0);
        _lastRequestId = reply.header().getId();
    }

    batch.objs.reserve(qr.getNReturned());

    BufReader data(qr.data(), qr.dataLen());
    while (static_cast<int>(batch.objs.size()) < qr.getNReturned()) {
        if (serverGlobalParams.objcheck) {
            batch.objs.push_back(data.read<Validated<BSONObj>>());
        } else {
            batch.objs.push_back(data.read<BSONObj>());
        }
        batch.objs.back().shareOwnershipWith(reply.sharedBuffer());
    }
    uassert(ErrorCodes::InvalidBSON,
            "Got invalid reply from external server while reading from cursor",
            data.atEof());

    _client->checkResponse(batch.objs, false, &retry, &host);  // watches for "not master"

    if (qr.getResultFlags() & ResultFlag_ShardConfigStale) {
        BSONObj error;
        verify(peekError(&error));
        uasserted(StaleConfigInfo::parseFromCommandError(error), "stale config on lazy receive");
    }

    /* this assert would fire the way we currently work:
        verify( nReturned || cursorId == 0 );
    */
}

/** If true, safe to call next().  Requests more from server if necessary. */
bool DBClientCursor::more() {
    if (!_putBack.empty())
        return true;

    if (haveLimit && static_cast<int>(batch.pos) >= nToReturn)
        return false;

    if (batch.pos < batch.objs.size())
        return true;

    if (cursorId == 0)
        return false;

    requestMore();
    return batch.pos < batch.objs.size();
}

BSONObj DBClientCursor::next() {
    if (!_putBack.empty()) {
        BSONObj ret = _putBack.top();
        _putBack.pop();
        return ret;
    }

    uassert(
        13422, "DBClientCursor next() called but more() is false", batch.pos < batch.objs.size());

    /* todo would be good to make data null at end of batch for safety */
    return std::move(batch.objs[batch.pos++]);
}

BSONObj DBClientCursor::nextSafe() {
    BSONObj o = next();

    // Only convert legacy errors ($err) to exceptions. Otherwise, just return the response and the
    // caller will interpret it as a command error.
    if (wasError && strcmp(o.firstElementFieldName(), "$err") == 0) {
        uassertStatusOK(getStatusFromCommandResult(o));
    }

    return o;
}

void DBClientCursor::peek(vector<BSONObj>& v, int atMost) {
    auto end = atMost >= static_cast<int>(batch.objs.size() - batch.pos)
        ? batch.objs.end()
        : batch.objs.begin() + batch.pos + atMost;
    v.insert(v.end(), batch.objs.begin() + batch.pos, end);
}

BSONObj DBClientCursor::peekFirst() {
    vector<BSONObj> v;
    peek(v, 1);

    if (v.size() > 0)
        return v[0];
    else
        return BSONObj();
}

bool DBClientCursor::peekError(BSONObj* error) {
    if (!wasError)
        return false;

    vector<BSONObj> v;
    peek(v, 1);

    verify(v.size() == 1);
    // We check both the legacy error format, and the new error format. hasErrField checks for
    // $err, and getStatusFromCommandResult checks for modern errors of the form '{ok: 0.0, code:
    // <...>, errmsg: ...}'.
    verify(hasErrField(v[0]) || !getStatusFromCommandResult(v[0]).isOK());

    if (error)
        *error = v[0].getOwned();
    return true;
}

void DBClientCursor::attach(AScopedConnection* conn) {
    verify(_scopedHost.size() == 0);
    verify(conn);
    verify(conn->get());

    if (conn->get()->type() == ConnectionString::SET) {
        if (_lazyHost.size() > 0)
            _scopedHost = _lazyHost;
        else if (_client)
            _scopedHost = _client->getServerAddress();
        else
            massert(14821,
                    "No client or lazy client specified, cannot store multi-host connection.",
                    false);
    } else {
        _scopedHost = conn->getHost();
    }

    conn->done();
    _client = 0;
    _lazyHost = "";
}

DBClientCursor::DBClientCursor(DBClientBase* client,
                               const NamespaceStringOrUUID& nsOrUuid,
                               const BSONObj& query,
                               int nToReturn,
                               int nToSkip,
                               const BSONObj* fieldsToReturn,
                               int queryOptions,
                               int batchSize)
    : DBClientCursor(client,
                     nsOrUuid,
                     query,
                     0,  // cursorId
                     nToReturn,
                     nToSkip,
                     fieldsToReturn,
                     queryOptions,
                     batchSize,
                     {}) {}

DBClientCursor::DBClientCursor(DBClientBase* client,
                               const NamespaceStringOrUUID& nsOrUuid,
                               long long cursorId,
                               int nToReturn,
                               int queryOptions,
                               std::vector<BSONObj> initialBatch)
    : DBClientCursor(client,
                     nsOrUuid,
                     BSONObj(),  // query
                     cursorId,
                     nToReturn,
                     0,        // nToSkip
                     nullptr,  // fieldsToReturn
                     queryOptions,
                     0,
                     std::move(initialBatch)) {}  // batchSize

DBClientCursor::DBClientCursor(DBClientBase* client,
                               const NamespaceStringOrUUID& nsOrUuid,
                               const BSONObj& query,
                               long long cursorId,
                               int nToReturn,
                               int nToSkip,
                               const BSONObj* fieldsToReturn,
                               int queryOptions,
                               int batchSize,
                               std::vector<BSONObj> initialBatch)
    : batch{std::move(initialBatch)},
      _client(client),
      _originalHost(_client->getServerAddress()),
      _nsOrUuid(nsOrUuid),
      ns(nsOrUuid.nss() ? *nsOrUuid.nss() : NamespaceString(nsOrUuid.dbname())),
      _isCommand(ns.isCommand()),
      query(query),
      nToReturn(nToReturn),
      haveLimit(nToReturn > 0 && !(queryOptions & QueryOption_CursorTailable)),
      nToSkip(nToSkip),
      fieldsToReturn(fieldsToReturn),
      opts(queryOptions & ~QueryOptionLocal_forceOpQuery),
      batchSize(batchSize == 1 ? 2 : batchSize),
      resultFlags(0),
      cursorId(cursorId),
      _ownCursor(true),
      wasError(false),
      _enabledBSONVersion(Validator<BSONObj>::enabledBSONVersion()) {
    if (queryOptions & QueryOptionLocal_forceOpQuery) {
        // Legacy OP_QUERY does not support UUIDs.
        invariant(!_nsOrUuid.uuid());
        _useFindCommand = false;
    }
}

DBClientCursor::~DBClientCursor() {
    kill();
}

void DBClientCursor::kill() {
    DESTRUCTOR_GUARD({
        if (cursorId && _ownCursor && !globalInShutdownDeprecated()) {
            auto killCursor = [&](auto&& conn) {
                if (_useFindCommand) {
                    conn->killCursor(ns, cursorId);
                } else {
                    auto toSend = makeKillCursorsMessage(cursorId);
                    conn->say(toSend);
                }
            };

            if (_client && !_connectionHasPendingReplies) {
                killCursor(_client);
            } else {
                // Use a side connection to send the kill cursor request.
                verify(_scopedHost.size() || (_client && _connectionHasPendingReplies));
                DBClientBase::withConnection_do_not_use(
                    _client ? _client->getServerAddress() : _scopedHost, killCursor);
            }
        }
    });

    // Mark this cursor as dead since we can't do any getMores.
    cursorId = 0;
}


}  // namespace mongo<|MERGE_RESOLUTION|>--- conflicted
+++ resolved
@@ -153,23 +153,16 @@
         auto gmr = GetMoreRequest(ns,
                                   cursorId,
                                   boost::make_optional(batchSize != 0, batchSize),
-<<<<<<< HEAD
-                                  boost::none,  // awaitDataTimeout
-                                  boost::none,  // term
+                                  boost::none,   // awaitDataTimeout
+                                  boost::none,   // term
                                   boost::none,  // lastKnownCommittedOptime
                                   false);       // tempOptInToDocumentSequences
-        return assembleCommandRequest(_client, ns.db(), opts, gmr.toBSON());
-=======
-                                  boost::none,   // awaitDataTimeout
-                                  boost::none,   // term
-                                  boost::none);  // lastKnownCommittedOptime
         auto msg = assembleCommandRequest(_client, ns.db(), opts, gmr.toBSON());
         // Set the exhaust flag if needed.
         if (opts & QueryOption_Exhaust && msg.operation() == dbMsg) {
             OpMsg::setFlag(&msg, OpMsg::kExhaustSupported);
         }
         return msg;
->>>>>>> f45a68e5
     } else {
         // Assemble a legacy getMore request.
         return makeGetMoreMessage(ns.ns(), cursorId, nextBatchSize(), opts);
