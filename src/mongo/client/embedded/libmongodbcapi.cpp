--- conflicted
+++ resolved
@@ -451,16 +451,10 @@
     Message msg(std::move(sb));
 
     client->response = sep->handleRequest(opCtx.get(), msg);
-<<<<<<< HEAD
-=======
 
     MsgData::View outMessage(client->response.response.buf());
     outMessage.setId(nextMessageId());
     outMessage.setResponseToMsgId(msg.header().getId());
-
-    *output_size = client->response.response.size();
-    *output = (void*)client->response.response.buf();
->>>>>>> 65d10a5b
 
     // The results of the computations used to fill out-parameters need to be captured and processed
     // before setting the output parameters themselves, in order to maintain the strong-guarantee
