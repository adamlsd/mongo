--- conflicted
+++ resolved
@@ -71,19 +71,6 @@
         if (!globalTempDir) {
             globalTempDir = mongo::stdx::make_unique<mongo::unittest::TempDir>("embedded_mongo");
         }
-<<<<<<< HEAD
-        const char* argv[] = {"mongo_embedded_capi_test",
-                              "--port",
-                              "0",
-                              "--storageEngine",
-                              "mobile",
-                              "--dbpath",
-                              globalTempDir->path().c_str()};
-        db = libmongodbcapi_db_new(global_lib_handle, 7, argv, nullptr);
-        massert(mongo::ErrorCodes::InternalError,
-                libmongodbcapi_status_get_what(libmongodbcapi_lib_get_status(global_lib_handle)),
-                db != nullptr);
-=======
 
         YAML::Emitter yaml;
         yaml << YAML::BeginMap;
@@ -98,7 +85,6 @@
 
         db = libmongodbcapi_db_new(yaml.c_str());
         ASSERT(db != nullptr);
->>>>>>> 64f24ed2
     }
 
     void tearDown() {
@@ -446,12 +432,7 @@
 // This test is temporary to make sure that only one database can be created
 // This restriction may be relaxed at a later time
 TEST_F(MongodbCAPITest, CreateMultipleDBs) {
-<<<<<<< HEAD
-    libmongodbcapi_lib* lib = global_lib_handle;
-    libmongodbcapi_db* db2 = libmongodbcapi_db_new(lib, 0, nullptr, nullptr);
-=======
     libmongodbcapi_db* db2 = libmongodbcapi_db_new(nullptr);
->>>>>>> 64f24ed2
     ASSERT(db2 == nullptr);
     ASSERT_EQUALS(libmongodbcapi_status_get_error(libmongodbcapi_lib_get_status(lib)),
                   LIBMONGODB_CAPI_ERROR_DB_MAX_OPEN);
@@ -485,19 +466,12 @@
     ::mongo::serverGlobalParams.noUnixSocket = true;
     ::mongo::unittest::setupTestLogger();
 
-<<<<<<< HEAD
-    global_lib_handle = libmongodbcapi_init(nullptr);
-    massert(mongo::ErrorCodes::InternalError,
-            libmongodbcapi_status_get_what(libmongodbcapi_process_get_status()),
-            global_lib_handle != nullptr);
-=======
     // Check so we can initialize the library without providing init params
     int init = libmongodbcapi_init(nullptr);
     if (init != LIBMONGODB_CAPI_SUCCESS) {
         std::cerr << "libmongodbcapi_init() failed with " << init << std::endl;
         return EXIT_FAILURE;
     }
->>>>>>> 64f24ed2
 
     int fini = libmongodbcapi_fini();
     if (fini != LIBMONGODB_CAPI_SUCCESS) {
@@ -531,17 +505,11 @@
 
     ::mongo::unittest::Suite::run(std::vector<std::string>(), "", 1);
 
-<<<<<<< HEAD
-    massert(mongo::ErrorCodes::InternalError,
-            libmongodbcapi_status_get_what(libmongodbcapi_process_get_status()),
-            libmongodbcapi_fini(global_lib_handle) == LIBMONGODB_CAPI_SUCCESS);
-=======
     fini = libmongodbcapi_fini();
     if (fini != LIBMONGODB_CAPI_SUCCESS) {
         std::cerr << "libmongodbcapi_fini() failed with " << fini << std::endl;
         return EXIT_FAILURE;
     }
->>>>>>> 64f24ed2
 
     ASSERT(receivedCallback);
 
