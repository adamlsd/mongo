# -*- mode: python -*-

Import("env")
Import("has_option")
Import("wiredtiger")

env = env.Clone()

# Ideally 's2' would be scoped narrowly but it is spammed in all over the place by
# db/geo unfortunately.
env.InjectThirdPartyIncludePaths(libraries=[
    's2',
])

env.SConscript(
    dirs=[
        'auth',
        'bson',
        'catalog',
        'commands',
        'concurrency',
        'exec',
        'fts',
        'ftdc',
        'geo',
        'index',
        'matcher',
        'ops',
        'pipeline',
        'query',
        'repl',
        's',
        'sorter',
        'stats',
        'storage',
        'update',
        'views',
    ],
    exports=[
        'env',
    ],
)

#
# The db/'common' lib has the abstractions that are shared by components of the
# server. Ideally, many of the object in 'coredb' should be moved here when their dependencies
# get resolved.
#

env.Library(
    target= 'common',
    source= [
        'field_ref.cpp',
        'field_ref_set.cpp',
        'field_parser.cpp',
        'keypattern.cpp',
    ],
    LIBDEPS=[
        '$BUILD_DIR/mongo/base',
        '$BUILD_DIR/mongo/db/index_names',
        '$BUILD_DIR/mongo/db/write_concern_options',
    ]
)

env.Library(
    target='initialize_snmp',
    source= [
        'initialize_snmp.cpp',
    ],
    LIBDEPS=[
        '$BUILD_DIR/mongo/base',
    ],
)

env.CppUnitTest(
    target= 'field_ref_test',
    source= 'field_ref_test.cpp',
    LIBDEPS=[
        'common',
    ],
)

env.CppUnitTest(
    target= 'field_ref_set_test',
    source = 'field_ref_set_test.cpp',
    LIBDEPS=[
        'common',
    ],
)

env.CppUnitTest(
    target= 'field_parser_test',
    source= 'field_parser_test.cpp',
    LIBDEPS=[
        'common',
    ],
)

env.CppUnitTest(
    target= 'hasher_test',
    source= [
        'hasher_test.cpp',
    ],
    LIBDEPS=[
        'common',
        '$BUILD_DIR/mongo/db/mongohasher',
    ],
)

env.CppUnitTest(
    target= 'keypattern_test',
    source= 'keypattern_test.cpp',
    LIBDEPS=[
        'common'
    ],
)

env.CppUnitTest(
    target= 'op_observer_impl_test',
    source= 'op_observer_impl_test.cpp',
    LIBDEPS=[
        'common',
        'op_observer_d',
        'service_context_d_test_fixture',
        '$BUILD_DIR/mongo/db/repl/replmocks',
    ],
)

env.Library(
    target="dbmessage",
    source=[
        "dbmessage.cpp",
    ],
    LIBDEPS=[
        '$BUILD_DIR/mongo/transport/transport_layer_common',
        '$BUILD_DIR/mongo/util/net/network',
    ]
)

env.CppUnitTest(
    target="dbmessage_test",
    source=[
        "dbmessage_test.cpp"
    ],
    LIBDEPS=[
        "dbmessage",
    ],
)
env.CppUnitTest('record_id_test', 'record_id_test.cpp', LIBDEPS=[])

env.Library(
    target='startup_warnings_common',
    source=[
        'startup_warnings_common.cpp',
    ],
    LIBDEPS=[
        '$BUILD_DIR/mongo/base',
        '$BUILD_DIR/mongo/util/net/network',
    ]
)

env.Library(
    target='startup_warnings_mongod',
    source=[
        'startup_warnings_mongod.cpp',
    ],
    LIBDEPS=[
        'startup_warnings_common',
        '$BUILD_DIR/mongo/util/processinfo',
    ]
)

env.CppUnitTest(
    target='startup_warnings_mongod_test',
    source=[
        'startup_warnings_mongod_test.cpp',
    ],
    LIBDEPS=[
        'startup_warnings_mongod',
    ],
)

env.Library(
    target='curop',
    source=[
        'curop.cpp',
    ],
    LIBDEPS=[
        '$BUILD_DIR/mongo/bson/mutable/mutable_bson',
        '$BUILD_DIR/mongo/db/commands',
        '$BUILD_DIR/mongo/db/concurrency/lock_manager',
        '$BUILD_DIR/mongo/db/service_context',
        '$BUILD_DIR/mongo/db/query/command_request_response',
        '$BUILD_DIR/mongo/rpc/client_metadata',
        '$BUILD_DIR/mongo/util/fail_point',
        '$BUILD_DIR/mongo/util/net/network',
        '$BUILD_DIR/mongo/util/progress_meter',
    ],
)

env.CppUnitTest(
    target='operation_context_test',
    source=[
        'operation_context_test.cpp',
    ],
    LIBDEPS=[
        'logical_session_id',
        'service_context',
        '$BUILD_DIR/mongo/db/auth/authorization_manager_mock_init',
        '$BUILD_DIR/mongo/db/service_context_noop_init',
        '$BUILD_DIR/mongo/unittest/concurrency',
        '$BUILD_DIR/mongo/util/clock_source_mock',
    ],
)

env.Library(
    target='index_names',
    source=[
        "index_names.cpp",
    ],
    LIBDEPS=[
        '$BUILD_DIR/mongo/base',
    ]
)

env.Library(
    target='mongohasher',
    source=[
        "hasher.cpp",
    ],
    LIBDEPS=[
        '$BUILD_DIR/mongo/base',
        '$BUILD_DIR/mongo/util/md5',
    ]
)

# Range arithmetic library, used by both mongod and mongos
env.Library(
    target='range_arithmetic',
    source=[
        'range_arithmetic.cpp',
    ],
    LIBDEPS=[
        '$BUILD_DIR/mongo/base',
    ],
)

env.CppUnitTest(
    target='range_arithmetic_test',
    source=[
        'range_arithmetic_test.cpp',
    ],
    LIBDEPS=[
        'range_arithmetic',
    ],
)

env.Library(
    target='namespace_string',
    source=[
        'namespace_string.cpp',
    ],
    LIBDEPS=[
        '$BUILD_DIR/mongo/base',
        '$BUILD_DIR/mongo/db/repl/optime',
    ],
)

env.CppUnitTest(
    target='namespace_string_test',
    source=[
        'namespace_string_test.cpp',
    ],
    LIBDEPS=[
        'namespace_string',
    ],
)

env.Library(
    target="server_parameters",
    source=[
        "server_parameters.cpp",
    ],
    LIBDEPS=[
        "$BUILD_DIR/mongo/base",
    ],
)

env.CppUnitTest(
    target="server_parameters_test",
    source=[
        "server_parameters_test.cpp",
    ],
    LIBDEPS=[
        "server_parameters",
        '$BUILD_DIR/mongo/db/service_context',
    ],
)

env.Library(
    target='update_index_data',
    source=[
        'update_index_data.cpp'
    ],
    LIBDEPS=[
        'common',
    ],
)

env.CppUnitTest(
    target='update_index_data_test',
    source=[
        'update_index_data_test.cpp',
    ],
    LIBDEPS=[
        '$BUILD_DIR/mongo/base',
        'common',
        'update_index_data',
    ],
)

env.Library(
    target='collection_index_usage_tracker',
    source=[
        'collection_index_usage_tracker.cpp'
    ],
    LIBDEPS=[
        '$BUILD_DIR/mongo/base',
    ],
)

env.CppUnitTest(
    target='collection_index_usage_tracker_test',
    source=[
        'collection_index_usage_tracker_test.cpp',
    ],
    LIBDEPS=[
        "$BUILD_DIR/mongo/util/clock_source_mock",
        'collection_index_usage_tracker',
    ],
)

# This library exists because some libraries, such as our networking library, need access to server
# options, but not to the helpers to set them from the command line.  libserver_options_core.a just
# has the structure for storing the server options, while libserver_options.a has the code to set
# them via the command line.
env.Library(
    target="server_options_core",
    source=[
        "server_options.cpp",
    ],
    LIBDEPS=[
        '$BUILD_DIR/mongo/base',
    ],
)

env.Clone().InjectModule("enterprise").Library(
    target="server_options",
    source=[
        "server_options_helpers.cpp",
    ],
    LIBDEPS=[
        '$BUILD_DIR/mongo/base',
        '$BUILD_DIR/mongo/util/cmdline_utils/cmdline_utils',
        '$BUILD_DIR/mongo/transport/message_compressor',
        # The dependency on network is a temporary crutch that should go away once the
        # networking library has separate options
        '$BUILD_DIR/mongo/util/net/network',
        '$BUILD_DIR/mongo/util/options_parser/options_parser',
        'server_options_core',
        'server_parameters',
    ],
)

env.CppUnitTest(
    target='server_options_test',
    source=[
        'server_options_test.cpp',
    ],
    LIBDEPS=[
        'server_options',
    ],
)

# This library is linked into mongos and mongod only, not into the shell or any tools.
env.Library(
    target="mongodandmongos",
    source=[
        "initialize_server_global_state.cpp",
        "server_extra_log_context.cpp",
        "server_options_init.cpp",
    ],
    LIBDEPS=[
        "$BUILD_DIR/mongo/client/clientdriver",
        "$BUILD_DIR/mongo/db/auth/authservercommon",
        "$BUILD_DIR/mongo/rpc/command_reply",
        "$BUILD_DIR/mongo/rpc/command_request",
        "$BUILD_DIR/mongo/rpc/metadata",
        "$BUILD_DIR/mongo/util/processinfo",
        "$BUILD_DIR/mongo/util/signal_handlers",
        "auth/authorization_manager_global",
    ],
)

# mongod options
env.Library(
    target="mongod_options",
    source=[
        "mongod_options.cpp",
    ],
    LIBDEPS=[
        '$BUILD_DIR/mongo/util/options_parser/options_parser_init',
        'diag_log',
        'repl/repl_settings',
        'server_options',
        "storage/mmap_v1/storage_mmapv1",
        'storage/storage_options',
    ],
)

env.Library(
    target="write_concern_options",
    source=[
        "write_concern_options.cpp",
    ],
    LIBDEPS=[
        '$BUILD_DIR/mongo/bson/util/bson_extract',
    ],
)

env.CppUnitTest(
    target= 'write_concern_options_test',
    source= 'write_concern_options_test.cpp',
    LIBDEPS=[
        'write_concern_options',
    ],
)

env.Library(
    target='service_context',
    source=[
        'client.cpp',
        'operation_context.cpp',
        'service_context.cpp',
        'service_context_noop.cpp',
    ],
    LIBDEPS=[
        '$BUILD_DIR/mongo/util/clock_sources',
        '$BUILD_DIR/mongo/util/concurrency/spin_lock',
        '$BUILD_DIR/mongo/util/decorable',
        '$BUILD_DIR/mongo/util/fail_point',
        '$BUILD_DIR/mongo/util/net/hostandport',
        '$BUILD_DIR/mongo/transport/transport_layer_common',
        '$BUILD_DIR/mongo/transport/transport_layer_manager',
    ],
)

env.Library(
    target='service_context_noop_init',
    source=[
        'service_context_noop_init.cpp'
    ],
    LIBDEPS=[
        'service_context',
    ],
)

env.Library(
    target='lasterror',
    source=[
        "lasterror.cpp",
    ],
    LIBDEPS=[
        'service_context',
    ],
)

env.Clone().InjectModule("enterprise").Library(
    target="audit",
    source=[
        "audit.cpp",
    ],
    LIBDEPS=[
    ],
)

env.Library(
    target="commands",
    source=[
        'commands.cpp',
    ],
    LIBDEPS=[
        '$BUILD_DIR/mongo/base',
        '$BUILD_DIR/mongo/bson/mutable/mutable_bson',
        '$BUILD_DIR/mongo/db/auth/authcore',
        '$BUILD_DIR/mongo/db/wire_version',
        '$BUILD_DIR/mongo/rpc/command_status',
        '$BUILD_DIR/mongo/rpc/rpc',
        '$BUILD_DIR/mongo/s/write_ops/batch_write_types',
        'audit',
        'auth/authcore',
        'commands/server_status_core',
        'commands/test_commands_enabled',
        'service_context',
        '$BUILD_DIR/mongo/util/uuid',
        '$BUILD_DIR/mongo/util/uuid_catalog',
    ],
)

env.CppUnitTest(
    target="commands_test",
    source=[
        "commands_test.cpp",
    ],
    LIBDEPS=[
        "commands",
        "service_context_noop_init",
        "auth/authorization_manager_mock_init",
        "repl/replmocks",
    ],
)

# TODO: This library should probably be folded into catalog/catalog,
# with which it is currently circular.
env.Library(
    target='db_raii',
    source=[
        'db_raii.cpp',
    ],
    LIBDEPS=[
        'curop',
        'stats/top',
        'views/views',
        '$BUILD_DIR/mongo/db/concurrency/lock_manager',
        '$BUILD_DIR/mongo/db/s/sharding',
        '$BUILD_DIR/mongo/db/catalog/database',
        '$BUILD_DIR/mongo/db/catalog/database_holder',
    ],
)

env.Library(
    target='dbdirectclient',
    source=[
        'dbdirectclient.cpp',
    ],
    LIBDEPS=[
        '$BUILD_DIR/mongo/client/clientdriver',
        'curop',
        'lasterror',
        'assemble_response',
    ],
)

env.Library(
    target='dbhelpers',
    source=[
        'dbhelpers.cpp',
    ],
    LIBDEPS=[
        'db_raii',
        'index/index_access_methods',
        'ops/write_ops',
    ],
)

env.Library(
    target="service_context_d",
    source=[
        "operation_context_impl.cpp",
        "service_context_d.cpp",
        "service_entry_point_mongod.cpp",
    ],
    LIBDEPS=[
        '$BUILD_DIR/mongo/base',
        '$BUILD_DIR/mongo/transport/service_entry_point_utils',
        'assemble_response',
        'concurrency/lock_manager',
        'curop',
        'storage/storage_engine_lock_file',
        'storage/storage_engine_metadata',
        'storage/storage_options',
    ],
)

env.Library(
    target="op_observer_d",
    source=[
        "op_observer_impl.cpp",
    ],
    LIBDEPS=[
        '$BUILD_DIR/mongo/base',
        'repl/serveronly',
        'views/views_mongod',
        '$BUILD_DIR/mongo/util/uuid_catalog',
    ],
)

env.Library(
    target="background",
    source=[
        "background.cpp",
    ],
    LIBDEPS=[
        "$BUILD_DIR/mongo/base",
    ],
)

env.Library(
    target="clientcursor",
    source=[
        "clientcursor.cpp",
    ],
    LIBDEPS=[
        "$BUILD_DIR/mongo/base",
        "$BUILD_DIR/mongo/util/background_job",
        "query/query",
        #"catalog/catalog", # CYCLE (CursorManager)
    ],
    LIBDEPS_TAGS=[
        # TODO(ADAM, 2017-03-10): See `CYCLE` tags above
        'illegal_cyclic_or_unresolved_dependencies_whitelisted',
    ],
)

env.Library(
    target="cloner",
    source=[
        "cloner.cpp",
    ],
    LIBDEPS=[
        'dbdirectclient',
        'ops/write_ops',
        'repl/isself',
        '$BUILD_DIR/mongo/base',
        '$BUILD_DIR/mongo/db/catalog/index_create',
    ],
)

env.Library(
    target="curop_metrics",
    source=[
        "curop_metrics.cpp",
    ],
    LIBDEPS=[
        "commands/server_status_core",
        "curop",
    ],
)

env.Library(
    target="index_d",
    source=[
        "index_builder.cpp",
        "index_legacy.cpp",
        "index_rebuilder.cpp",
    ],
    LIBDEPS=[
        'db_raii',
        'index/index_access_methods',
        '$BUILD_DIR/mongo/db/catalog/index_catalog',
        '$BUILD_DIR/mongo/db/catalog/index_create',
    ],
)

env.Library(
    target="introspect",
    source=[
        "introspect.cpp",
    ],
    LIBDEPS=[
        "db_raii",
    ],
)

env.Library(
    target='prefetch',
    source=[
        'prefetch.cpp',
    ],
    LIBDEPS=[
        'dbhelpers',
        'index/index_access_methods',
        '$BUILD_DIR/mongo/db/storage/mmap_v1/mmap',
    ],
)

env.Library(
    target="rw_concern_d",
    source=[
        "read_concern.cpp",
        "write_concern.cpp",
    ],
    LIBDEPS=[
        "concurrency/lock_manager",
        "concurrency/write_conflict_exception",
        "curop",
        "repl/read_concern_args",
        "repl/repl_coordinator_impl",
        "repl/repl_coordinator_interface",
        "stats/timer_stats",
        "storage/storage_options",
        "s/sharding",
    ],
)

env.Library(
    target="repair_database",
    source=[
        "repair_database.cpp",
    ],
    LIBDEPS=[
        "background",
        "catalog/index_key_validate",
        '$BUILD_DIR/mongo/db/catalog/collection',
        '$BUILD_DIR/mongo/db/catalog/database',
        "$BUILD_DIR/mongo/db/storage/mmap_v1/storage_mmapv1",
    ],
)

env.Library(
    target="ttl_d",
    source=[
        "ttl.cpp",
    ],
    LIBDEPS=[
        "commands/dcommands_fsync",
        "db_raii",
        "ops/write_ops",
        "query/query",
        "ttl_collection_cache",
    ],
)

env.Library(
    target="diag_log",
    source=[
        "diag_log.cpp",
    ],
    LIBDEPS=[
        "storage/storage_options",
    ],
)

env.Library(
    target="assemble_response",
    source=[
        "assemble_response.cpp",
        "run_commands.cpp",
    ],
    LIBDEPS=[
        "curop",
        "curop_metrics",
        "diag_log",
        "lasterror",
        "ops/write_ops_parsers",
        "storage/storage_options",
        #'introspect', # CYCLE
        #'$BUILD_DIR/mongo/db/ops/write_ops', # CYCLE
        #'$BUILD_DIR/mongo/db/catalog/catalog', # CYCLE
<<<<<<< HEAD
        #'$BUILD_DIR/mongo/db/commands/dcommands', # CYCLE
=======
        #'$BUILD_DIR/mongo/db/commands/dcommands_fsync', # CYCLE
>>>>>>> 5cc9a5e0
    ],
    LIBDEPS_TAGS=[
        # TODO(ADAM, 2017-05-16): See `CYCLE` tags above
        'illegal_cyclic_or_unresolved_dependencies_whitelisted',
    ],
)

env.Library(
    target="authz_manager_external_state_factory_d",
    source=[
        "authz_manager_external_state_factory_d.cpp",
    ],
    LIBDEPS=[
        'auth/authmongod',
    ],
)

env.Library(
    target="serveronly",
    source=[
        # DO NOT ADD ADDITIONAL FILES TO THIS LIST.
        # See the additional comments in instance.cpp for details.
        'instance.cpp'
    ],
    LIBDEPS=[
        "$BUILD_DIR/mongo/db/bson/dotted_path_support",
        '$BUILD_DIR/mongo/db/logical_time_metadata_hook',
        "$BUILD_DIR/mongo/executor/network_interface_factory",
        "$BUILD_DIR/mongo/s/catalog/sharding_catalog_client_impl",
        "$BUILD_DIR/mongo/s/catalog/sharding_catalog_manager_impl",
        "$BUILD_DIR/mongo/s/client/sharding_connection_hook",
        "$BUILD_DIR/mongo/s/coreshard",
        "$BUILD_DIR/mongo/s/shard_id",
        "$BUILD_DIR/mongo/scripting/scripting_server",
        "$BUILD_DIR/mongo/util/clock_sources",
        "$BUILD_DIR/mongo/util/elapsed_tracker",
        "$BUILD_DIR/mongo/util/net/network",
        "$BUILD_DIR/mongo/db/storage/mmap_v1/file_allocator",
        "$BUILD_DIR/third_party/shim_snappy",
        '$BUILD_DIR/mongo/db/ttl_collection_cache',
        "assemble_response",
        "auth/authmongod",
        "authz_manager_external_state_factory_d",
        "background",
        "catalog/catalog",
        "catalog/collection_options",
        "catalog/document_validation",
        "catalog/index_key_validate",
        "clientcursor",
        "cloner",
        "commands/killcursors_common",
        "commands/dcommands",
        "collection_index_usage_tracker",
        "common",
        "concurrency/lock_manager",
        "concurrency/write_conflict_exception",
        "curop",
        "curop_metrics",
        "dbdirectclient",
        "dbhelpers",
        "db_raii",
        "diag_log",
        "exec/exec",
        "exec/working_set",
        "fts/ftsmongod",
        "ftdc/ftdc_mongod",
        "index/index_descriptor",
        "index/index_access_methods",
        "index_d",
        "introspect",
        "matcher/expressions_mongod_only",
        "op_observer_d",
        "ops/write_ops",
        "ops/write_ops_parsers",
        "pipeline/aggregation",
        "pipeline/serveronly",
        "prefetch",
        "query/query",
        "repair_database",
        "repl/bgsync",
        "repl/oplog_buffer_collection",
        "repl/oplog_buffer_blocking_queue",
        "repl/oplog_buffer_proxy",
        "repl/repl_coordinator_global",
        "repl/repl_coordinator_impl",
        "repl/repl_settings",
        "repl/rs_rollback",
        "repl/rslog",
        "repl/serveronly",
        "repl/storage_interface",
        "repl/sync_tail",
        "repl/topology_coordinator_impl",
        "rw_concern_d",
        "s/commands",
        "s/collection_metadata",
        "s/sharding",
        "service_context_d",
        "startup_warnings_mongod",
        "stats/counters",
        "stats/serveronly",
        "stats/top",
        "storage/devnull/storage_devnull",
        "storage/ephemeral_for_test/storage_ephemeral_for_test",
        "storage/mmap_v1/mmap",
        "storage/mmap_v1/storage_mmapv1",
        "storage/storage_engine_lock_file",
        "storage/storage_engine_metadata",
        "storage/storage_init_d",
        "storage/storage_options",
        "storage/wiredtiger/storage_wiredtiger" if wiredtiger else [],
        "ttl_d",
        "update/update_driver",
        "update_index_data",
        "views/views_mongod",
    ],
)

env.Library(
    target='logical_session_id',
    source=[
        'logical_session_id.cpp',
        env.Idlc('logical_session_id.idl')[0],
    ],
    LIBDEPS=[
        '$BUILD_DIR/mongo/idl/idl_parser',
        '$BUILD_DIR/mongo/util/uuid',
        '$BUILD_DIR/mongo/base',
    ],
)

env.CppUnitTest(
    target='logical_session_id_test',
    source=[
        'logical_session_id_test.cpp',
    ],
    LIBDEPS=[
        '$BUILD_DIR/mongo/base',
        'logical_session_id'
    ],
)

env.Library(
    target='logical_session_record',
    source=[
        'logical_session_record.cpp',
        env.Idlc('logical_session_record.idl')[0],
    ],
    LIBDEPS=[
        '$BUILD_DIR/mongo/base',
        '$BUILD_DIR/mongo/db/auth/authcore',
        '$BUILD_DIR/mongo/idl/idl_parser',
        'logical_session_id'
    ],
)

env.CppUnitTest(
    target='logical_session_record_test',
    source=[
        'logical_session_record_test.cpp',
    ],
    LIBDEPS=[
        '$BUILD_DIR/mongo/base',
        'logical_session_id',
        'logical_session_record',
    ],
)

env.Library(
    target='logical_time',
    source=[
        'logical_time.cpp',
        'operation_time_tracker.cpp',
    ],
    LIBDEPS=[
        '$BUILD_DIR/mongo/base',
        'service_context',
    ],
)

env.Library(
    target='signed_logical_time',
    source=[
        'signed_logical_time.cpp',
    ],
    LIBDEPS=[
        'logical_time',
        '$BUILD_DIR/mongo/crypto/sha1_block',
    ],
)

env.Library(
    target='time_proof_service',
    source=[
        'time_proof_service.cpp',
    ],
    LIBDEPS=[
        '$BUILD_DIR/mongo/crypto/sha1_block_${MONGO_CRYPTO}',
        'logical_time',
    ],
)

env.Library(
    target='keys_collection_document',
    source=[
        'keys_collection_document.cpp',
    ],
    LIBDEPS=[
        'logical_time',
        'time_proof_service'
    ],
)

env.Library(
    target='keys_collection_manager',
    source=[
        'keys_collection_manager.cpp',
        'keys_collection_cache_reader.cpp',
        'keys_collection_cache_reader_and_updater.cpp',
    ],
    LIBDEPS=[
        'logical_clock',
        'keys_collection_document',
        'logical_time',
        '$BUILD_DIR/mongo/s/catalog/sharding_catalog_client',
    ],
)

env.Library(
    target='logical_clock',
    source=[
        'logical_clock.cpp',
    ],
    LIBDEPS=[
        'logical_time',
        'server_parameters',
        'service_context',
    ],
)

env.Library(
    target='logical_time_validator',
    source=[
        'logical_time_validator.cpp',
    ],
    LIBDEPS=[
        'keys_collection_manager',
        'service_context',
        'signed_logical_time',
        'time_proof_service',
        '$BUILD_DIR/mongo/db/auth/authcore',
    ],
)

env.CppUnitTest(
    target='keys_collection_document_test',
    source=[
        'keys_collection_document_test.cpp',
    ],
    LIBDEPS=[
        'keys_collection_document',
        '$BUILD_DIR/mongo/s/coreshard',
        '$BUILD_DIR/mongo/s/client/sharding_client',
    ],
)

env.CppUnitTest(
    target='operation_time_tracker_test',
    source=[
        'operation_time_tracker_test.cpp',
    ],
    LIBDEPS=[
        'logical_time',
    ],
)

env.CppUnitTest(
    target='logical_time_test',
    source=[
        'logical_time_test.cpp',
    ],
    LIBDEPS=[
        'logical_time',
        'signed_logical_time',
        'time_proof_service',
    ],
)

env.CppUnitTest(
    target='logical_clock_test',
    source=[
        'logical_clock_test.cpp',
    ],
    LIBDEPS=[
        'logical_clock_test_fixture',
    ],
)

env.CppUnitTest(
    target='logical_time_validator_test',
    source=[
        'logical_time_validator_test.cpp',
    ],
    LIBDEPS=[
        'logical_time_validator',
        '$BUILD_DIR/mongo/s/config_server_test_fixture',
        '$BUILD_DIR/mongo/s/coreshard',
    ],
)

env.Library(
    target= 'logical_time_metadata_hook',
    source= [
        'logical_time_metadata_hook.cpp',
    ],
    LIBDEPS= [
        'logical_time_validator',
        'signed_logical_time',
        '$BUILD_DIR/mongo/rpc/metadata',
    ],
)

env.Library(
    target= 'logical_clock_test_fixture',
    source= [
        'logical_clock_test_fixture.cpp',
    ],
    LIBDEPS= [
        'logical_clock',
        'signed_logical_time',
        '$BUILD_DIR/mongo/s/sharding_mongod_test_fixture',
        '$BUILD_DIR/mongo/util/clock_source_mock'
    ],
)

env.CppUnitTest(
    target='time_proof_service_test',
    source=[
        'time_proof_service_test.cpp',
    ],
    LIBDEPS=[
        'time_proof_service',
    ],
)

env.CppUnitTest(
    target='keys_collection_cache_reader_test',
    source=[
        'keys_collection_cache_reader_test.cpp',
    ],
    LIBDEPS=[
        'keys_collection_manager',
        '$BUILD_DIR/mongo/s/config_server_test_fixture',
        '$BUILD_DIR/mongo/s/coreshard',
    ],
)

env.CppUnitTest(
    target='keys_collection_cache_reader_and_updater_test',
    source=[
        'keys_collection_cache_reader_and_updater_test.cpp',
    ],
    LIBDEPS=[
        'keys_collection_manager',
        '$BUILD_DIR/mongo/s/config_server_test_fixture',
        '$BUILD_DIR/mongo/s/coreshard',
    ],
)

env.CppUnitTest(
    target='keys_collection_manager_test',
    source=[
        'keys_collection_manager_test.cpp',
    ],
    LIBDEPS=[
        'keys_collection_manager',
        '$BUILD_DIR/mongo/s/config_server_test_fixture',
    ],
)

env.Library(
    target= 'op_observer_noop',
    source= [
        'op_observer_noop.cpp',
    ],
    LIBDEPS= [
    ],
)

env.Library(
    target= 'service_context_d_test_fixture',
    source= [
        'service_context_d_test_fixture.cpp',
    ],
    LIBDEPS= [
        'op_observer_noop',
        '$BUILD_DIR/mongo/db/serveronly',
        '$BUILD_DIR/mongo/db/storage/storage_options',
        '$BUILD_DIR/mongo/unittest/unittest',
    ],
)

env.Library(
    target='log_process_details',
    source=[
        'log_process_details.cpp',
    ],
    LIBDEPS=[
        '$BUILD_DIR/mongo/base',
        '$BUILD_DIR/mongo/util/net/network',
        'server_options',
    ],
)

env.Library(
    target='conn_pool_options',
    source=[
        'conn_pool_options.cpp',
    ],
    LIBDEPS=[
        '$BUILD_DIR/mongo/base',
        '$BUILD_DIR/mongo/client/clientdriver',
        '$BUILD_DIR/mongo/db/server_parameters',
        '$BUILD_DIR/mongo/s/client/sharding_client',
    ],
)

env.Library(
    target='ttl_collection_cache',
    source=[
        'ttl_collection_cache.cpp',
    ],
    LIBDEPS=[
        '$BUILD_DIR/mongo/base',
        '$BUILD_DIR/mongo/db/service_context',
    ],
)

env.Library(
    target='wire_version',
    source=[
        'wire_version.cpp',
    ],
    LIBDEPS=[
        '$BUILD_DIR/mongo/base',
    ],
)

asioEnv = env.Clone()
asioEnv.InjectThirdPartyIncludePaths('asio')

asioEnv.CppIntegrationTest(
    target='nesting_depth_test',
    source=[
        'nesting_depth_test.cpp',
    ],
    LIBDEPS=[
        '$BUILD_DIR/mongo/executor/network_interface_asio_fixture',
    ],
)<|MERGE_RESOLUTION|>--- conflicted
+++ resolved
@@ -757,11 +757,7 @@
         #'introspect', # CYCLE
         #'$BUILD_DIR/mongo/db/ops/write_ops', # CYCLE
         #'$BUILD_DIR/mongo/db/catalog/catalog', # CYCLE
-<<<<<<< HEAD
-        #'$BUILD_DIR/mongo/db/commands/dcommands', # CYCLE
-=======
         #'$BUILD_DIR/mongo/db/commands/dcommands_fsync', # CYCLE
->>>>>>> 5cc9a5e0
     ],
     LIBDEPS_TAGS=[
         # TODO(ADAM, 2017-05-16): See `CYCLE` tags above
