--- conflicted
+++ resolved
@@ -793,12 +793,9 @@
     LIBDEPS=[
         "background",
         "catalog/index_key_validate",
-<<<<<<< HEAD
         '$BUILD_DIR/mongo/db/catalog/collection',
         '$BUILD_DIR/mongo/db/catalog/database',
-=======
         "$BUILD_DIR/mongo/db/storage/mmap_v1/storage_mmapv1",
->>>>>>> cc432f2d
         #"catalog/catalog", # CYCLE
     ],
     LIBDEPS_TAGS=[
