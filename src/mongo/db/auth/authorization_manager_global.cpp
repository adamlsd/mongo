--- conflicted
+++ resolved
@@ -93,15 +93,10 @@
 
 GlobalInitializerRegisterer authorizationManagerInitializer(
     "CreateAuthorizationManager",
-<<<<<<< HEAD
     {MONGO_SHIM_DEPENDENCY(AuthorizationManager::create),
-     "SetupInternalSecurityUser",
      "OIDGeneration",
      "EndStartupOptionStorage",
      "ServiceContext"},
-=======
-    {"OIDGeneration", "EndStartupOptionStorage", "ServiceContext"},
->>>>>>> 5e1dee9d
     [](InitializerContext* context) {
         auto authzManager = AuthorizationManager::create();
         authzManager->setAuthEnabled(serverGlobalParams.authState ==
