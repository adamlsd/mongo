--- conflicted
+++ resolved
@@ -93,14 +93,7 @@
 
 GlobalInitializerRegisterer authorizationManagerInitializer(
     "CreateAuthorizationManager",
-<<<<<<< HEAD
-    {"SetupInternalSecurityUser",
-     "OIDGeneration",
-     "EndStartupOptionStorage",
-     "ServiceContext"},
-=======
     {"SetupInternalSecurityUser", "OIDGeneration", "EndStartupOptionStorage", "ServiceContext"},
->>>>>>> 0237444d
     [](InitializerContext* context) {
         auto authzManager = AuthorizationManager::create();
         authzManager->setAuthEnabled(serverGlobalParams.authState ==
