/**
 *    Copyright (C) 2013 10gen Inc.
 *
 *    This program is free software: you can redistribute it and/or  modify
 *    it under the terms of the GNU Affero General Public License, version 3,
 *    as published by the Free Software Foundation.
 *
 *    This program is distributed in the hope that it will be useful,
 *    but WITHOUT ANY WARRANTY; without even the implied warranty of
 *    MERCHANTABILITY or FITNESS FOR A PARTICULAR PURPOSE.  See the
 *    GNU Affero General Public License for more details.
 *
 *    You should have received a copy of the GNU Affero General Public License
 *    along with this program.  If not, see <http://www.gnu.org/licenses/>.
 *
 *    As a special exception, the copyright holders give permission to link the
 *    code of portions of this program with the OpenSSL library under certain
 *    conditions as described in each individual source file and distribute
 *    linked combinations including the program with the OpenSSL library. You
 *    must comply with the GNU Affero General Public License in all respects for
 *    all of the code used other than as permitted herein. If you modify file(s)
 *    with this exception, you may extend this exception to your version of the
 *    file(s), but you are not obligated to do so. If you do not wish to do so,
 *    delete this exception statement from your version. If you delete this
 *    exception statement from all source files in the program, then also delete
 *    it in the license file.
 */

#include "mongo/platform/basic.h"

#include "mongo/base/disallow_copying.h"
#include "mongo/base/init.h"
#include "mongo/db/auth/authorization_manager.h"
#include "mongo/db/auth/authorization_manager_global.h"
#include "mongo/db/auth/authorization_manager_impl.h"
#include "mongo/db/auth/authz_manager_external_state.h"
#include "mongo/db/server_options.h"
#include "mongo/db/server_parameters.h"
#include "mongo/db/service_context.h"
#include "mongo/stdx/memory.h"
#include "mongo/util/assert_util.h"

namespace mongo {
namespace {
class AuthzVersionParameter : public ServerParameter {
    MONGO_DISALLOW_COPYING(AuthzVersionParameter);

public:
    AuthzVersionParameter(ServerParameterSet* sps, const std::string& name);
    virtual void append(OperationContext* opCtx, BSONObjBuilder& b, const std::string& name);
    virtual Status set(const BSONElement& newValueElement);
    virtual Status setFromString(const std::string& str);
};

MONGO_INITIALIZER_GENERAL(AuthzSchemaParameter,
                          MONGO_NO_PREREQUISITES,
                          ("BeginStartupOptionParsing"))
(InitializerContext*) {
    new AuthzVersionParameter(ServerParameterSet::getGlobal(), authSchemaVersionServerParameter);
    return Status::OK();
}

AuthzVersionParameter::AuthzVersionParameter(ServerParameterSet* sps, const std::string& name)
    : ServerParameter(sps, name, false, false) {}

void AuthzVersionParameter::append(OperationContext* opCtx,
                                   BSONObjBuilder& b,
                                   const std::string& name) {
    int authzVersion;
    uassertStatusOK(getGlobalAuthorizationManager()->getAuthorizationVersion(opCtx, &authzVersion));
    b.append(name, authzVersion);
}

Status AuthzVersionParameter::set(const BSONElement& newValueElement) {
    return Status(ErrorCodes::InternalError, "set called on unsettable server parameter");
}

Status AuthzVersionParameter::setFromString(const std::string& newValueString) {
    return Status(ErrorCodes::InternalError, "set called on unsettable server parameter");
}

}  // namespace

const std::string authSchemaVersionServerParameter = "authSchemaVersion";

AuthorizationManager* getGlobalAuthorizationManager() {
    AuthorizationManager* globalAuthManager = AuthorizationManager::get(getGlobalServiceContext());
    fassert(16842, globalAuthManager != nullptr);
    return globalAuthManager;
}

MONGO_EXPORT_STARTUP_SERVER_PARAMETER(startupAuthSchemaValidation, bool, true);

GlobalInitializerRegisterer authorizationManagerInitializer(
    "CreateAuthorizationManager",
    {"SetupInternalSecurityUser",
     "OIDGeneration",
<<<<<<< HEAD
     "ShimHooks",
     "EndStartupOptionStorage"},
=======
     "CreateAuthorizationExternalStateFactory",
     "EndStartupOptionStorage",
     "ServiceContext"},
>>>>>>> a54e19b6
    [](InitializerContext* context) {
        auto authzManager = AuthorizationManager::create();
        authzManager->setAuthEnabled(serverGlobalParams.authState ==
                                     ServerGlobalParams::AuthState::kEnabled);
        authzManager->setShouldValidateAuthSchemaOnStartup(startupAuthSchemaValidation);
        AuthorizationManager::set(getGlobalServiceContext(), std::move(authzManager));
        return Status::OK();
    },
    [](DeinitializerContext* context) {
        AuthorizationManager::set(getGlobalServiceContext(), nullptr);
        return Status::OK();
    });

}  // namespace mongo<|MERGE_RESOLUTION|>--- conflicted
+++ resolved
@@ -95,14 +95,9 @@
     "CreateAuthorizationManager",
     {"SetupInternalSecurityUser",
      "OIDGeneration",
-<<<<<<< HEAD
      "ShimHooks",
-     "EndStartupOptionStorage"},
-=======
-     "CreateAuthorizationExternalStateFactory",
      "EndStartupOptionStorage",
      "ServiceContext"},
->>>>>>> a54e19b6
     [](InitializerContext* context) {
         auto authzManager = AuthorizationManager::create();
         authzManager->setAuthEnabled(serverGlobalParams.authState ==
