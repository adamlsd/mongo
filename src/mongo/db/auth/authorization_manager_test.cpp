/*    Copyright 2012 10gen Inc.
 *
 *    This program is free software: you can redistribute it and/or  modify
 *    it under the terms of the GNU Affero General Public License, version 3,
 *    as published by the Free Software Foundation.
 *
 *    This program is distributed in the hope that it will be useful,
 *    but WITHOUT ANY WARRANTY; without even the implied warranty of
 *    MERCHANTABILITY or FITNESS FOR A PARTICULAR PURPOSE.  See the
 *    GNU Affero General Public License for more details.
 *
 *    You should have received a copy of the GNU Affero General Public License
 *    along with this program.  If not, see <http://www.gnu.org/licenses/>.
 *
 *    As a special exception, the copyright holders give permission to link the
 *    code of portions of this program with the OpenSSL library under certain
 *    conditions as described in each individual source file and distribute
 *    linked combinations including the program with the OpenSSL library. You
 *    must comply with the GNU Affero General Public License in all respects
 *    for all of the code used other than as permitted herein. If you modify
 *    file(s) with this exception, you may extend this exception to your
 *    version of the file(s), but you are not obligated to do so. If you do not
 *    wish to do so, delete this exception statement from your version. If you
 *    delete this exception statement from all source files in the program,
 *    then also delete it in the license file.
 */

#include "mongo/platform/basic.h"

/**
 * Unit tests of the AuthorizationManager type.
 */
#include "mongo/base/status.h"
#include "mongo/bson/mutable/document.h"
#include "mongo/crypto/mechanism_scram.h"
#include "mongo/crypto/sha1_block.h"
#include "mongo/crypto/sha256_block.h"
#include "mongo/db/auth/action_set.h"
#include "mongo/db/auth/action_type.h"
#include "mongo/db/auth/authorization_manager.h"
#include "mongo/db/auth/authorization_manager_impl.h"
#include "mongo/db/auth/authorization_session.h"
#include "mongo/db/auth/authz_manager_external_state_mock.h"
#include "mongo/db/auth/authz_session_external_state_mock.h"
#include "mongo/db/auth/sasl_options.h"
#include "mongo/db/jsobj.h"
#include "mongo/db/namespace_string.h"
#include "mongo/db/operation_context_noop.h"
#include "mongo/db/service_context_noop.h"
#include "mongo/stdx/memory.h"
#include "mongo/transport/session.h"
#include "mongo/transport/transport_layer_mock.h"
#include "mongo/unittest/unittest.h"
#include "mongo/util/map_util.h"
#include "mongo/util/net/message_port.h"

#define ASSERT_NULL(EXPR) ASSERT_FALSE(EXPR)
#define ASSERT_NON_NULL(EXPR) ASSERT_TRUE(EXPR)

namespace mongo {
namespace {

void setX509PeerInfo(const transport::SessionHandle& session, SSLPeerInfo info) {
    auto& sslPeerInfo = SSLPeerInfo::forSession(session);
    sslPeerInfo = info;
}

using std::vector;

TEST(RoleParsingTest, BuildRoleBSON) {
    RoleGraph graph;
    RoleName roleA("roleA", "dbA");
    RoleName roleB("roleB", "dbB");
    RoleName roleC("roleC", "dbC");
    ActionSet actions;
    actions.addAction(ActionType::find);
    actions.addAction(ActionType::insert);

    ASSERT_OK(graph.createRole(roleA));
    ASSERT_OK(graph.createRole(roleB));
    ASSERT_OK(graph.createRole(roleC));

    ASSERT_OK(graph.addRoleToRole(roleA, roleC));
    ASSERT_OK(graph.addRoleToRole(roleA, roleB));
    ASSERT_OK(graph.addRoleToRole(roleB, roleC));

    ASSERT_OK(graph.addPrivilegeToRole(
        roleA, Privilege(ResourcePattern::forAnyNormalResource(), actions)));
    ASSERT_OK(graph.addPrivilegeToRole(
        roleB, Privilege(ResourcePattern::forExactNamespace(NamespaceString("dbB.foo")), actions)));
    ASSERT_OK(
        graph.addPrivilegeToRole(roleC, Privilege(ResourcePattern::forClusterResource(), actions)));
    ASSERT_OK(graph.recomputePrivilegeData());


    // Role A
    mutablebson::Document doc;
    ASSERT_OK(AuthorizationManager::getBSONForRole(&graph, roleA, doc.root()));
    BSONObj roleDoc = doc.getObject();

    ASSERT_EQUALS("dbA.roleA", roleDoc["_id"].String());
    ASSERT_EQUALS("roleA", roleDoc["role"].String());
    ASSERT_EQUALS("dbA", roleDoc["db"].String());

    vector<BSONElement> privs = roleDoc["privileges"].Array();
    ASSERT_EQUALS(1U, privs.size());
    ASSERT_EQUALS("", privs[0].Obj()["resource"].Obj()["db"].String());
    ASSERT_EQUALS("", privs[0].Obj()["resource"].Obj()["collection"].String());
    ASSERT(privs[0].Obj()["resource"].Obj()["cluster"].eoo());
    vector<BSONElement> actionElements = privs[0].Obj()["actions"].Array();
    ASSERT_EQUALS(2U, actionElements.size());
    ASSERT_EQUALS("find", actionElements[0].String());
    ASSERT_EQUALS("insert", actionElements[1].String());

    vector<BSONElement> roles = roleDoc["roles"].Array();
    ASSERT_EQUALS(2U, roles.size());
    ASSERT_EQUALS("roleC", roles[0].Obj()["role"].String());
    ASSERT_EQUALS("dbC", roles[0].Obj()["db"].String());
    ASSERT_EQUALS("roleB", roles[1].Obj()["role"].String());
    ASSERT_EQUALS("dbB", roles[1].Obj()["db"].String());

    // Role B
    doc.reset();
    ASSERT_OK(AuthorizationManager::getBSONForRole(&graph, roleB, doc.root()));
    roleDoc = doc.getObject();

    ASSERT_EQUALS("dbB.roleB", roleDoc["_id"].String());
    ASSERT_EQUALS("roleB", roleDoc["role"].String());
    ASSERT_EQUALS("dbB", roleDoc["db"].String());

    privs = roleDoc["privileges"].Array();
    ASSERT_EQUALS(1U, privs.size());
    ASSERT_EQUALS("dbB", privs[0].Obj()["resource"].Obj()["db"].String());
    ASSERT_EQUALS("foo", privs[0].Obj()["resource"].Obj()["collection"].String());
    ASSERT(privs[0].Obj()["resource"].Obj()["cluster"].eoo());
    actionElements = privs[0].Obj()["actions"].Array();
    ASSERT_EQUALS(2U, actionElements.size());
    ASSERT_EQUALS("find", actionElements[0].String());
    ASSERT_EQUALS("insert", actionElements[1].String());

    roles = roleDoc["roles"].Array();
    ASSERT_EQUALS(1U, roles.size());
    ASSERT_EQUALS("roleC", roles[0].Obj()["role"].String());
    ASSERT_EQUALS("dbC", roles[0].Obj()["db"].String());

    // Role C
    doc.reset();
    ASSERT_OK(AuthorizationManager::getBSONForRole(&graph, roleC, doc.root()));
    roleDoc = doc.getObject();

    ASSERT_EQUALS("dbC.roleC", roleDoc["_id"].String());
    ASSERT_EQUALS("roleC", roleDoc["role"].String());
    ASSERT_EQUALS("dbC", roleDoc["db"].String());

    privs = roleDoc["privileges"].Array();
    ASSERT_EQUALS(1U, privs.size());
    ASSERT(privs[0].Obj()["resource"].Obj()["cluster"].Bool());
    ASSERT(privs[0].Obj()["resource"].Obj()["db"].eoo());
    ASSERT(privs[0].Obj()["resource"].Obj()["collection"].eoo());
    actionElements = privs[0].Obj()["actions"].Array();
    ASSERT_EQUALS(2U, actionElements.size());
    ASSERT_EQUALS("find", actionElements[0].String());
    ASSERT_EQUALS("insert", actionElements[1].String());

    roles = roleDoc["roles"].Array();
    ASSERT_EQUALS(0U, roles.size());
}

class AuthorizationManagerTest : public ::mongo::unittest::Test {
public:
    virtual ~AuthorizationManagerTest() {
        if (authzManager)
            authzManager->invalidateUserCache();
    }

    void setUp() override {
        auto localExternalState = stdx::make_unique<AuthzManagerExternalStateMock>();
        externalState = localExternalState.get();
<<<<<<< HEAD
        externalState->setAuthzVersion(AuthorizationManager::schemaVersion26Final);
        authzManager = stdx::make_unique<AuthorizationManagerImpl>(
            std::move(localExternalState), AuthorizationManagerImpl::TestingMock{});
=======
        authzManager = stdx::make_unique<AuthorizationManager>(std::move(localExternalState));
>>>>>>> 290edd9c
        externalState->setAuthorizationManager(authzManager.get());
        authzManager->setAuthEnabled(true);

        credentials = BSON("SCRAM-SHA-1"
                           << scram::Secrets<SHA1Block>::generateCredentials(
                                  "password", saslGlobalParams.scramSHA1IterationCount.load())
                           << "SCRAM-SHA-256"
                           << scram::Secrets<SHA256Block>::generateCredentials(
                                  "password", saslGlobalParams.scramSHA256IterationCount.load()));
    }

    std::unique_ptr<AuthorizationManager> authzManager;
    AuthzManagerExternalStateMock* externalState;
    BSONObj credentials;
};

TEST_F(AuthorizationManagerTest, testAcquireV2User) {
    OperationContextNoop opCtx;

    ASSERT_OK(externalState->insertPrivilegeDocument(&opCtx,
                                                     BSON("_id"
                                                          << "admin.v2read"
                                                          << "user"
                                                          << "v2read"
                                                          << "db"
                                                          << "test"
                                                          << "credentials"
                                                          << credentials
                                                          << "roles"
                                                          << BSON_ARRAY(BSON("role"
                                                                             << "read"
                                                                             << "db"
                                                                             << "test"))),
                                                     BSONObj()));
    ASSERT_OK(externalState->insertPrivilegeDocument(&opCtx,
                                                     BSON("_id"
                                                          << "admin.v2cluster"
                                                          << "user"
                                                          << "v2cluster"
                                                          << "db"
                                                          << "admin"
                                                          << "credentials"
                                                          << credentials
                                                          << "roles"
                                                          << BSON_ARRAY(BSON("role"
                                                                             << "clusterAdmin"
                                                                             << "db"
                                                                             << "admin"))),
                                                     BSONObj()));

    User* v2read;
    ASSERT_OK(authzManager->acquireUser(&opCtx, UserName("v2read", "test"), &v2read));
    ASSERT_EQUALS(UserName("v2read", "test"), v2read->getName());
    ASSERT(v2read->isValid());
    ASSERT_EQUALS(1U, v2read->getRefCount());
    RoleNameIterator roles = v2read->getRoles();
    ASSERT_EQUALS(RoleName("read", "test"), roles.next());
    ASSERT_FALSE(roles.more());
    auto privilegeMap = v2read->getPrivileges();
    auto testDBPrivilege = privilegeMap[ResourcePattern::forDatabaseName("test")];
    ASSERT(testDBPrivilege.getActions().contains(ActionType::find));
    // Make sure user's refCount is 0 at the end of the test to avoid an assertion failure
    authzManager->releaseUser(v2read);

    User* v2cluster;
    ASSERT_OK(authzManager->acquireUser(&opCtx, UserName("v2cluster", "admin"), &v2cluster));
    ASSERT_EQUALS(UserName("v2cluster", "admin"), v2cluster->getName());
    ASSERT(v2cluster->isValid());
    ASSERT_EQUALS(1U, v2cluster->getRefCount());
    RoleNameIterator clusterRoles = v2cluster->getRoles();
    ASSERT_EQUALS(RoleName("clusterAdmin", "admin"), clusterRoles.next());
    ASSERT_FALSE(clusterRoles.more());
    privilegeMap = v2cluster->getPrivileges();
    auto clusterPrivilege = privilegeMap[ResourcePattern::forClusterResource()];
    ASSERT(clusterPrivilege.getActions().contains(ActionType::serverStatus));
    // Make sure user's refCount is 0 at the end of the test to avoid an assertion failure
    authzManager->releaseUser(v2cluster);
}

TEST_F(AuthorizationManagerTest, testLocalX509Authorization) {
    ServiceContextNoop serviceContext;
    transport::TransportLayerMock transportLayer{};
    transport::SessionHandle session = transportLayer.createSession();
    setX509PeerInfo(
        session,
        SSLPeerInfo("CN=mongodb.com", {RoleName("read", "test"), RoleName("readWrite", "test")}));
    ServiceContext::UniqueClient client = serviceContext.makeClient("testClient", session);
    ServiceContext::UniqueOperationContext opCtx = client->makeOperationContext();

    User* x509User;
    ASSERT_OK(
        authzManager->acquireUser(opCtx.get(), UserName("CN=mongodb.com", "$external"), &x509User));
    ASSERT(x509User->isValid());

    stdx::unordered_set<RoleName> expectedRoles{RoleName("read", "test"),
                                                RoleName("readWrite", "test")};
    RoleNameIterator roles = x509User->getRoles();
    stdx::unordered_set<RoleName> acquiredRoles;
    while (roles.more()) {
        acquiredRoles.insert(roles.next());
    }
    ASSERT_TRUE(expectedRoles == acquiredRoles);

    const User::ResourcePrivilegeMap& privileges = x509User->getPrivileges();
    ASSERT_FALSE(privileges.empty());
    auto privilegeIt = privileges.find(ResourcePattern::forDatabaseName("test"));
    ASSERT(privilegeIt != privileges.end());
    ASSERT(privilegeIt->second.includesAction(ActionType::insert));


    authzManager->releaseUser(x509User);
}

TEST_F(AuthorizationManagerTest, testLocalX509AuthorizationInvalidUser) {
    ServiceContextNoop serviceContext;
    transport::TransportLayerMock transportLayer{};
    transport::SessionHandle session = transportLayer.createSession();
    setX509PeerInfo(
        session,
        SSLPeerInfo("CN=mongodb.com", {RoleName("read", "test"), RoleName("write", "test")}));
    ServiceContext::UniqueClient client = serviceContext.makeClient("testClient", session);
    ServiceContext::UniqueOperationContext opCtx = client->makeOperationContext();

    User* x509User;
    ASSERT_NOT_OK(
        authzManager->acquireUser(opCtx.get(), UserName("CN=10gen.com", "$external"), &x509User));
}

TEST_F(AuthorizationManagerTest, testLocalX509AuthenticationNoAuthorization) {
    ServiceContextNoop serviceContext;
    transport::TransportLayerMock transportLayer{};
    transport::SessionHandle session = transportLayer.createSession();
    setX509PeerInfo(session, {});
    ServiceContext::UniqueClient client = serviceContext.makeClient("testClient", session);
    ServiceContext::UniqueOperationContext opCtx = client->makeOperationContext();

    User* x509User;
    ASSERT_NOT_OK(
        authzManager->acquireUser(opCtx.get(), UserName("CN=mongodb.com", "$external"), &x509User));
}

/**
 * An implementation of AuthzManagerExternalStateMock that overrides the getUserDescription method
 * to return the user document unmodified from how it was inserted.  When using this insert user
 * documents in the format that would be returned from a usersInfo command run with
 * showPrivilges:true, rather than the format that would normally be stored in a system.users
 * collection.  The main difference between using this mock and the normal
 * AuthzManagerExternalStateMock is that with this one you should specify the 'inheritedPrivileges'
 * field in any user documents added.
 */
class AuthzManagerExternalStateMockWithExplicitUserPrivileges
    : public AuthzManagerExternalStateMock {
public:
    /**
     * This version of getUserDescription just loads the user doc directly as it was inserted into
     * the mock's user document catalog, without performing any role resolution.  This way the tests
     * can control exactly what privileges are returned for the user.
     */
    Status getUserDescription(OperationContext* opCtx,
                              const UserName& userName,
                              BSONObj* result) override {
        return _getUserDocument(opCtx, userName, result);
    }

private:
    Status _getUserDocument(OperationContext* opCtx, const UserName& userName, BSONObj* userDoc) {
        Status status = findOne(opCtx,
                                AuthorizationManager::usersCollectionNamespace,
                                BSON(AuthorizationManager::USER_NAME_FIELD_NAME
                                     << userName.getUser()
                                     << AuthorizationManager::USER_DB_FIELD_NAME
                                     << userName.getDB()),
                                userDoc);
        if (status == ErrorCodes::NoMatchingDocument) {
            status = Status(ErrorCodes::UserNotFound,
                            mongoutils::str::stream() << "Could not find user "
                                                      << userName.getFullName());
        }
        return status;
    }
};

class AuthorizationManagerWithExplicitUserPrivilegesTest : public ::mongo::unittest::Test {
public:
    virtual ~AuthorizationManagerWithExplicitUserPrivilegesTest() {
        if (authzManager)
            authzManager->invalidateUserCache();
    }

    virtual void setUp() {
        auto localExternalState =
            stdx::make_unique<AuthzManagerExternalStateMockWithExplicitUserPrivileges>();
        externalState = localExternalState.get();
        externalState->setAuthzVersion(AuthorizationManager::schemaVersion26Final);
        authzManager = stdx::make_unique<AuthorizationManagerImpl>(
            std::move(localExternalState), AuthorizationManagerImpl::TestingMock{});
        externalState->setAuthorizationManager(authzManager.get());
        authzManager->setAuthEnabled(true);
    }

    std::unique_ptr<AuthorizationManager> authzManager;
    AuthzManagerExternalStateMockWithExplicitUserPrivileges* externalState;
};

// Tests SERVER-21535, unrecognized actions should be ignored rather than causing errors.
TEST_F(AuthorizationManagerTest, testAcquireV2UserWithUnrecognizedActions) {
    OperationContextNoop opCtx;

    ASSERT_OK(externalState->insertPrivilegeDocument(
        &opCtx,
        BSON("_id"
             << "admin.myUser"
             << "user"
             << "myUser"
             << "db"
             << "test"
             << "credentials"
             << credentials
             << "roles"
             << BSON_ARRAY(BSON("role"
                                << "myRole"
                                << "db"
                                << "test"))
             << "inheritedPrivileges"
             << BSON_ARRAY(BSON("resource" << BSON("db"
                                                   << "test"
                                                   << "collection"
                                                   << "")
                                           << "actions"
                                           << BSON_ARRAY("find"
                                                         << "fakeAction"
                                                         << "insert")))),
        BSONObj()));

    User* myUser;
    ASSERT_OK(authzManager->acquireUser(&opCtx, UserName("myUser", "test"), &myUser));
    ASSERT_EQUALS(UserName("myUser", "test"), myUser->getName());
    ASSERT(myUser->isValid());
    ASSERT_EQUALS(1U, myUser->getRefCount());
    RoleNameIterator roles = myUser->getRoles();
    ASSERT_EQUALS(RoleName("myRole", "test"), roles.next());
    ASSERT_FALSE(roles.more());
    auto privilegeMap = myUser->getPrivileges();
    auto testDBPrivilege = privilegeMap[ResourcePattern::forDatabaseName("test")];
    ActionSet actions = testDBPrivilege.getActions();
    ASSERT(actions.contains(ActionType::find));
    ASSERT(actions.contains(ActionType::insert));
    actions.removeAction(ActionType::find);
    actions.removeAction(ActionType::insert);
    ASSERT(actions.empty());

    // Make sure user's refCount is 0 at the end of the test to avoid an assertion failure
    authzManager->releaseUser(myUser);
}

// These tests ensure that the AuthorizationManager registers a
// Change on the RecoveryUnit, when an Op is reported that could
// modify role data. This Change is might recompute
// the RoleGraph when executed.
class AuthorizationManagerLogOpTest : public AuthorizationManagerTest {
public:
    class MockRecoveryUnit : public RecoveryUnitNoop {
    public:
        MockRecoveryUnit(size_t* registeredChanges) : _registeredChanges(registeredChanges) {}

        virtual void registerChange(Change* change) final {
            // RecoveryUnitNoop takes ownership of the Change
            RecoveryUnitNoop::registerChange(change);
            ++(*_registeredChanges);
        }

    private:
        size_t* _registeredChanges;
    };

    virtual void setUp() override {
        opCtx.setRecoveryUnit(recoveryUnit, OperationContext::kNotInUnitOfWork);
        AuthorizationManagerTest::setUp();
    }

    OperationContextNoop opCtx;
    size_t registeredChanges = 0;
    MockRecoveryUnit* recoveryUnit = new MockRecoveryUnit(&registeredChanges);
};

TEST_F(AuthorizationManagerLogOpTest, testDropDatabaseAddsRecoveryUnits) {
    authzManager->logOp(&opCtx,
                        "c",
                        {"admin", "$cmd"},
                        BSON("dropDatabase"
                             << "1"),
                        nullptr);
    ASSERT_EQ(size_t(1), registeredChanges);
}

TEST_F(AuthorizationManagerLogOpTest, testDropAuthCollectionAddsRecoveryUnits) {
    authzManager->logOp(&opCtx,
                        "c",
                        {"admin", "$cmd"},
                        BSON("drop"
                             << "system.users"),
                        nullptr);
    ASSERT_EQ(size_t(1), registeredChanges);

    authzManager->logOp(&opCtx,
                        "c",
                        {"admin", "$cmd"},
                        BSON("drop"
                             << "system.roles"),
                        nullptr);
    ASSERT_EQ(size_t(2), registeredChanges);

    authzManager->logOp(&opCtx,
                        "c",
                        {"admin", "$cmd"},
                        BSON("drop"
                             << "system.version"),
                        nullptr);
    ASSERT_EQ(size_t(3), registeredChanges);

    authzManager->logOp(&opCtx,
                        "c",
                        {"admin", "$cmd"},
                        BSON("drop"
                             << "system.profile"),
                        nullptr);
    ASSERT_EQ(size_t(3), registeredChanges);
}

TEST_F(AuthorizationManagerLogOpTest, testCreateAnyCollectionAddsNoRecoveryUnits) {
    authzManager->logOp(&opCtx,
                        "c",
                        {"admin", "$cmd"},
                        BSON("create"
                             << "system.users"),
                        nullptr);

    authzManager->logOp(&opCtx,
                        "c",
                        {"admin", "$cmd"},
                        BSON("create"
                             << "system.profile"),
                        nullptr);

    authzManager->logOp(&opCtx,
                        "c",
                        {"admin", "$cmd"},
                        BSON("create"
                             << "system.other"),
                        nullptr);

    ASSERT_EQ(size_t(0), registeredChanges);
}

TEST_F(AuthorizationManagerLogOpTest, testRawInsertToRolesCollectionAddsRecoveryUnits) {
    authzManager->logOp(&opCtx,
                        "i",
                        {"admin", "system.profile"},
                        BSON("_id"
                             << "admin.user"),
                        nullptr);
    ASSERT_EQ(size_t(0), registeredChanges);

    authzManager->logOp(&opCtx,
                        "i",
                        {"admin", "system.users"},
                        BSON("_id"
                             << "admin.user"),
                        nullptr);
    ASSERT_EQ(size_t(0), registeredChanges);

    authzManager->logOp(&opCtx,
                        "i",
                        {"admin", "system.roles"},
                        BSON("_id"
                             << "admin.user"),
                        nullptr);
    ASSERT_EQ(size_t(1), registeredChanges);
}

}  // namespace
}  // namespace mongo<|MERGE_RESOLUTION|>--- conflicted
+++ resolved
@@ -176,13 +176,8 @@
     void setUp() override {
         auto localExternalState = stdx::make_unique<AuthzManagerExternalStateMock>();
         externalState = localExternalState.get();
-<<<<<<< HEAD
-        externalState->setAuthzVersion(AuthorizationManager::schemaVersion26Final);
-        authzManager = stdx::make_unique<AuthorizationManagerImpl>(
+        authzManager = stdx::make_unique<AuthorizationManager>(
             std::move(localExternalState), AuthorizationManagerImpl::TestingMock{});
-=======
-        authzManager = stdx::make_unique<AuthorizationManager>(std::move(localExternalState));
->>>>>>> 290edd9c
         externalState->setAuthorizationManager(authzManager.get());
         authzManager->setAuthEnabled(true);
 
