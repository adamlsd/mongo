/*    Copyright 2012 10gen Inc.
 *
 *    This program is free software: you can redistribute it and/or  modify
 *    it under the terms of the GNU Affero General Public License, version 3,
 *    as published by the Free Software Foundation.
 *
 *    This program is distributed in the hope that it will be useful,
 *    but WITHOUT ANY WARRANTY; without even the implied warranty of
 *    MERCHANTABILITY or FITNESS FOR A PARTICULAR PURPOSE.  See the
 *    GNU Affero General Public License for more details.
 *
 *    You should have received a copy of the GNU Affero General Public License
 *    along with this program.  If not, see <http://www.gnu.org/licenses/>.
 *
 *    As a special exception, the copyright holders give permission to link the
 *    code of portions of this program with the OpenSSL library under certain
 *    conditions as described in each individual source file and distribute
 *    linked combinations including the program with the OpenSSL library. You
 *    must comply with the GNU Affero General Public License in all respects
 *    for all of the code used other than as permitted herein. If you modify
 *    file(s) with this exception, you may extend this exception to your
 *    version of the file(s), but you are not obligated to do so. If you do not
 *    wish to do so, delete this exception statement from your version. If you
 *    delete this exception statement from all source files in the program,
 *    then also delete it in the license file.
 */

#include "mongo/platform/basic.h"

/**
 * Unit tests of the AuthorizationSession type.
 */
#include "mongo/base/status.h"
#include "mongo/db/auth/action_type.h"
#include "mongo/db/auth/authorization_manager.h"
#include "mongo/db/auth/authorization_session_for_test.h"
#include "mongo/db/auth/authz_manager_external_state_mock.h"
#include "mongo/db/auth/authz_session_external_state_mock.h"
#include "mongo/db/jsobj.h"
#include "mongo/db/json.h"
#include "mongo/db/namespace_string.h"
#include "mongo/db/operation_context_noop.h"
#include "mongo/s/is_mongos.h"
#include "mongo/stdx/memory.h"
#include "mongo/unittest/unittest.h"
#include "mongo/util/map_util.h"

#define ASSERT_NULL(EXPR) ASSERT_FALSE(EXPR)
#define ASSERT_NON_NULL(EXPR) ASSERT_TRUE(EXPR)

namespace mongo {
namespace {

class FailureCapableAuthzManagerExternalStateMock : public AuthzManagerExternalStateMock {
public:
    FailureCapableAuthzManagerExternalStateMock() : _findsShouldFail(false) {}
    virtual ~FailureCapableAuthzManagerExternalStateMock() {}

    void setFindsShouldFail(bool enable) {
        _findsShouldFail = enable;
    }

    virtual Status findOne(OperationContext* opCtx,
                           const NamespaceString& collectionName,
                           const BSONObj& query,
                           BSONObj* result) {
        if (_findsShouldFail && collectionName == AuthorizationManager::usersCollectionNamespace) {
            return Status(ErrorCodes::UnknownError,
                          "findOne on admin.system.users set to fail in mock.");
        }
        return AuthzManagerExternalStateMock::findOne(opCtx, collectionName, query, result);
    }

private:
    bool _findsShouldFail;
};

class AuthorizationSessionTest : public ::mongo::unittest::Test {
public:
    FailureCapableAuthzManagerExternalStateMock* managerState;
    OperationContextNoop _opCtx;
    AuthzSessionExternalStateMock* sessionState;
    std::unique_ptr<AuthorizationManager> authzManager;
    std::unique_ptr<AuthorizationSessionForTest> authzSession;

    void setUp() {
        auto localManagerState = stdx::make_unique<FailureCapableAuthzManagerExternalStateMock>();
        managerState = localManagerState.get();
        managerState->setAuthzVersion(AuthorizationManager::schemaVersion26Final);
        authzManager = stdx::make_unique<AuthorizationManager>(std::move(localManagerState));
        auto localSessionState =
            stdx::make_unique<AuthzSessionExternalStateMock>(authzManager.get());
        sessionState = localSessionState.get();
        authzSession = stdx::make_unique<AuthorizationSessionForTest>(std::move(localSessionState));
        authzManager->setAuthEnabled(true);
    }
};

const NamespaceString testFooNss("test.foo");
const NamespaceString testBarNss("test.bar");
const NamespaceString testQuxNss("test.qux");

const ResourcePattern testDBResource(ResourcePattern::forDatabaseName("test"));
const ResourcePattern otherDBResource(ResourcePattern::forDatabaseName("other"));
const ResourcePattern adminDBResource(ResourcePattern::forDatabaseName("admin"));
const ResourcePattern testFooCollResource(ResourcePattern::forExactNamespace(testFooNss));
const ResourcePattern testBarCollResource(ResourcePattern::forExactNamespace(testBarNss));
const ResourcePattern testQuxCollResource(ResourcePattern::forExactNamespace(testQuxNss));
const ResourcePattern otherFooCollResource(
    ResourcePattern::forExactNamespace(NamespaceString("other.foo")));
const ResourcePattern thirdFooCollResource(
    ResourcePattern::forExactNamespace(NamespaceString("third.foo")));
const ResourcePattern adminFooCollResource(
    ResourcePattern::forExactNamespace(NamespaceString("admin.foo")));
const ResourcePattern testUsersCollResource(
    ResourcePattern::forExactNamespace(NamespaceString("test.system.users")));
const ResourcePattern otherUsersCollResource(
    ResourcePattern::forExactNamespace(NamespaceString("other.system.users")));
const ResourcePattern thirdUsersCollResource(
    ResourcePattern::forExactNamespace(NamespaceString("third.system.users")));
const ResourcePattern testIndexesCollResource(
    ResourcePattern::forExactNamespace(NamespaceString("test.system.indexes")));
const ResourcePattern otherIndexesCollResource(
    ResourcePattern::forExactNamespace(NamespaceString("other.system.indexes")));
const ResourcePattern thirdIndexesCollResource(
    ResourcePattern::forExactNamespace(NamespaceString("third.system.indexes")));
const ResourcePattern testProfileCollResource(
    ResourcePattern::forExactNamespace(NamespaceString("test.system.profile")));
const ResourcePattern otherProfileCollResource(
    ResourcePattern::forExactNamespace(NamespaceString("other.system.profile")));
const ResourcePattern thirdProfileCollResource(
    ResourcePattern::forExactNamespace(NamespaceString("third.system.profile")));
const ResourcePattern testSystemNamespacesResource(
    ResourcePattern::forExactNamespace(NamespaceString("test.system.namespaces")));

TEST_F(AuthorizationSessionTest, AddUserAndCheckAuthorization) {
    // Check that disabling auth checks works
    ASSERT_FALSE(
        authzSession->isAuthorizedForActionsOnResource(testFooCollResource, ActionType::insert));
    sessionState->setReturnValueForShouldIgnoreAuthChecks(true);
    ASSERT_TRUE(
        authzSession->isAuthorizedForActionsOnResource(testFooCollResource, ActionType::insert));
    sessionState->setReturnValueForShouldIgnoreAuthChecks(false);
    ASSERT_FALSE(
        authzSession->isAuthorizedForActionsOnResource(testFooCollResource, ActionType::insert));

    // Check that you can't authorize a user that doesn't exist.
    ASSERT_EQUALS(ErrorCodes::UserNotFound,
                  authzSession->addAndAuthorizeUser(&_opCtx, UserName("spencer", "test")));

    // Add a user with readWrite and dbAdmin on the test DB
    ASSERT_OK(managerState->insertPrivilegeDocument(&_opCtx,
                                                    BSON("user"
                                                         << "spencer"
                                                         << "db"
                                                         << "test"
                                                         << "credentials"
                                                         << BSON("MONGODB-CR"
                                                                 << "a")
                                                         << "roles"
                                                         << BSON_ARRAY(BSON("role"
                                                                            << "readWrite"
                                                                            << "db"
                                                                            << "test")
                                                                       << BSON("role"
                                                                               << "dbAdmin"
                                                                               << "db"
                                                                               << "test"))),
                                                    BSONObj()));
    ASSERT_OK(authzSession->addAndAuthorizeUser(&_opCtx, UserName("spencer", "test")));

    ASSERT_TRUE(
        authzSession->isAuthorizedForActionsOnResource(testFooCollResource, ActionType::insert));
    ASSERT_TRUE(
        authzSession->isAuthorizedForActionsOnResource(testDBResource, ActionType::dbStats));
    ASSERT_FALSE(
        authzSession->isAuthorizedForActionsOnResource(otherFooCollResource, ActionType::insert));

    // Add an admin user with readWriteAnyDatabase
    ASSERT_OK(
        managerState->insertPrivilegeDocument(&_opCtx,
                                              BSON("user"
                                                   << "admin"
                                                   << "db"
                                                   << "admin"
                                                   << "credentials"
                                                   << BSON("MONGODB-CR"
                                                           << "a")
                                                   << "roles"
                                                   << BSON_ARRAY(BSON("role"
                                                                      << "readWriteAnyDatabase"
                                                                      << "db"
                                                                      << "admin"))),
                                              BSONObj()));
    ASSERT_OK(authzSession->addAndAuthorizeUser(&_opCtx, UserName("admin", "admin")));

    ASSERT_TRUE(authzSession->isAuthorizedForActionsOnResource(
        ResourcePattern::forExactNamespace(NamespaceString("anydb.somecollection")),
        ActionType::insert));
    ASSERT_TRUE(
        authzSession->isAuthorizedForActionsOnResource(otherDBResource, ActionType::insert));
    ASSERT_TRUE(
        authzSession->isAuthorizedForActionsOnResource(otherFooCollResource, ActionType::insert));
    ASSERT_FALSE(
        authzSession->isAuthorizedForActionsOnResource(otherFooCollResource, ActionType::collMod));
    ASSERT_TRUE(
        authzSession->isAuthorizedForActionsOnResource(testFooCollResource, ActionType::insert));

    authzSession->logoutDatabase("test");
    ASSERT_TRUE(
        authzSession->isAuthorizedForActionsOnResource(otherFooCollResource, ActionType::insert));
    ASSERT_TRUE(
        authzSession->isAuthorizedForActionsOnResource(testFooCollResource, ActionType::insert));
    ASSERT_FALSE(
        authzSession->isAuthorizedForActionsOnResource(testFooCollResource, ActionType::collMod));

    authzSession->logoutDatabase("admin");
    ASSERT_FALSE(
        authzSession->isAuthorizedForActionsOnResource(otherFooCollResource, ActionType::insert));
    ASSERT_FALSE(
        authzSession->isAuthorizedForActionsOnResource(testFooCollResource, ActionType::insert));
    ASSERT_FALSE(
        authzSession->isAuthorizedForActionsOnResource(testFooCollResource, ActionType::collMod));
}

TEST_F(AuthorizationSessionTest, DuplicateRolesOK) {
    // Add a user with doubled-up readWrite and single dbAdmin on the test DB
    ASSERT_OK(managerState->insertPrivilegeDocument(&_opCtx,
                                                    BSON("user"
                                                         << "spencer"
                                                         << "db"
                                                         << "test"
                                                         << "credentials"
                                                         << BSON("MONGODB-CR"
                                                                 << "a")
                                                         << "roles"
                                                         << BSON_ARRAY(BSON("role"
                                                                            << "readWrite"
                                                                            << "db"
                                                                            << "test")
                                                                       << BSON("role"
                                                                               << "dbAdmin"
                                                                               << "db"
                                                                               << "test")
                                                                       << BSON("role"
                                                                               << "readWrite"
                                                                               << "db"
                                                                               << "test"))),
                                                    BSONObj()));
    ASSERT_OK(authzSession->addAndAuthorizeUser(&_opCtx, UserName("spencer", "test")));

    ASSERT_TRUE(
        authzSession->isAuthorizedForActionsOnResource(testFooCollResource, ActionType::insert));
    ASSERT_TRUE(
        authzSession->isAuthorizedForActionsOnResource(testDBResource, ActionType::dbStats));
    ASSERT_FALSE(
        authzSession->isAuthorizedForActionsOnResource(otherFooCollResource, ActionType::insert));
}

TEST_F(AuthorizationSessionTest, SystemCollectionsAccessControl) {
    ASSERT_OK(managerState->insertPrivilegeDocument(&_opCtx,
                                                    BSON("user"
                                                         << "rw"
                                                         << "db"
                                                         << "test"
                                                         << "credentials"
                                                         << BSON("MONGODB-CR"
                                                                 << "a")
                                                         << "roles"
                                                         << BSON_ARRAY(BSON("role"
                                                                            << "readWrite"
                                                                            << "db"
                                                                            << "test")
                                                                       << BSON("role"
                                                                               << "dbAdmin"
                                                                               << "db"
                                                                               << "test"))),
                                                    BSONObj()));
    ASSERT_OK(managerState->insertPrivilegeDocument(&_opCtx,
                                                    BSON("user"
                                                         << "useradmin"
                                                         << "db"
                                                         << "test"
                                                         << "credentials"
                                                         << BSON("MONGODB-CR"
                                                                 << "a")
                                                         << "roles"
                                                         << BSON_ARRAY(BSON("role"
                                                                            << "userAdmin"
                                                                            << "db"
                                                                            << "test"))),
                                                    BSONObj()));
    ASSERT_OK(
        managerState->insertPrivilegeDocument(&_opCtx,
                                              BSON("user"
                                                   << "rwany"
                                                   << "db"
                                                   << "test"
                                                   << "credentials"
                                                   << BSON("MONGODB-CR"
                                                           << "a")
                                                   << "roles"
                                                   << BSON_ARRAY(BSON("role"
                                                                      << "readWriteAnyDatabase"
                                                                      << "db"
                                                                      << "admin")
                                                                 << BSON("role"
                                                                         << "dbAdminAnyDatabase"
                                                                         << "db"
                                                                         << "admin"))),
                                              BSONObj()));
    ASSERT_OK(
        managerState->insertPrivilegeDocument(&_opCtx,
                                              BSON("user"
                                                   << "useradminany"
                                                   << "db"
                                                   << "test"
                                                   << "credentials"
                                                   << BSON("MONGODB-CR"
                                                           << "a")
                                                   << "roles"
                                                   << BSON_ARRAY(BSON("role"
                                                                      << "userAdminAnyDatabase"
                                                                      << "db"
                                                                      << "admin"))),
                                              BSONObj()));

    ASSERT_OK(authzSession->addAndAuthorizeUser(&_opCtx, UserName("rwany", "test")));

    ASSERT_FALSE(
        authzSession->isAuthorizedForActionsOnResource(testUsersCollResource, ActionType::insert));
    ASSERT_FALSE(
        authzSession->isAuthorizedForActionsOnResource(testUsersCollResource, ActionType::find));
    ASSERT_FALSE(
        authzSession->isAuthorizedForActionsOnResource(otherUsersCollResource, ActionType::insert));
    ASSERT_FALSE(
        authzSession->isAuthorizedForActionsOnResource(otherUsersCollResource, ActionType::find));
    ASSERT_TRUE(
        authzSession->isAuthorizedForActionsOnResource(testIndexesCollResource, ActionType::find));
    ASSERT_TRUE(
        authzSession->isAuthorizedForActionsOnResource(testProfileCollResource, ActionType::find));
    ASSERT_TRUE(
        authzSession->isAuthorizedForActionsOnResource(otherIndexesCollResource, ActionType::find));
    ASSERT_TRUE(
        authzSession->isAuthorizedForActionsOnResource(otherProfileCollResource, ActionType::find));

    // Logging in as useradminany@test implicitly logs out rwany@test.
    ASSERT_OK(authzSession->addAndAuthorizeUser(&_opCtx, UserName("useradminany", "test")));
    ASSERT_FALSE(
        authzSession->isAuthorizedForActionsOnResource(testUsersCollResource, ActionType::insert));
    ASSERT_TRUE(
        authzSession->isAuthorizedForActionsOnResource(testUsersCollResource, ActionType::find));
    ASSERT_FALSE(
        authzSession->isAuthorizedForActionsOnResource(otherUsersCollResource, ActionType::insert));
    ASSERT_TRUE(
        authzSession->isAuthorizedForActionsOnResource(otherUsersCollResource, ActionType::find));
    ASSERT_FALSE(
        authzSession->isAuthorizedForActionsOnResource(testIndexesCollResource, ActionType::find));
    ASSERT_FALSE(
        authzSession->isAuthorizedForActionsOnResource(testProfileCollResource, ActionType::find));
    ASSERT_FALSE(
        authzSession->isAuthorizedForActionsOnResource(otherIndexesCollResource, ActionType::find));
    ASSERT_FALSE(
        authzSession->isAuthorizedForActionsOnResource(otherProfileCollResource, ActionType::find));

    // Logging in as rw@test implicitly logs out useradminany@test.
    ASSERT_OK(authzSession->addAndAuthorizeUser(&_opCtx, UserName("rw", "test")));

    ASSERT_FALSE(
        authzSession->isAuthorizedForActionsOnResource(testUsersCollResource, ActionType::insert));
    ASSERT_FALSE(
        authzSession->isAuthorizedForActionsOnResource(testUsersCollResource, ActionType::find));
    ASSERT_FALSE(
        authzSession->isAuthorizedForActionsOnResource(otherUsersCollResource, ActionType::insert));
    ASSERT_FALSE(
        authzSession->isAuthorizedForActionsOnResource(otherUsersCollResource, ActionType::find));
    ASSERT_TRUE(
        authzSession->isAuthorizedForActionsOnResource(testIndexesCollResource, ActionType::find));
    ASSERT_TRUE(
        authzSession->isAuthorizedForActionsOnResource(testProfileCollResource, ActionType::find));
    ASSERT_FALSE(
        authzSession->isAuthorizedForActionsOnResource(otherIndexesCollResource, ActionType::find));
    ASSERT_FALSE(
        authzSession->isAuthorizedForActionsOnResource(otherProfileCollResource, ActionType::find));


    // Logging in as useradmin@test implicitly logs out rw@test.
    ASSERT_OK(authzSession->addAndAuthorizeUser(&_opCtx, UserName("useradmin", "test")));
    ASSERT_FALSE(
        authzSession->isAuthorizedForActionsOnResource(testUsersCollResource, ActionType::insert));
    ASSERT_FALSE(
        authzSession->isAuthorizedForActionsOnResource(testUsersCollResource, ActionType::find));
    ASSERT_FALSE(
        authzSession->isAuthorizedForActionsOnResource(otherUsersCollResource, ActionType::insert));
    ASSERT_FALSE(
        authzSession->isAuthorizedForActionsOnResource(otherUsersCollResource, ActionType::find));
    ASSERT_FALSE(
        authzSession->isAuthorizedForActionsOnResource(testIndexesCollResource, ActionType::find));
    ASSERT_FALSE(
        authzSession->isAuthorizedForActionsOnResource(testProfileCollResource, ActionType::find));
    ASSERT_FALSE(
        authzSession->isAuthorizedForActionsOnResource(otherIndexesCollResource, ActionType::find));
    ASSERT_FALSE(
        authzSession->isAuthorizedForActionsOnResource(otherProfileCollResource, ActionType::find));
}

TEST_F(AuthorizationSessionTest, InvalidateUser) {
    // Add a readWrite user
    ASSERT_OK(managerState->insertPrivilegeDocument(&_opCtx,
                                                    BSON("user"
                                                         << "spencer"
                                                         << "db"
                                                         << "test"
                                                         << "credentials"
                                                         << BSON("MONGODB-CR"
                                                                 << "a")
                                                         << "roles"
                                                         << BSON_ARRAY(BSON("role"
                                                                            << "readWrite"
                                                                            << "db"
                                                                            << "test"))),
                                                    BSONObj()));
    ASSERT_OK(authzSession->addAndAuthorizeUser(&_opCtx, UserName("spencer", "test")));

    ASSERT_TRUE(
        authzSession->isAuthorizedForActionsOnResource(testFooCollResource, ActionType::find));
    ASSERT_TRUE(
        authzSession->isAuthorizedForActionsOnResource(testFooCollResource, ActionType::insert));

    User* user = authzSession->lookupUser(UserName("spencer", "test"));
    ASSERT(user->isValid());

    // Change the user to be read-only
    int ignored;
    managerState
        ->remove(
            &_opCtx, AuthorizationManager::usersCollectionNamespace, BSONObj(), BSONObj(), &ignored)
        .transitional_ignore();
    ASSERT_OK(managerState->insertPrivilegeDocument(&_opCtx,
                                                    BSON("user"
                                                         << "spencer"
                                                         << "db"
                                                         << "test"
                                                         << "credentials"
                                                         << BSON("MONGODB-CR"
                                                                 << "a")
                                                         << "roles"
                                                         << BSON_ARRAY(BSON("role"
                                                                            << "read"
                                                                            << "db"
                                                                            << "test"))),
                                                    BSONObj()));

    // Make sure that invalidating the user causes the session to reload its privileges.
    authzManager->invalidateUserByName(user->getName());
    authzSession->startRequest(&_opCtx);  // Refreshes cached data for invalid users
    ASSERT_TRUE(
        authzSession->isAuthorizedForActionsOnResource(testFooCollResource, ActionType::find));
    ASSERT_FALSE(
        authzSession->isAuthorizedForActionsOnResource(testFooCollResource, ActionType::insert));

    user = authzSession->lookupUser(UserName("spencer", "test"));
    ASSERT(user->isValid());

    // Delete the user.
    managerState
        ->remove(
            &_opCtx, AuthorizationManager::usersCollectionNamespace, BSONObj(), BSONObj(), &ignored)
        .transitional_ignore();
    // Make sure that invalidating the user causes the session to reload its privileges.
    authzManager->invalidateUserByName(user->getName());
    authzSession->startRequest(&_opCtx);  // Refreshes cached data for invalid users
    ASSERT_FALSE(
        authzSession->isAuthorizedForActionsOnResource(testFooCollResource, ActionType::find));
    ASSERT_FALSE(
        authzSession->isAuthorizedForActionsOnResource(testFooCollResource, ActionType::insert));
    ASSERT_FALSE(authzSession->lookupUser(UserName("spencer", "test")));
}

TEST_F(AuthorizationSessionTest, UseOldUserInfoInFaceOfConnectivityProblems) {
    // Add a readWrite user
    ASSERT_OK(managerState->insertPrivilegeDocument(&_opCtx,
                                                    BSON("user"
                                                         << "spencer"
                                                         << "db"
                                                         << "test"
                                                         << "credentials"
                                                         << BSON("MONGODB-CR"
                                                                 << "a")
                                                         << "roles"
                                                         << BSON_ARRAY(BSON("role"
                                                                            << "readWrite"
                                                                            << "db"
                                                                            << "test"))),
                                                    BSONObj()));
    ASSERT_OK(authzSession->addAndAuthorizeUser(&_opCtx, UserName("spencer", "test")));

    ASSERT_TRUE(
        authzSession->isAuthorizedForActionsOnResource(testFooCollResource, ActionType::find));
    ASSERT_TRUE(
        authzSession->isAuthorizedForActionsOnResource(testFooCollResource, ActionType::insert));

    User* user = authzSession->lookupUser(UserName("spencer", "test"));
    ASSERT(user->isValid());

    // Change the user to be read-only
    int ignored;
    managerState->setFindsShouldFail(true);
    managerState
        ->remove(
            &_opCtx, AuthorizationManager::usersCollectionNamespace, BSONObj(), BSONObj(), &ignored)
        .transitional_ignore();
    ASSERT_OK(managerState->insertPrivilegeDocument(&_opCtx,
                                                    BSON("user"
                                                         << "spencer"
                                                         << "db"
                                                         << "test"
                                                         << "credentials"
                                                         << BSON("MONGODB-CR"
                                                                 << "a")
                                                         << "roles"
                                                         << BSON_ARRAY(BSON("role"
                                                                            << "read"
                                                                            << "db"
                                                                            << "test"))),
                                                    BSONObj()));

    // Even though the user's privileges have been reduced, since we've configured user
    // document lookup to fail, the authz session should continue to use its known out-of-date
    // privilege data.
    authzManager->invalidateUserByName(user->getName());
    authzSession->startRequest(&_opCtx);  // Refreshes cached data for invalid users
    ASSERT_TRUE(
        authzSession->isAuthorizedForActionsOnResource(testFooCollResource, ActionType::find));
    ASSERT_TRUE(
        authzSession->isAuthorizedForActionsOnResource(testFooCollResource, ActionType::insert));

    // Once we configure document lookup to succeed again, authorization checks should
    // observe the new values.
    managerState->setFindsShouldFail(false);
    authzSession->startRequest(&_opCtx);  // Refreshes cached data for invalid users
    ASSERT_TRUE(
        authzSession->isAuthorizedForActionsOnResource(testFooCollResource, ActionType::find));
    ASSERT_FALSE(
        authzSession->isAuthorizedForActionsOnResource(testFooCollResource, ActionType::insert));
}

TEST_F(AuthorizationSessionTest, CheckAuthForAggregateFailsIfPipelineIsNotAnArray) {
    BSONObj cmdObjIntPipeline = BSON("aggregate" << testFooNss.coll() << "pipeline" << 7);
    ASSERT_EQ(ErrorCodes::TypeMismatch,
              authzSession->checkAuthForAggregate(testFooNss, cmdObjIntPipeline, false));

    BSONObj cmdObjObjPipeline = BSON("aggregate" << testFooNss.coll() << "pipeline" << BSONObj());
    ASSERT_EQ(ErrorCodes::TypeMismatch,
              authzSession->checkAuthForAggregate(testFooNss, cmdObjObjPipeline, false));

    BSONObj cmdObjNoPipeline = BSON("aggregate" << testFooNss.coll());
    ASSERT_EQ(ErrorCodes::TypeMismatch,
              authzSession->checkAuthForAggregate(testFooNss, cmdObjNoPipeline, false));
}

TEST_F(AuthorizationSessionTest, CheckAuthForAggregateFailsIfPipelineFirstStageIsNotAnObject) {
    BSONObj cmdObjFirstStageInt =
        BSON("aggregate" << testFooNss.coll() << "pipeline" << BSON_ARRAY(7));
    ASSERT_EQ(ErrorCodes::TypeMismatch,
              authzSession->checkAuthForAggregate(testFooNss, cmdObjFirstStageInt, false));

    BSONObj cmdObjFirstStageArray =
        BSON("aggregate" << testFooNss.coll() << "pipeline" << BSON_ARRAY(BSONArray()));
    ASSERT_EQ(ErrorCodes::TypeMismatch,
              authzSession->checkAuthForAggregate(testFooNss, cmdObjFirstStageArray, false));
}

TEST_F(AuthorizationSessionTest, CannotAggregateEmptyPipelineWithoutFindAction) {
    BSONObj cmdObj = BSON("aggregate" << testFooNss.coll() << "pipeline" << BSONArray());
    ASSERT_EQ(ErrorCodes::Unauthorized,
              authzSession->checkAuthForAggregate(testFooNss, cmdObj, false));
}

TEST_F(AuthorizationSessionTest, CanAggregateEmptyPipelineWithFindAction) {
    authzSession->assumePrivilegesForDB(Privilege(testFooCollResource, {ActionType::find}));

    BSONObj cmdObj = BSON("aggregate" << testFooNss.coll() << "pipeline" << BSONArray());
    ASSERT_OK(authzSession->checkAuthForAggregate(testFooNss, cmdObj, false));
}

TEST_F(AuthorizationSessionTest, CannotAggregateWithoutFindActionIfFirstStageNotIndexOrCollStats) {
    authzSession->assumePrivilegesForDB(
        Privilege(testFooCollResource, {ActionType::indexStats, ActionType::collStats}));

    BSONArray pipeline = BSON_ARRAY(BSON("$limit" << 1) << BSON("$collStats" << BSONObj())
                                                        << BSON("$indexStats" << BSONObj()));
    BSONObj cmdObj = BSON("aggregate" << testFooNss.coll() << "pipeline" << pipeline);
    ASSERT_EQ(ErrorCodes::Unauthorized,
              authzSession->checkAuthForAggregate(testFooNss, cmdObj, false));
}

TEST_F(AuthorizationSessionTest, CanAggregateWithFindActionIfFirstStageNotIndexOrCollStats) {
    authzSession->assumePrivilegesForDB(Privilege(testFooCollResource, {ActionType::find}));

    BSONArray pipeline = BSON_ARRAY(BSON("$limit" << 1) << BSON("$collStats" << BSONObj())
                                                        << BSON("$indexStats" << BSONObj()));
    BSONObj cmdObj = BSON("aggregate" << testFooNss.coll() << "pipeline" << pipeline);
    ASSERT_OK(authzSession->checkAuthForAggregate(testFooNss, cmdObj, false));
}

TEST_F(AuthorizationSessionTest, CannotAggregateCollStatsWithoutCollStatsAction) {
    authzSession->assumePrivilegesForDB(Privilege(testFooCollResource, {ActionType::find}));

    BSONArray pipeline = BSON_ARRAY(BSON("$collStats" << BSONObj()));
    BSONObj cmdObj = BSON("aggregate" << testFooNss.coll() << "pipeline" << pipeline);
    ASSERT_EQ(ErrorCodes::Unauthorized,
              authzSession->checkAuthForAggregate(testFooNss, cmdObj, false));
}

TEST_F(AuthorizationSessionTest, CanAggregateCollStatsWithCollStatsAction) {
    authzSession->assumePrivilegesForDB(Privilege(testFooCollResource, {ActionType::collStats}));

    BSONArray pipeline = BSON_ARRAY(BSON("$collStats" << BSONObj()));
    BSONObj cmdObj = BSON("aggregate" << testFooNss.coll() << "pipeline" << pipeline);
    ASSERT_OK(authzSession->checkAuthForAggregate(testFooNss, cmdObj, false));
}

TEST_F(AuthorizationSessionTest, CannotAggregateIndexStatsWithoutIndexStatsAction) {
    authzSession->assumePrivilegesForDB(Privilege(testFooCollResource, {ActionType::find}));

    BSONArray pipeline = BSON_ARRAY(BSON("$indexStats" << BSONObj()));
    BSONObj cmdObj = BSON("aggregate" << testFooNss.coll() << "pipeline" << pipeline);
    ASSERT_EQ(ErrorCodes::Unauthorized,
              authzSession->checkAuthForAggregate(testFooNss, cmdObj, false));
}

TEST_F(AuthorizationSessionTest, CanAggregateIndexStatsWithIndexStatsAction) {
    authzSession->assumePrivilegesForDB(Privilege(testFooCollResource, {ActionType::indexStats}));

    BSONArray pipeline = BSON_ARRAY(BSON("$indexStats" << BSONObj()));
    BSONObj cmdObj = BSON("aggregate" << testFooNss.coll() << "pipeline" << pipeline);
    ASSERT_OK(authzSession->checkAuthForAggregate(testFooNss, cmdObj, false));
}

TEST_F(AuthorizationSessionTest, CanAggregateCurrentOpAllUsersFalseWithoutInprogActionOnMongoD) {
    authzSession->assumePrivilegesForDB(Privilege(testFooCollResource, {ActionType::find}));

    BSONArray pipeline = BSON_ARRAY(BSON("$currentOp" << BSON("allUsers" << false)));
    BSONObj cmdObj = BSON("aggregate" << testFooNss.coll() << "pipeline" << pipeline);
    ASSERT_OK(authzSession->checkAuthForAggregate(testFooNss, cmdObj, false));
}

TEST_F(AuthorizationSessionTest, CannotAggregateCurrentOpAllUsersFalseWithoutInprogActionOnMongoS) {
    authzSession->assumePrivilegesForDB(Privilege(testFooCollResource, {ActionType::find}));

    BSONArray pipeline = BSON_ARRAY(BSON("$currentOp" << BSON("allUsers" << false)));
    BSONObj cmdObj = BSON("aggregate" << testFooNss.coll() << "pipeline" << pipeline);
    ASSERT_EQ(ErrorCodes::Unauthorized,
              authzSession->checkAuthForAggregate(testFooNss, cmdObj, true));
}

TEST_F(AuthorizationSessionTest, CannotAggregateCurrentOpAllUsersFalseIfNotAuthenticatedOnMongoD) {
    BSONArray pipeline = BSON_ARRAY(BSON("$currentOp" << BSON("allUsers" << false)));
    BSONObj cmdObj = BSON("aggregate" << testFooNss.coll() << "pipeline" << pipeline);

    ASSERT_EQ(ErrorCodes::Unauthorized,
              authzSession->checkAuthForAggregate(testFooNss, cmdObj, false));
}

TEST_F(AuthorizationSessionTest, CannotAggregateCurrentOpAllUsersFalseIfNotAuthenticatedOnMongoS) {
    BSONArray pipeline = BSON_ARRAY(BSON("$currentOp" << BSON("allUsers" << false)));
    BSONObj cmdObj = BSON("aggregate" << testFooNss.coll() << "pipeline" << pipeline);

    ASSERT_EQ(ErrorCodes::Unauthorized,
              authzSession->checkAuthForAggregate(testFooNss, cmdObj, true));
}

TEST_F(AuthorizationSessionTest, CannotAggregateCurrentOpAllUsersTrueWithoutInprogActionOnMongoD) {
    authzSession->assumePrivilegesForDB(Privilege(testFooCollResource, {ActionType::find}));

    BSONArray pipeline = BSON_ARRAY(BSON("$currentOp" << BSON("allUsers" << true)));
    BSONObj cmdObj = BSON("aggregate" << testFooNss.coll() << "pipeline" << pipeline);
    ASSERT_EQ(ErrorCodes::Unauthorized,
              authzSession->checkAuthForAggregate(testFooNss, cmdObj, false));
}

TEST_F(AuthorizationSessionTest, CannotAggregateCurrentOpAllUsersTrueWithoutInprogActionOnMongoS) {
    authzSession->assumePrivilegesForDB(Privilege(testFooCollResource, {ActionType::find}));

    BSONArray pipeline = BSON_ARRAY(BSON("$currentOp" << BSON("allUsers" << true)));
    BSONObj cmdObj = BSON("aggregate" << testFooNss.coll() << "pipeline" << pipeline);
    ASSERT_EQ(ErrorCodes::Unauthorized,
              authzSession->checkAuthForAggregate(testFooNss, cmdObj, true));
}

TEST_F(AuthorizationSessionTest, CanAggregateCurrentOpAllUsersTrueWithInprogActionOnMongoD) {
    authzSession->assumePrivilegesForDB(
        Privilege(ResourcePattern::forClusterResource(), {ActionType::inprog}));

    BSONArray pipeline = BSON_ARRAY(BSON("$currentOp" << BSON("allUsers" << true)));
    BSONObj cmdObj = BSON("aggregate" << testFooNss.coll() << "pipeline" << pipeline);
    ASSERT_OK(authzSession->checkAuthForAggregate(testFooNss, cmdObj, false));
}

TEST_F(AuthorizationSessionTest, CanAggregateCurrentOpAllUsersTrueWithInprogActionOnMongoS) {
    authzSession->assumePrivilegesForDB(
        Privilege(ResourcePattern::forClusterResource(), {ActionType::inprog}));

    BSONArray pipeline = BSON_ARRAY(BSON("$currentOp" << BSON("allUsers" << true)));
    BSONObj cmdObj = BSON("aggregate" << testFooNss.coll() << "pipeline" << pipeline);
    ASSERT_OK(authzSession->checkAuthForAggregate(testFooNss, cmdObj, true));
}

TEST_F(AuthorizationSessionTest, CannotSpoofAllUsersTrueWithoutInprogActionOnMongoD) {
    authzSession->assumePrivilegesForDB(Privilege(testFooCollResource, {ActionType::find}));

    BSONArray pipeline =
        BSON_ARRAY(BSON("$currentOp" << BSON("allUsers" << false << "allUsers" << true)));
    BSONObj cmdObj = BSON("aggregate" << testFooNss.coll() << "pipeline" << pipeline);
    ASSERT_EQ(ErrorCodes::Unauthorized,
              authzSession->checkAuthForAggregate(testFooNss, cmdObj, false));
}

TEST_F(AuthorizationSessionTest, CannotSpoofAllUsersTrueWithoutInprogActionOnMongoS) {
    authzSession->assumePrivilegesForDB(Privilege(testFooCollResource, {ActionType::find}));

    BSONArray pipeline =
        BSON_ARRAY(BSON("$currentOp" << BSON("allUsers" << false << "allUsers" << true)));
    BSONObj cmdObj = BSON("aggregate" << testFooNss.coll() << "pipeline" << pipeline);
    ASSERT_EQ(ErrorCodes::Unauthorized,
              authzSession->checkAuthForAggregate(testFooNss, cmdObj, true));
}

TEST_F(AuthorizationSessionTest, AddPrivilegesForStageFailsIfOutNamespaceIsNotValid) {
    BSONArray pipeline = BSON_ARRAY(BSON("$out"
                                         << ""));
    BSONObj cmdObj = BSON("aggregate" << testFooNss.coll() << "pipeline" << pipeline);
    ASSERT_THROWS_CODE(
<<<<<<< HEAD
        authzSession->checkAuthForAggregate(testFooNss, cmdObj).transitional_ignore(),
        UserException,
        17139);
=======
        authzSession->checkAuthForAggregate(testFooNss, cmdObj, false), UserException, 17139);
>>>>>>> a5f0a84c
}

TEST_F(AuthorizationSessionTest, CannotAggregateOutWithoutInsertAndRemoveOnTargetNamespace) {
    // We only have find on the aggregation namespace.
    authzSession->assumePrivilegesForDB(Privilege(testFooCollResource, {ActionType::find}));

    BSONArray pipeline = BSON_ARRAY(BSON("$out" << testBarNss.coll()));
    BSONObj cmdObj = BSON("aggregate" << testFooNss.coll() << "pipeline" << pipeline);
    ASSERT_EQ(ErrorCodes::Unauthorized,
              authzSession->checkAuthForAggregate(testFooNss, cmdObj, false));

    // We have insert but not remove on the $out namespace.
    authzSession->assumePrivilegesForDB({Privilege(testFooCollResource, {ActionType::find}),
                                         Privilege(testBarCollResource, {ActionType::insert})});
    ASSERT_EQ(ErrorCodes::Unauthorized,
              authzSession->checkAuthForAggregate(testFooNss, cmdObj, false));

    // We have remove but not insert on the $out namespace.
    authzSession->assumePrivilegesForDB({Privilege(testFooCollResource, {ActionType::find}),
                                         Privilege(testBarCollResource, {ActionType::remove})});
    ASSERT_EQ(ErrorCodes::Unauthorized,
              authzSession->checkAuthForAggregate(testFooNss, cmdObj, false));
}

TEST_F(AuthorizationSessionTest, CanAggregateOutWithInsertAndRemoveOnTargetNamespace) {
    authzSession->assumePrivilegesForDB(
        {Privilege(testFooCollResource, {ActionType::find}),
         Privilege(testBarCollResource, {ActionType::insert, ActionType::remove})});

    BSONArray pipeline = BSON_ARRAY(BSON("$out" << testBarNss.coll()));
    BSONObj cmdObj = BSON("aggregate" << testFooNss.coll() << "pipeline" << pipeline);
    ASSERT_OK(authzSession->checkAuthForAggregate(testFooNss, cmdObj, false));

    BSONObj cmdObjNoBypassDocumentValidation = BSON(
        "aggregate" << testFooNss.coll() << "pipeline" << pipeline << "bypassDocumentValidation"
                    << false);
    ASSERT_OK(
        authzSession->checkAuthForAggregate(testFooNss, cmdObjNoBypassDocumentValidation, false));
}

TEST_F(AuthorizationSessionTest,
       CannotAggregateOutBypassingValidationWithoutBypassDocumentValidationOnTargetNamespace) {
    authzSession->assumePrivilegesForDB(
        {Privilege(testFooCollResource, {ActionType::find}),
         Privilege(testBarCollResource, {ActionType::insert, ActionType::remove})});

    BSONArray pipeline = BSON_ARRAY(BSON("$out" << testBarNss.coll()));
    BSONObj cmdObj = BSON("aggregate" << testFooNss.coll() << "pipeline" << pipeline
                                      << "bypassDocumentValidation"
                                      << true);
    ASSERT_EQ(ErrorCodes::Unauthorized,
              authzSession->checkAuthForAggregate(testFooNss, cmdObj, false));
}

TEST_F(AuthorizationSessionTest,
       CanAggregateOutBypassingValidationWithBypassDocumentValidationOnTargetNamespace) {
    authzSession->assumePrivilegesForDB(
        {Privilege(testFooCollResource, {ActionType::find}),
         Privilege(
             testBarCollResource,
             {ActionType::insert, ActionType::remove, ActionType::bypassDocumentValidation})});

    BSONArray pipeline = BSON_ARRAY(BSON("$out" << testBarNss.coll()));
    BSONObj cmdObj = BSON("aggregate" << testFooNss.coll() << "pipeline" << pipeline
                                      << "bypassDocumentValidation"
                                      << true);
    ASSERT_OK(authzSession->checkAuthForAggregate(testFooNss, cmdObj, false));
}

TEST_F(AuthorizationSessionTest, CannotAggregateLookupWithoutFindOnJoinedNamespace) {
    authzSession->assumePrivilegesForDB(Privilege(testFooCollResource, {ActionType::find}));

    BSONArray pipeline = BSON_ARRAY(BSON("$lookup" << BSON("from" << testBarNss.coll())));
    BSONObj cmdObj = BSON("aggregate" << testFooNss.coll() << "pipeline" << pipeline);
    ASSERT_EQ(ErrorCodes::Unauthorized,
              authzSession->checkAuthForAggregate(testFooNss, cmdObj, false));
}

TEST_F(AuthorizationSessionTest, CanAggregateLookupWithFindOnJoinedNamespace) {
    authzSession->assumePrivilegesForDB({Privilege(testFooCollResource, {ActionType::find}),
                                         Privilege(testBarCollResource, {ActionType::find})});

    BSONArray pipeline = BSON_ARRAY(BSON("$lookup" << BSON("from" << testBarNss.coll())));
    BSONObj cmdObj = BSON("aggregate" << testFooNss.coll() << "pipeline" << pipeline);
    ASSERT_OK(authzSession->checkAuthForAggregate(testFooNss, cmdObj, false));
}

TEST_F(AuthorizationSessionTest, CannotAggregateGraphLookupWithoutFindOnJoinedNamespace) {
    authzSession->assumePrivilegesForDB(Privilege(testFooCollResource, {ActionType::find}));

    BSONArray pipeline = BSON_ARRAY(BSON("$graphLookup" << BSON("from" << testBarNss.coll())));
    BSONObj cmdObj = BSON("aggregate" << testFooNss.coll() << "pipeline" << pipeline);
    ASSERT_EQ(ErrorCodes::Unauthorized,
              authzSession->checkAuthForAggregate(testFooNss, cmdObj, false));
}

TEST_F(AuthorizationSessionTest, CanAggregateGraphLookupWithFindOnJoinedNamespace) {
    authzSession->assumePrivilegesForDB({Privilege(testFooCollResource, {ActionType::find}),
                                         Privilege(testBarCollResource, {ActionType::find})});

    BSONArray pipeline = BSON_ARRAY(BSON("$graphLookup" << BSON("from" << testBarNss.coll())));
    BSONObj cmdObj = BSON("aggregate" << testFooNss.coll() << "pipeline" << pipeline);
    ASSERT_OK(authzSession->checkAuthForAggregate(testFooNss, cmdObj, false));
}

TEST_F(AuthorizationSessionTest,
       CannotAggregateFacetWithLookupAndGraphLookupWithoutFindOnJoinedNamespaces) {
    // We only have find on the aggregation namespace.
    authzSession->assumePrivilegesForDB(Privilege(testFooCollResource, {ActionType::find}));

    BSONArray pipeline =
        BSON_ARRAY(fromjson("{$facet: {lookup: [{$lookup: {from: 'bar'}}], graphLookup: "
                            "[{$graphLookup: {from: 'qux'}}]}}"));
    BSONObj cmdObj = BSON("aggregate" << testFooNss.coll() << "pipeline" << pipeline);
    ASSERT_EQ(ErrorCodes::Unauthorized,
              authzSession->checkAuthForAggregate(testFooNss, cmdObj, false));

    // We have find on the $lookup namespace but not on the $graphLookup namespace.
    authzSession->assumePrivilegesForDB({Privilege(testFooCollResource, {ActionType::find}),
                                         Privilege(testBarCollResource, {ActionType::find})});
    ASSERT_EQ(ErrorCodes::Unauthorized,
              authzSession->checkAuthForAggregate(testFooNss, cmdObj, false));

    // We have find on the $graphLookup namespace but not on the $lookup namespace.
    authzSession->assumePrivilegesForDB({Privilege(testFooCollResource, {ActionType::find}),
                                         Privilege(testQuxCollResource, {ActionType::find})});
    ASSERT_EQ(ErrorCodes::Unauthorized,
              authzSession->checkAuthForAggregate(testFooNss, cmdObj, false));
}

TEST_F(AuthorizationSessionTest,
       CanAggregateFacetWithLookupAndGraphLookupWithFindOnJoinedNamespaces) {
    authzSession->assumePrivilegesForDB({Privilege(testFooCollResource, {ActionType::find}),
                                         Privilege(testBarCollResource, {ActionType::find}),
                                         Privilege(testQuxCollResource, {ActionType::find})});

    BSONArray pipeline =
        BSON_ARRAY(fromjson("{$facet: {lookup: [{$lookup: {from: 'bar'}}], graphLookup: "
                            "[{$graphLookup: {from: 'qux'}}]}}"));
    BSONObj cmdObj = BSON("aggregate" << testFooNss.coll() << "pipeline" << pipeline);
    ASSERT_OK(authzSession->checkAuthForAggregate(testFooNss, cmdObj, false));
}

TEST_F(AuthorizationSessionTest, UnauthorizedSessionIsCoauthorizedWithEmptyUserSet) {
    std::vector<UserName> userSet;
    ASSERT_TRUE(
        authzSession->isCoauthorizedWith(makeUserNameIterator(userSet.begin(), userSet.end())));
}

TEST_F(AuthorizationSessionTest, UnauthorizedSessionIsNotCoauthorizedWithNonemptyUserSet) {
    std::vector<UserName> userSet;
    userSet.emplace_back("spencer", "test");
    ASSERT_FALSE(
        authzSession->isCoauthorizedWith(makeUserNameIterator(userSet.begin(), userSet.end())));
}

TEST_F(AuthorizationSessionTest,
       UnauthorizedSessionIsCoauthorizedWithNonemptyUserSetWhenAuthIsDisabled) {
    authzManager->setAuthEnabled(false);
    std::vector<UserName> userSet;
    userSet.emplace_back("spencer", "test");
    ASSERT_TRUE(
        authzSession->isCoauthorizedWith(makeUserNameIterator(userSet.begin(), userSet.end())));
}

TEST_F(AuthorizationSessionTest, AuthorizedSessionIsNotCoauthorizedWithEmptyUserSet) {
    ASSERT_OK(managerState->insertPrivilegeDocument(&_opCtx,
                                                    BSON("user"
                                                         << "spencer"
                                                         << "db"
                                                         << "test"
                                                         << "credentials"
                                                         << BSON("MONGODB-CR"
                                                                 << "a")
                                                         << "roles"
                                                         << BSONArray()),
                                                    BSONObj()));
    ASSERT_OK(authzSession->addAndAuthorizeUser(&_opCtx, UserName("spencer", "test")));
    std::vector<UserName> userSet;
    ASSERT_FALSE(
        authzSession->isCoauthorizedWith(makeUserNameIterator(userSet.begin(), userSet.end())));
}

TEST_F(AuthorizationSessionTest,
       AuthorizedSessionIsCoauthorizedWithEmptyUserSetWhenAuthIsDisabled) {
    authzManager->setAuthEnabled(false);
    ASSERT_OK(managerState->insertPrivilegeDocument(&_opCtx,
                                                    BSON("user"
                                                         << "spencer"
                                                         << "db"
                                                         << "test"
                                                         << "credentials"
                                                         << BSON("MONGODB-CR"
                                                                 << "a")
                                                         << "roles"
                                                         << BSONArray()),
                                                    BSONObj()));
    ASSERT_OK(authzSession->addAndAuthorizeUser(&_opCtx, UserName("spencer", "test")));
    std::vector<UserName> userSet;
    ASSERT_TRUE(
        authzSession->isCoauthorizedWith(makeUserNameIterator(userSet.begin(), userSet.end())));
}

TEST_F(AuthorizationSessionTest, AuthorizedSessionIsCoauthorizedWithIntersectingUserSet) {
    ASSERT_OK(managerState->insertPrivilegeDocument(&_opCtx,
                                                    BSON("user"
                                                         << "spencer"
                                                         << "db"
                                                         << "test"
                                                         << "credentials"
                                                         << BSON("MONGODB-CR"
                                                                 << "a")
                                                         << "roles"
                                                         << BSONArray()),
                                                    BSONObj()));
    ASSERT_OK(managerState->insertPrivilegeDocument(&_opCtx,
                                                    BSON("user"
                                                         << "admin"
                                                         << "db"
                                                         << "test"
                                                         << "credentials"
                                                         << BSON("MONGODB-CR"
                                                                 << "a")
                                                         << "roles"
                                                         << BSONArray()),
                                                    BSONObj()));
    ASSERT_OK(authzSession->addAndAuthorizeUser(&_opCtx, UserName("spencer", "test")));
    ASSERT_OK(authzSession->addAndAuthorizeUser(&_opCtx, UserName("admin", "test")));
    std::vector<UserName> userSet;
    userSet.emplace_back("admin", "test");
    userSet.emplace_back("tess", "test");
    ASSERT_TRUE(
        authzSession->isCoauthorizedWith(makeUserNameIterator(userSet.begin(), userSet.end())));
}

TEST_F(AuthorizationSessionTest, AuthorizedSessionIsNotCoauthorizedWithNonintersectingUserSet) {
    ASSERT_OK(managerState->insertPrivilegeDocument(&_opCtx,
                                                    BSON("user"
                                                         << "spencer"
                                                         << "db"
                                                         << "test"
                                                         << "credentials"
                                                         << BSON("MONGODB-CR"
                                                                 << "a")
                                                         << "roles"
                                                         << BSONArray()),
                                                    BSONObj()));
    ASSERT_OK(managerState->insertPrivilegeDocument(&_opCtx,
                                                    BSON("user"
                                                         << "admin"
                                                         << "db"
                                                         << "test"
                                                         << "credentials"
                                                         << BSON("MONGODB-CR"
                                                                 << "a")
                                                         << "roles"
                                                         << BSONArray()),
                                                    BSONObj()));
    ASSERT_OK(authzSession->addAndAuthorizeUser(&_opCtx, UserName("spencer", "test")));
    ASSERT_OK(authzSession->addAndAuthorizeUser(&_opCtx, UserName("admin", "test")));
    std::vector<UserName> userSet;
    userSet.emplace_back("tess", "test");
    ASSERT_FALSE(
        authzSession->isCoauthorizedWith(makeUserNameIterator(userSet.begin(), userSet.end())));
}

TEST_F(AuthorizationSessionTest,
       AuthorizedSessionIsCoauthorizedWithNonintersectingUserSetWhenAuthIsDisabled) {
    authzManager->setAuthEnabled(false);
    ASSERT_OK(managerState->insertPrivilegeDocument(&_opCtx,
                                                    BSON("user"
                                                         << "spencer"
                                                         << "db"
                                                         << "test"
                                                         << "credentials"
                                                         << BSON("MONGODB-CR"
                                                                 << "a")
                                                         << "roles"
                                                         << BSONArray()),
                                                    BSONObj()));
    ASSERT_OK(managerState->insertPrivilegeDocument(&_opCtx,
                                                    BSON("user"
                                                         << "admin"
                                                         << "db"
                                                         << "test"
                                                         << "credentials"
                                                         << BSON("MONGODB-CR"
                                                                 << "a")
                                                         << "roles"
                                                         << BSONArray()),
                                                    BSONObj()));
    ASSERT_OK(authzSession->addAndAuthorizeUser(&_opCtx, UserName("spencer", "test")));
    ASSERT_OK(authzSession->addAndAuthorizeUser(&_opCtx, UserName("admin", "test")));
    std::vector<UserName> userSet;
    userSet.emplace_back("tess", "test");
    ASSERT_TRUE(
        authzSession->isCoauthorizedWith(makeUserNameIterator(userSet.begin(), userSet.end())));
}

TEST_F(AuthorizationSessionTest, CannotListCollectionsWithoutListCollectionsPrivilege) {
    // With no privileges, there is not authorization to list collections
    ASSERT_FALSE(authzSession->isAuthorizedToListCollections(testFooNss.db()));
    ASSERT_FALSE(authzSession->isAuthorizedToListCollections(testBarNss.db()));
    ASSERT_FALSE(authzSession->isAuthorizedToListCollections(testQuxNss.db()));
}

TEST_F(AuthorizationSessionTest, CanListCollectionsWithLegacySystemNamespacesAccess) {
    // Deprecated: permissions for the find action on test.system.namespaces allows us to list
    // collections in the test database.
    authzSession->assumePrivilegesForDB(
        Privilege(testSystemNamespacesResource, {ActionType::find}));

    ASSERT_TRUE(authzSession->isAuthorizedToListCollections(testFooNss.db()));
    ASSERT_TRUE(authzSession->isAuthorizedToListCollections(testBarNss.db()));
    ASSERT_TRUE(authzSession->isAuthorizedToListCollections(testQuxNss.db()));
}

TEST_F(AuthorizationSessionTest, CanListCollectionsWithListCollectionsPrivilege) {
    // The listCollections privilege authorizes the list collections command.
    authzSession->assumePrivilegesForDB(Privilege(testDBResource, {ActionType::listCollections}));

    ASSERT_TRUE(authzSession->isAuthorizedToListCollections(testFooNss.db()));
    ASSERT_TRUE(authzSession->isAuthorizedToListCollections(testBarNss.db()));
    ASSERT_TRUE(authzSession->isAuthorizedToListCollections(testQuxNss.db()));
}

}  // namespace
}  // namespace mongo<|MERGE_RESOLUTION|>--- conflicted
+++ resolved
@@ -732,13 +732,7 @@
                                          << ""));
     BSONObj cmdObj = BSON("aggregate" << testFooNss.coll() << "pipeline" << pipeline);
     ASSERT_THROWS_CODE(
-<<<<<<< HEAD
-        authzSession->checkAuthForAggregate(testFooNss, cmdObj).transitional_ignore(),
-        UserException,
-        17139);
-=======
         authzSession->checkAuthForAggregate(testFooNss, cmdObj, false), UserException, 17139);
->>>>>>> a5f0a84c
 }
 
 TEST_F(AuthorizationSessionTest, CannotAggregateOutWithoutInsertAndRemoveOnTargetNamespace) {
