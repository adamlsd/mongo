/*
 * Copyright (C) 2013 10gen, Inc.  All Rights Reserved.
 */

#define MONGO_LOG_DEFAULT_COMPONENT ::mongo::logger::LogComponent::kAccessControl

#include <string>
#include <vector>

#include "mongo/bson/mutable/algorithm.h"
#include "mongo/bson/mutable/document.h"
#include "mongo/bson/mutable/element.h"
#include "mongo/client/sasl_client_session.h"
#include "mongo/crypto/mechanism_scram.h"
#include "mongo/db/auth/authorization_manager.h"
#include "mongo/db/auth/authorization_manager_impl.h"
#include "mongo/db/auth/authorization_session.h"
#include "mongo/db/auth/authz_manager_external_state_mock.h"
#include "mongo/db/auth/authz_session_external_state_mock.h"
#include "mongo/db/auth/sasl_mechanism_registry.h"
#include "mongo/db/auth/sasl_options.h"
#include "mongo/db/auth/sasl_plain_server_conversation.h"
#include "mongo/db/auth/sasl_scram_server_conversation.h"
#include "mongo/db/jsobj.h"
#include "mongo/db/operation_context_noop.h"
#include "mongo/db/service_context_noop.h"
#include "mongo/unittest/unittest.h"
#include "mongo/util/log.h"
#include "mongo/util/password_digest.h"

namespace mongo {

namespace {

class SaslConversation : public unittest::Test {
public:
    explicit SaslConversation(std::string mech);

    void testSuccessfulAuthentication();
    void testNoSuchUser();
    void testBadPassword();
    void testWrongClientMechanism();
    void testWrongServerMechanism();

    ServiceContextNoop serviceContext;
    ServiceContext::UniqueClient opClient;
    ServiceContext::UniqueOperationContext opCtx;
    AuthzManagerExternalStateMock* authManagerExternalState;
<<<<<<< HEAD
    AuthorizationManagerImpl authManager;
=======
    AuthorizationManager* authManager;
>>>>>>> 290edd9c
    std::unique_ptr<AuthorizationSession> authSession;
    SASLServerMechanismRegistry registry;
    std::string mechanism;
    std::unique_ptr<SaslClientSession> client;
    std::unique_ptr<ServerMechanismBase> server;

private:
    void assertConversationFailure();
};

class SaslIllegalConversation : public SaslConversation {
public:
    SaslIllegalConversation() : SaslConversation("ILLEGAL") {}
};

const std::string mockServiceName = "mocksvc";
const std::string mockHostName = "host.mockery.com";

SaslConversation::SaslConversation(std::string mech)
<<<<<<< HEAD
    : authManagerExternalState(new AuthzManagerExternalStateMock),
      authManager(std::unique_ptr<AuthzManagerExternalState>(authManagerExternalState),
                  AuthorizationManagerImpl::TestingMock{}),
      authSession(authManager.makeAuthorizationSession()),
=======
    : opClient(serviceContext.makeClient("saslTest")),
      opCtx(serviceContext.makeOperationContext(opClient.get())),
      authManagerExternalState(new AuthzManagerExternalStateMock),
      authManager(new AuthorizationManager(
          std::unique_ptr<AuthzManagerExternalState>(authManagerExternalState))),
      authSession(authManager->makeAuthorizationSession()),
>>>>>>> 290edd9c
      mechanism(mech) {

    AuthorizationManager::set(&serviceContext, std::unique_ptr<AuthorizationManager>(authManager));

    client.reset(SaslClientSession::create(mechanism));

    registry.registerFactory<PLAINServerFactory>(
        SASLServerMechanismRegistry::kNoValidateGlobalMechanisms);
    registry.registerFactory<SCRAMSHA1ServerFactory>(
        SASLServerMechanismRegistry::kNoValidateGlobalMechanisms);
    registry.registerFactory<SCRAMSHA256ServerFactory>(
        SASLServerMechanismRegistry::kNoValidateGlobalMechanisms);

    ASSERT_OK(authManagerExternalState->updateOne(
        opCtx.get(),
        AuthorizationManager::versionCollectionNamespace,
        AuthorizationManager::versionDocumentQuery,
        BSON("$set" << BSON(AuthorizationManager::schemaVersionFieldName
                            << AuthorizationManager::schemaVersion26Final)),
        true,
        BSONObj()));

    // PLAIN mechanism uses the same hashed password as SCRAM-SHA-1,
    // but SCRAM-SHA-1's implementation makes the assumption the hashing has already
    // happened at both ends.
    // SCRAM-SHA-256 doesn't have this problem and always uses a pure password as input.
    const auto pwHash = (mech == "PLAIN") ? createPasswordDigest("andy", "frim") : "frim";
    const auto creds =
        BSON("SCRAM-SHA-1" << scram::Secrets<SHA1Block>::generateCredentials(
                                  pwHash, saslGlobalParams.scramSHA1IterationCount.load())
                           << "SCRAM-SHA-256"
                           << scram::Secrets<SHA256Block>::generateCredentials(
                                  "frim", saslGlobalParams.scramSHA256IterationCount.load()));

    ASSERT_OK(authManagerExternalState->insert(opCtx.get(),
                                               NamespaceString("admin.system.users"),
                                               BSON("_id"
                                                    << "test.andy"
                                                    << "user"
                                                    << "andy"
                                                    << "db"
                                                    << "test"
                                                    << "credentials"
                                                    << creds
                                                    << "roles"
                                                    << BSONArray()),
                                               BSONObj()));
}

void SaslConversation::assertConversationFailure() {
    std::string clientMessage;
    std::string serverMessage;
    Status clientStatus(ErrorCodes::InternalError, "");
    StatusWith<std::string> serverResponse("");
    do {
        clientStatus = client->step(serverResponse.getValue(), &clientMessage);
        if (!clientStatus.isOK())
            break;
        serverResponse = server->step(opCtx.get(), clientMessage);
        if (!serverResponse.isOK())
            break;
    } while (!client->isDone());
    ASSERT_FALSE(serverResponse.isOK() && clientStatus.isOK() && client->isDone() &&
                 server->isDone());
}

void SaslConversation::testSuccessfulAuthentication() {
    client->setParameter(SaslClientSession::parameterServiceName, mockServiceName);
    client->setParameter(SaslClientSession::parameterServiceHostname, mockHostName);
    client->setParameter(SaslClientSession::parameterMechanism, mechanism);
    client->setParameter(SaslClientSession::parameterUser, "andy");
    client->setParameter(SaslClientSession::parameterPassword, "frim");
    ASSERT_OK(client->initialize());

    std::string clientMessage;
    StatusWith<std::string> serverResponse("");
    do {
        ASSERT_OK(client->step(serverResponse.getValue(), &clientMessage));
        serverResponse = server->step(opCtx.get(), clientMessage);
        ASSERT_OK(serverResponse.getStatus());
    } while (!client->isDone());
    ASSERT_TRUE(server->isDone());
}

void SaslConversation::testNoSuchUser() {
    client->setParameter(SaslClientSession::parameterServiceName, mockServiceName);
    client->setParameter(SaslClientSession::parameterServiceHostname, mockHostName);
    client->setParameter(SaslClientSession::parameterMechanism, mechanism);
    client->setParameter(SaslClientSession::parameterUser, "nobody");
    client->setParameter(SaslClientSession::parameterPassword, "frim");
    ASSERT_OK(client->initialize());

    assertConversationFailure();
}

void SaslConversation::testBadPassword() {
    client->setParameter(SaslClientSession::parameterServiceName, mockServiceName);
    client->setParameter(SaslClientSession::parameterServiceHostname, mockHostName);
    client->setParameter(SaslClientSession::parameterMechanism, mechanism);
    client->setParameter(SaslClientSession::parameterUser, "andy");
    client->setParameter(SaslClientSession::parameterPassword, "WRONG");
    ASSERT_OK(client->initialize());


    assertConversationFailure();
}

void SaslConversation::testWrongClientMechanism() {
    client->setParameter(SaslClientSession::parameterServiceName, mockServiceName);
    client->setParameter(SaslClientSession::parameterServiceHostname, mockHostName);
    client->setParameter(SaslClientSession::parameterMechanism,
                         mechanism != "SCRAM-SHA-1" ? "SCRAM-SHA-1" : "PLAIN");
    client->setParameter(SaslClientSession::parameterUser, "andy");
    client->setParameter(SaslClientSession::parameterPassword, "frim");
    ASSERT_OK(client->initialize());

    assertConversationFailure();
}

void SaslConversation::testWrongServerMechanism() {
    client->setParameter(SaslClientSession::parameterServiceName, mockServiceName);
    client->setParameter(SaslClientSession::parameterServiceHostname, mockHostName);
    client->setParameter(SaslClientSession::parameterMechanism, mechanism);
    client->setParameter(SaslClientSession::parameterUser, "andy");
    client->setParameter(SaslClientSession::parameterPassword, "frim");
    ASSERT_OK(client->initialize());

    auto swServer =
        registry.getServerMechanism(mechanism != "SCRAM-SHA-1" ? "SCRAM-SHA-1" : "PLAIN", "test");
    ASSERT_OK(swServer.getStatus());
    server = std::move(swServer.getValue());

    assertConversationFailure();
}

#define DEFINE_MECHANISM_FIXTURE(CLASS_SUFFIX, MECH_NAME)                   \
    class SaslConversation##CLASS_SUFFIX : public SaslConversation {        \
    public:                                                                 \
        SaslConversation##CLASS_SUFFIX() : SaslConversation(MECH_NAME) {    \
            auto swServer = registry.getServerMechanism(MECH_NAME, "test"); \
            ASSERT_OK(swServer.getStatus());                                \
            server = std::move(swServer.getValue());                        \
        }                                                                   \
    }

#define DEFINE_MECHANISM_TEST(FIXTURE_NAME, TEST_NAME) \
    TEST_F(FIXTURE_NAME, TEST_NAME) {                  \
        test##TEST_NAME();                             \
    }

#define DEFINE_ALL_MECHANISM_TESTS(FIXTURE_NAME)                  \
    DEFINE_MECHANISM_TEST(FIXTURE_NAME, SuccessfulAuthentication) \
    DEFINE_MECHANISM_TEST(FIXTURE_NAME, NoSuchUser)               \
    DEFINE_MECHANISM_TEST(FIXTURE_NAME, BadPassword)              \
    DEFINE_MECHANISM_TEST(FIXTURE_NAME, WrongClientMechanism)     \
    DEFINE_MECHANISM_TEST(FIXTURE_NAME, WrongServerMechanism)

#define TEST_MECHANISM(CLASS_SUFFIX, MECH_NAME)        \
    DEFINE_MECHANISM_FIXTURE(CLASS_SUFFIX, MECH_NAME); \
    DEFINE_ALL_MECHANISM_TESTS(SaslConversation##CLASS_SUFFIX)

TEST_MECHANISM(SCRAMSHA1, "SCRAM-SHA-1")
TEST_MECHANISM(SCRAMSHA256, "SCRAM-SHA-256")
TEST_MECHANISM(PLAIN, "PLAIN")

TEST_F(SaslIllegalConversation, IllegalClientMechanism) {
    client->setParameter(SaslClientSession::parameterServiceName, mockServiceName);
    client->setParameter(SaslClientSession::parameterServiceHostname, mockHostName);
    client->setParameter(SaslClientSession::parameterMechanism, "FAKE");
    client->setParameter(SaslClientSession::parameterUser, "andy");
    client->setParameter(SaslClientSession::parameterPassword, "frim");

    std::string clientMessage;
    std::string serverMessage;
    ASSERT(!client->initialize().isOK() || !client->step(serverMessage, &clientMessage).isOK());
}

TEST_F(SaslIllegalConversation, IllegalServerMechanism) {
    SASLServerMechanismRegistry registry;
    auto swServer = registry.getServerMechanism("FAKE", "test");
    ASSERT_NOT_OK(swServer.getStatus());
}

}  // namespace

}  // namespace mongo<|MERGE_RESOLUTION|>--- conflicted
+++ resolved
@@ -46,11 +46,7 @@
     ServiceContext::UniqueClient opClient;
     ServiceContext::UniqueOperationContext opCtx;
     AuthzManagerExternalStateMock* authManagerExternalState;
-<<<<<<< HEAD
-    AuthorizationManagerImpl authManager;
-=======
     AuthorizationManager* authManager;
->>>>>>> 290edd9c
     std::unique_ptr<AuthorizationSession> authSession;
     SASLServerMechanismRegistry registry;
     std::string mechanism;
@@ -70,19 +66,12 @@
 const std::string mockHostName = "host.mockery.com";
 
 SaslConversation::SaslConversation(std::string mech)
-<<<<<<< HEAD
-    : authManagerExternalState(new AuthzManagerExternalStateMock),
-      authManager(std::unique_ptr<AuthzManagerExternalState>(authManagerExternalState),
-                  AuthorizationManagerImpl::TestingMock{}),
-      authSession(authManager.makeAuthorizationSession()),
-=======
     : opClient(serviceContext.makeClient("saslTest")),
       opCtx(serviceContext.makeOperationContext(opClient.get())),
       authManagerExternalState(new AuthzManagerExternalStateMock),
-      authManager(new AuthorizationManager(
-          std::unique_ptr<AuthzManagerExternalState>(authManagerExternalState))),
+      authManager(new AuthorizationManagerImpl(
+          std::unique_ptr<AuthzManagerExternalState>(authManagerExternalState),AuthorizationManagerImpl::TestingMock{})),
       authSession(authManager->makeAuthorizationSession()),
->>>>>>> 290edd9c
       mechanism(mech) {
 
     AuthorizationManager::set(&serviceContext, std::unique_ptr<AuthorizationManager>(authManager));
