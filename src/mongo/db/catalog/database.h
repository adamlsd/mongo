/*-
 *    Copyright (C) 2017 10gen Inc.
 *
 *    This program is free software: you can redistribute it and/or  modify
 *    it under the terms of the GNU Affero General Public License, version 3,
 *    as published by the Free Software Foundation.
 *
 *    This program is distributed in the hope that it will be useful,
 *    but WITHOUT ANY WARRANTY; without even the implied warranty of
 *    MERCHANTABILITY or FITNESS FOR A PARTICULAR PURPOSE.  See the
 *    GNU Affero General Public License for more details.
 *
 *    You should have received a copy of the GNU Affero General Public License
 *    along with this program.  If not, see <http://www.gnu.org/licenses/>.
 *
 *    As a special exception, the copyright holders give permission to link the
 *    code of portions of this program with the OpenSSL library under certain
 *    conditions as described in each individual source file and distribute
 *    linked combinations including the program with the OpenSSL library. You
 *    must comply with the GNU Affero General Public License in all respects for
 *    all of the code used other than as permitted herein. If you modify file(s)
 *    with this exception, you may extend this exception to your version of the
 *    file(s), but you are not obligated to do so. If you do not wish to do so,
 *    delete this exception statement from your version. If you delete this
 *    exception statement from all source files in the program, then also delete
 *    it in the license file.
 */

#pragma once

#include <memory>
#include <string>

#include "mongo/base/string_data.h"
#include "mongo/bson/bsonobj.h"
#include "mongo/db/catalog/collection.h"
#include "mongo/db/catalog/collection_options.h"
#include "mongo/db/namespace_string.h"
#include "mongo/db/storage/storage_options.h"
#include "mongo/db/views/view.h"
#include "mongo/db/views/view_catalog.h"
#include "mongo/stdx/functional.h"
#include "mongo/util/mongoutils/str.h"
#include "mongo/util/string_map.h"

namespace mongo {
/**
 * Represents a logical database containing Collections.
 *
 * The semantics for a const Database are that you can mutate individual collections but not add or
 * remove them.
 */
class Database {
public:
    typedef StringMap<Collection*> CollectionMap;

    class Impl {
    public:
        virtual ~Impl() = 0;

        virtual void init(OperationContext* opCtx) = 0;

        virtual void close(OperationContext* opCtx) = 0;

        virtual const std::string& name() const = 0;

        virtual void clearTmpCollections(OperationContext* opCtx) = 0;

        virtual Status setProfilingLevel(OperationContext* opCtx, int newLevel) = 0;

        virtual int getProfilingLevel() const = 0;

        virtual const char* getProfilingNS() const = 0;

        virtual void getStats(OperationContext* opCtx, BSONObjBuilder* output, double scale) = 0;

        virtual const DatabaseCatalogEntry* getDatabaseCatalogEntry() const = 0;

        virtual Status dropCollection(OperationContext* opCtx, StringData fullns) = 0;
        virtual Status dropCollectionEvenIfSystem(OperationContext* opCtx,
                                                  const NamespaceString& fullns) = 0;

        virtual Status dropView(OperationContext* opCtx, StringData fullns) = 0;

        virtual Collection* createCollection(OperationContext* opCtx,
                                             StringData ns,
                                             const CollectionOptions& options,
                                             bool createDefaultIndexes,
                                             const BSONObj& idIndex) = 0;

        virtual Status createView(OperationContext* opCtx,
                                  StringData viewName,
                                  const CollectionOptions& options) = 0;

        virtual Collection* getCollection(StringData ns) const = 0;

        virtual ViewCatalog* getViewCatalog() = 0;

        virtual Collection* getOrCreateCollection(OperationContext* opCtx, StringData ns) = 0;

        virtual Status renameCollection(OperationContext* opCtx,
                                        StringData fromNS,
                                        StringData toNS,
                                        bool stayTemp) = 0;

        virtual const std::string& getSystemIndexesName() const = 0;

        virtual const std::string& getSystemViewsName() const = 0;

        virtual CollectionMap& collections() = 0;
        virtual const CollectionMap& collections() const = 0;
    };

private:
    std::unique_ptr<Impl> _pimpl;

    // This structure exists to give us a customization point to decide how to force users of this
    // class to depend upon the corresponding `database.cpp` Translation Unit (TU).  All public
    // forwarding functions call `_impl(), and `_impl` creates an instance of this structure.
    struct TUHook {
        static void hook() noexcept;

        explicit inline TUHook() noexcept {
            if (kDebugBuild)
                this->hook();
        }
    };

    inline const Impl& _impl() const {
        TUHook{};
        return *this->_pimpl;
    }

    inline Impl& _impl() {
        TUHook{};
        return *this->_pimpl;
    }

    static std::unique_ptr<Impl> makeImpl(Database* _this,
                                          OperationContext* opCtx,
                                          StringData name,
                                          DatabaseCatalogEntry* dbEntry);


public:
    using factory_function_type = decltype(makeImpl);

    static void registerFactory(stdx::function<factory_function_type> factory);

    /**
     * Iterating over a Database yields Collection* pointers.
     */
    class iterator {
    public:
        using iterator_category = std::forward_iterator_tag;
        using value_type = Collection*;
        using pointer = const value_type*;
        using reference = const value_type&;
        using difference_type = ptrdiff_t;

        explicit inline iterator() = default;
        inline iterator(CollectionMap::const_iterator it) : _it(std::move(it)) {}

        inline reference operator*() const {
            return _it->second;
        }

        inline pointer operator->() const {
            return &_it->second;
        }

        inline friend bool operator==(const iterator& lhs, const iterator& rhs) {
            return lhs._it == rhs._it;
        }

        inline friend bool operator!=(const iterator& lhs, const iterator& rhs) {
            return !(lhs == rhs);
        }

        inline iterator& operator++() {
            ++_it;
            return *this;
        }

        inline iterator operator++(int) {
            auto oldPosition = *this;
            ++_it;
            return oldPosition;
        }

    private:
        CollectionMap::const_iterator _it;
    };

    explicit inline Database(OperationContext* const opCtx,
                             const StringData name,
                             DatabaseCatalogEntry* const dbEntry)
        : _pimpl(makeImpl(this, opCtx, name, dbEntry)) {
        this->_impl().init(opCtx);
    }

    // must call close first
    inline ~Database() = default;

    inline Database(Database&&) = delete;
    inline Database& operator=(Database&&) = delete;

    inline iterator begin() const {
        return iterator(this->_impl().collections().begin());
    }

    inline iterator end() const {
        return iterator(this->_impl().collections().end());
    }

    // closes files and other cleanup see below.
    inline void close(OperationContext* const opCtx) {
        return this->_impl().close(opCtx);
    }

    inline const std::string& name() const {
        return this->_impl().name();
    }

    inline void clearTmpCollections(OperationContext* const opCtx) {
        return this->_impl().clearTmpCollections(opCtx);
    }

    /**
     * Sets a new profiling level for the database and returns the outcome.
     *
     * @param opCtx Operation context which to use for creating the profiling collection.
     * @param newLevel New profiling level to use.
     */
    inline Status setProfilingLevel(OperationContext* const opCtx, const int newLevel) {
        return this->_impl().setProfilingLevel(opCtx, newLevel);
    }

    inline int getProfilingLevel() const {
        return this->_impl().getProfilingLevel();
    }

    inline const char* getProfilingNS() const {
        return this->_impl().getProfilingNS();
    }

    inline void getStats(OperationContext* const opCtx,
                         BSONObjBuilder* const output,
                         const double scale = 1) {
        return this->_impl().getStats(opCtx, output, scale);
    }

    inline const DatabaseCatalogEntry* getDatabaseCatalogEntry() const {
        return this->_impl().getDatabaseCatalogEntry();
    }

    /**
     * dropCollection() will refuse to drop system collections. Use dropCollectionEvenIfSystem() if
     * that is required.
     */
    inline Status dropCollection(OperationContext* const opCtx, const StringData fullns) {
        return this->_impl().dropCollection(opCtx, fullns);
    }
    inline Status dropCollectionEvenIfSystem(OperationContext* const opCtx,
                                             const NamespaceString& fullns) {
        return this->_impl().dropCollectionEvenIfSystem(opCtx, fullns);
    }

    inline Status dropView(OperationContext* const opCtx, const StringData fullns) {
        return this->_impl().dropView(opCtx, fullns);
    }

    inline Collection* createCollection(OperationContext* const opCtx,
                                        StringData ns,
                                        const CollectionOptions& options = CollectionOptions(),
                                        const bool createDefaultIndexes = true,
                                        const BSONObj& idIndex = BSONObj()) {
        return this->_impl().createCollection(opCtx, ns, options, createDefaultIndexes, idIndex);
    }

    inline Status createView(OperationContext* const opCtx,
                             const StringData viewName,
                             const CollectionOptions& options) {
        return this->_impl().createView(opCtx, viewName, options);
    }

    /**
     * @param ns - this is fully qualified, which is maybe not ideal ???
     */
    inline Collection* getCollection(const StringData ns) const {
        return this->_impl().getCollection(ns);
    }

    inline Collection* getCollection(const NamespaceString& ns) const {
        return this->_impl().getCollection(ns.ns());
    }

    /**
     * Get the view catalog, which holds the definition for all views created on this database. You
     * must be holding a database lock to use this accessor.
     */
    inline ViewCatalog* getViewCatalog() {
        return this->_impl().getViewCatalog();
    }

    inline Collection* getOrCreateCollection(OperationContext* const opCtx, const StringData ns) {
        return this->_impl().getOrCreateCollection(opCtx, ns);
    }

    inline Status renameCollection(OperationContext* const opCtx,
                                   const StringData fromNS,
                                   const StringData toNS,
                                   const bool stayTemp) {
        return this->_impl().renameCollection(opCtx, fromNS, toNS, stayTemp);
    }

    /**
     * Physically drops the specified opened database and removes it from the server's metadata. It
     * doesn't notify the replication subsystem or do any other consistency checks, so it should
     * not be used directly from user commands.
     *
     * Must be called with the specified database locked in X mode.
     */
    static void dropDatabase(OperationContext* opCtx, Database* db);

<<<<<<< HEAD
=======
    static Status validateDBName(StringData dbname);

    const NamespaceString& getSystemIndexesName() const {
        return _indexesName;
    }

    const std::string& getSystemViewsName() const {
        return _viewsName;
    }

private:
>>>>>>> d8239071
    /**
     * Registers an implementation of `Database::dropDatabase` for use by library clients.
     * This is necessary to allow `catalog/database` to be a vtable edge.
     * @param impl Implementation of `dropDatabase` to install.
     * @note This call is not thread safe.
     */
    static void registerDropDatabaseImpl(stdx::function<decltype(dropDatabase)> impl);

    // static Status validateDBName( StringData dbname );

<<<<<<< HEAD
    inline const std::string& getSystemIndexesName() const {
        return this->_impl().getSystemIndexesName();
    }
=======
    DatabaseCatalogEntry* _dbEntry;  // not owned here

    const std::string _profileName;      // "dbname.system.profile"
    const NamespaceString _indexesName;  // "dbname.system.indexes"
    const std::string _viewsName;        // "dbname.system.views"

    int _profile;  // 0=off.

    CollectionMap _collections;

    DurableViewCatalogImpl _durableViews;  // interface for system.views operations
    ViewCatalog _views;                    // in-memory representation of _durableViews
>>>>>>> d8239071

    inline const std::string& getSystemViewsName() const {
        return this->_impl().getSystemViewsName();
    }
};

void dropAllDatabasesExceptLocal(OperationContext* opCtx);

/**
 * Registers an implementation of `dropAllDatabaseExceptLocal` for use by library clients.
 * This is necessary to allow `catalog/database` to be a vtable edge.
 * @param impl Implementation of `dropAllDatabaseExceptLocal` to install.
 * @note This call is not thread safe.
 */
void registerDropAllDatabasesExceptLocalImpl(
    stdx::function<decltype(dropAllDatabasesExceptLocal)> impl);

/**
 * Creates the namespace 'ns' in the database 'db' according to 'options'. If 'createDefaultIndexes'
 * is true, creates the _id index for the collection (and the system indexes, in the case of system
 * collections). Creates the collection's _id index according to 'idIndex', if it is non-empty. When
 * 'idIndex' is empty, creates the default _id index.
 */
Status userCreateNS(OperationContext* opCtx,
                    Database* db,
                    StringData ns,
                    BSONObj options,
                    CollectionOptions::ParseKind parseKind = CollectionOptions::parseForCommand,
                    bool createDefaultIndexes = true,
                    const BSONObj& idIndex = BSONObj());

/**
 * Registers an implementation of `userCreateNS` for use by library clients.
 * This is necessary to allow `catalog/database` to be a vtable edge.
 * @param impl Implementation of `userCreateNS` to install.
 * @note This call is not thread safe.
 */
void registerUserCreateNSImpl(stdx::function<decltype(userCreateNS)> impl);
}  // namespace mongo<|MERGE_RESOLUTION|>--- conflicted
+++ resolved
@@ -103,7 +103,7 @@
                                         StringData toNS,
                                         bool stayTemp) = 0;
 
-        virtual const std::string& getSystemIndexesName() const = 0;
+        virtual const NamespaceString& getSystemIndexesName() const = 0;
 
         virtual const std::string& getSystemViewsName() const = 0;
 
@@ -323,20 +323,6 @@
      */
     static void dropDatabase(OperationContext* opCtx, Database* db);
 
-<<<<<<< HEAD
-=======
-    static Status validateDBName(StringData dbname);
-
-    const NamespaceString& getSystemIndexesName() const {
-        return _indexesName;
-    }
-
-    const std::string& getSystemViewsName() const {
-        return _viewsName;
-    }
-
-private:
->>>>>>> d8239071
     /**
      * Registers an implementation of `Database::dropDatabase` for use by library clients.
      * This is necessary to allow `catalog/database` to be a vtable edge.
@@ -347,24 +333,9 @@
 
     // static Status validateDBName( StringData dbname );
 
-<<<<<<< HEAD
-    inline const std::string& getSystemIndexesName() const {
+    inline const NamespaceString& getSystemIndexesName() const {
         return this->_impl().getSystemIndexesName();
     }
-=======
-    DatabaseCatalogEntry* _dbEntry;  // not owned here
-
-    const std::string _profileName;      // "dbname.system.profile"
-    const NamespaceString _indexesName;  // "dbname.system.indexes"
-    const std::string _viewsName;        // "dbname.system.views"
-
-    int _profile;  // 0=off.
-
-    CollectionMap _collections;
-
-    DurableViewCatalogImpl _durableViews;  // interface for system.views operations
-    ViewCatalog _views;                    // in-memory representation of _durableViews
->>>>>>> d8239071
 
     inline const std::string& getSystemViewsName() const {
         return this->_impl().getSystemViewsName();
