--- conflicted
+++ resolved
@@ -72,56 +72,16 @@
             virtual bool more() = 0;
             virtual IndexDescriptor* next() = 0;
 
-<<<<<<< HEAD
-            // returns the access method for the last return IndexDescriptor
             virtual IndexAccessMethod* accessMethod(const IndexDescriptor* desc) = 0;
 
-            // returns the IndexCatalogEntry for the last return IndexDescriptor
-=======
-            virtual IndexAccessMethod* accessMethod(const IndexDescriptor* desc) = 0;
-
->>>>>>> 579179d3
             virtual IndexCatalogEntry* catalogEntry(const IndexDescriptor* desc) = 0;
         };
 
     private:
-<<<<<<< HEAD
-        clonable_ptr<Impl> _pimpl;
-
-        // This structure exists to give us a customization point to decide how to force users of
-        // this
-        // class to depend upon the corresponding `index_catalog.cpp` Translation Unit (TU).  All
-        // public
-        // forwarding functions call `_impl(), and `_impl` creates an instance of this structure.
-        struct TUHook {
-            static void hook() noexcept;
-
-            explicit inline TUHook() noexcept {
-                if (kDebugBuild)
-                    this->hook();
-            }
-        };
-
-        inline const Impl& _impl() const {
-            TUHook{};
-            return *this->_pimpl;
-        }
-        inline Impl& _impl() {
-            TUHook{};
-            return *this->_pimpl;
-        }
-
-=======
->>>>>>> 579179d3
         static std::unique_ptr<Impl> makeImpl(OperationContext* opCtx,
                                               const IndexCatalog* cat,
                                               bool includeUnfinishedIndexes);
 
-<<<<<<< HEAD
-        friend IndexCatalog;
-
-=======
->>>>>>> 579179d3
         explicit inline IndexIterator(OperationContext* const opCtx,
                                       const IndexCatalog* const cat,
                                       const bool includeUnfinishedIndexes)
@@ -142,29 +102,16 @@
         inline bool more() {
             return this->_impl().more();
         }
-<<<<<<< HEAD
-=======
-
->>>>>>> 579179d3
+
         inline IndexDescriptor* next() {
             return this->_impl().next();
         }
 
-<<<<<<< HEAD
-        // returns the access method for the last return IndexDescriptor
-=======
         // Returns the access method for the last return IndexDescriptor.
->>>>>>> 579179d3
         inline IndexAccessMethod* accessMethod(const IndexDescriptor* const desc) {
             return this->_impl().accessMethod(desc);
         }
 
-<<<<<<< HEAD
-        // returns the IndexCatalogEntry for the last return IndexDescriptor
-        inline IndexCatalogEntry* catalogEntry(const IndexDescriptor* const desc) {
-            return this->_impl().catalogEntry(desc);
-        }
-=======
         // Returns the IndexCatalogEntry for the last return IndexDescriptor.
         inline IndexCatalogEntry* catalogEntry(const IndexDescriptor* const desc) {
             return this->_impl().catalogEntry(desc);
@@ -197,7 +144,6 @@
         clonable_ptr<Impl> _pimpl;
 
         friend IndexCatalog;
->>>>>>> 579179d3
     };
 
     class Impl {
@@ -312,32 +258,6 @@
     };
 
 private:
-<<<<<<< HEAD
-    std::unique_ptr<Impl> _pimpl;
-
-    // This structure exists to give us a customization point to decide how to force users of this
-    // class to depend upon the corresponding `index_catalog.cpp` Translation Unit (TU).  All public
-    // forwarding functions call `_impl(), and `_impl` creates an instance of this structure.
-    struct TUHook {
-        static void hook() noexcept;
-
-        explicit inline TUHook() noexcept {
-            if (kDebugBuild)
-                this->hook();
-        }
-    };
-
-    inline const Impl& _impl() const {
-        TUHook{};
-        return *this->_pimpl;
-    }
-    inline Impl& _impl() {
-        TUHook{};
-        return *this->_pimpl;
-    }
-
-=======
->>>>>>> 579179d3
     static std::unique_ptr<Impl> makeImpl(IndexCatalog* this_,
                                           Collection* collection,
                                           int maxNumIndexesAllowed);
@@ -345,19 +265,6 @@
 public:
     using factory_function_type = stdx::function<decltype(makeImpl)>;
     static void registerFactory(factory_function_type factory);
-<<<<<<< HEAD
-
-    inline ~IndexCatalog() = default;
-
-    explicit inline IndexCatalog(Collection* const collection, const int maxNumIndexesAllowed)
-        : _pimpl(makeImpl(this, collection, maxNumIndexesAllowed)) {}
-
-    // must be called before used
-    inline Status init(OperationContext* const opCtx) {
-        return this->_impl().init(opCtx);
-    }
-
-=======
 
     inline ~IndexCatalog() = default;
 
@@ -372,7 +279,6 @@
         return this->_impl().init(opCtx);
     }
 
->>>>>>> 579179d3
     inline bool ok() const {
         return this->_impl().ok();
     }
@@ -644,7 +550,7 @@
     inline const Collection* _getCollection() const {
         return this->_impl()._getCollection();
     }
-<<<<<<< HEAD
+
     inline Collection* _getCollection() {
         return this->_impl()._getCollection();
     }
@@ -665,6 +571,7 @@
     inline const IndexCatalogEntryContainer& _getEntries() const {
         return this->_impl()._getEntries();
     }
+
     inline IndexCatalogEntryContainer& _getEntries() {
         return this->_impl()._getEntries();
     }
@@ -689,53 +596,6 @@
                                             const std::string& indexNamespace) {
         return this_->_deleteIndexFromDisk(opCtx, indexName, indexNamespace);
     }
-=======
-
-    inline Collection* _getCollection() {
-        return this->_impl()._getCollection();
-    }
-
-    IndexCatalogEntry* _setupInMemoryStructures(OperationContext* opCtx,
-                                                std::unique_ptr<IndexDescriptor> descriptor,
-                                                bool initFromDisk);
-
-    inline Status _dropIndex(OperationContext* const opCtx, IndexCatalogEntry* const desc) {
-        return this->_impl()._dropIndex(opCtx, desc);
-    }
-
-    inline Status _upgradeDatabaseMinorVersionIfNeeded(OperationContext* const opCtx,
-                                                       const std::string& newPluginName) {
-        return this->_impl()._upgradeDatabaseMinorVersionIfNeeded(opCtx, newPluginName);
-    }
-
-    inline const IndexCatalogEntryContainer& _getEntries() const {
-        return this->_impl()._getEntries();
-    }
-
-    inline IndexCatalogEntryContainer& _getEntries() {
-        return this->_impl()._getEntries();
-    }
-
-    inline static IndexCatalogEntryContainer& _getEntries(IndexCatalog* const this_) {
-        return this_->_getEntries();
-    }
-
-    inline static const IndexCatalogEntryContainer& _getEntries(const IndexCatalog* const this_) {
-        return this_->_getEntries();
-    }
-
-    inline void _deleteIndexFromDisk(OperationContext* const opCtx,
-                                     const std::string& indexName,
-                                     const std::string& indexNamespace) {
-        return this->_impl()._deleteIndexFromDisk(opCtx, indexName, indexNamespace);
-    }
-
-    inline static void _deleteIndexFromDisk(IndexCatalog* const this_,
-                                            OperationContext* const opCtx,
-                                            const std::string& indexName,
-                                            const std::string& indexNamespace) {
-        return this_->_deleteIndexFromDisk(opCtx, indexName, indexNamespace);
-    }
 
     // This structure exists to give us a customization point to decide how to force users of this
     // class to depend upon the corresponding `index_catalog.cpp` Translation Unit (TU).  All public
@@ -759,7 +619,6 @@
     }
 
     std::unique_ptr<Impl> _pimpl;
->>>>>>> 579179d3
 
     friend IndexCatalogEntry;
     friend class IndexCatalogImpl;
