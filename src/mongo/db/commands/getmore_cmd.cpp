--- conflicted
+++ resolved
@@ -256,19 +256,11 @@
 
             // Cursors come in one of two flavors:
             // - Cursors owned by the collection cursor manager, such as those generated via the
-<<<<<<< HEAD
             //   find command. For these cursors, we hold the appropriate collection lock for the
             //   duration of the getMore using AutoGetCollectionForRead.
             // - Cursors owned by the global cursor manager, such as those generated via the
             //   aggregate command. These cursors either hold no collection state or manage their
             //   collection state internally, so we acquire no locks.
-=======
-            // find command. For these cursors, we hold the appropriate collection lock for the
-            // duration of the getMore using AutoGetCollectionForRead.
-            // - Cursors owned by the global cursor manager, e.g. those generated via the aggregate
-            // command. These cursors either hold no collection state or manage their collection
-            // state internally, so we acquire no locks.
->>>>>>> 322fcf0e
             //
             // While we only need to acquire locks in the case of a cursor which is *not* globally
             // owned, we need to create an AutoStatsTracker in either case. This is responsible for
@@ -483,16 +475,10 @@
             curOp->debug().setPlanSummaryMetrics(postExecutionStats);
 
             // We do not report 'execStats' for aggregation or other globally managed cursors, both
-<<<<<<< HEAD
             // in the original request and subsequent getMore. It would be useful to have this
             // information for an aggregation, but the source PlanExecutor could be destroyed before
             // we know whether we need execStats and we do not want to generate for all operations
             // due to cost.
-=======
-            // in the original request and subsequent getMore. It would be useful to have this info
-            // for an aggregation, but the source PlanExecutor could be destroyed before we know if
-            // we need execStats and we do not want to generate for all operations due to cost.
->>>>>>> 322fcf0e
             if (!CursorManager::isGloballyManagedCursor(_request.cursorid) &&
                 curOp->shouldDBProfile()) {
                 BSONObjBuilder execStatsBob;
@@ -523,18 +509,10 @@
                 cursorFreer.Dismiss();
             }
 
-<<<<<<< HEAD
-            // We're about to unpin the cursor as the ClientCursorPin goes out of scope (or delete
-            // it, if it has been exhausted). If the
-            // 'waitBeforeUnpinningOrDeletingCursorAfterGetMoreBatch' failpoint is active, set the
-            // 'msg' field of this operation's CurOp to signal that we've hit this point and then
-            // spin until the failpoint is released.
-=======
             // We're about to unpin or delete the cursor as the ClientCursorPin goes out of scope.
             // If the 'waitBeforeUnpinningOrDeletingCursorAfterGetMoreBatch' failpoint is active, we
             // set the 'msg' field of this operation's CurOp to signal that we've hit this point and
             // then spin until the failpoint is released.
->>>>>>> 322fcf0e
             if (MONGO_FAIL_POINT(waitBeforeUnpinningOrDeletingCursorAfterGetMoreBatch)) {
                 CurOpFailpointHelpers::waitWhileFailPointEnabled(
                     &waitBeforeUnpinningOrDeletingCursorAfterGetMoreBatch,
