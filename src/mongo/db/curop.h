--- conflicted
+++ resolved
@@ -186,8 +186,6 @@
                                     BSONObj cmdObj,
                                     NetworkOp op);
 
-<<<<<<< HEAD
-=======
     /**
      * Marks the operation end time, records the length of the client response if a valid response
      * exists, and then - subject to the current values of slowMs and sampleRate - logs this CurOp
@@ -200,7 +198,6 @@
                                  boost::optional<long long> slowMsOverride = boost::none,
                                  bool forceLog = false);
 
->>>>>>> b838d859
     bool haveOpDescription() const {
         return !_opDescription.isEmpty();
     }
