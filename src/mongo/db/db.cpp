/**
 *    Copyright (C) 2016 MongoDB Inc.
 *
 *    This program is free software: you can redistribute it and/or  modify
 *    it under the terms of the GNU Affero General Public License, version 3,
 *    as published by the Free Software Foundation.
 *
 *    This program is distributed in the hope that it will be useful,
 *    but WITHOUT ANY WARRANTY; without even the implied warranty of
 *    MERCHANTABILITY or FITNESS FOR A PARTICULAR PURPOSE.  See the
 *    GNU Affero General Public License for more details.
 *
 *    You should have received a copy of the GNU Affero General Public License
 *    along with this program.  If not, see <http://www.gnu.org/licenses/>.
 *
 *    As a special exception, the copyright holders give permission to link the
 *    code of portions of this program with the OpenSSL library under certain
 *    conditions as described in each individual source file and distribute
 *    linked combinations including the program with the OpenSSL library. You
 *    must comply with the GNU Affero General Public License in all respects
 *    for all of the code used other than as permitted herein. If you modify
 *    file(s) with this exception, you may extend this exception to your
 *    version of the file(s), but you are not obligated to do so. If you do not
 *    wish to do so, delete this exception statement from your version. If you
 *    delete this exception statement from all source files in the program,
 *    then also delete it in the license file.
 */

#define MONGO_LOG_DEFAULT_COMPONENT ::mongo::logger::LogComponent::kStorage

#include "mongo/platform/basic.h"

#include <boost/filesystem/operations.hpp>
#include <boost/optional.hpp>
#include <fstream>
#include <iostream>
#include <limits>
#include <signal.h>
#include <string>

#include "mongo/base/checked_cast.h"
#include "mongo/base/init.h"
#include "mongo/base/initializer.h"
#include "mongo/base/status.h"
#include "mongo/client/replica_set_monitor.h"
#include "mongo/config.h"
#include "mongo/db/audit.h"
#include "mongo/db/auth/auth_index_d.h"
#include "mongo/db/auth/authorization_manager.h"
#include "mongo/db/auth/authorization_manager_global.h"
#include "mongo/db/catalog/collection.h"
#include "mongo/db/catalog/database.h"
#include "mongo/db/catalog/database_catalog_entry.h"
#include "mongo/db/catalog/database_holder.h"
#include "mongo/db/catalog/index_catalog.h"
#include "mongo/db/catalog/index_key_validate.h"
#include "mongo/db/client.h"
#include "mongo/db/clientcursor.h"
#include "mongo/db/commands/feature_compatibility_version.h"
#include "mongo/db/concurrency/d_concurrency.h"
#include "mongo/db/concurrency/lock_state.h"
#include "mongo/db/db_raii.h"
#include "mongo/db/dbdirectclient.h"
#include "mongo/db/dbhelpers.h"
#include "mongo/db/dbmessage.h"
#include "mongo/db/diag_log.h"
#include "mongo/db/exec/working_set_common.h"
#include "mongo/db/ftdc/ftdc_mongod.h"
#include "mongo/db/index_names.h"
#include "mongo/db/index_rebuilder.h"
#include "mongo/db/initialize_server_global_state.h"
#include "mongo/db/initialize_snmp.h"
#include "mongo/db/introspect.h"
#include "mongo/db/json.h"
#include "mongo/db/log_process_details.h"
#include "mongo/db/logical_clock.h"
#include "mongo/db/logical_time_metadata_hook.h"
#include "mongo/db/logical_time_validator.h"
#include "mongo/db/mongod_options.h"
#include "mongo/db/op_observer_impl.h"
#include "mongo/db/operation_context.h"
#include "mongo/db/query/internal_plans.h"
#include "mongo/db/repair_database.h"
#include "mongo/db/repl/drop_pending_collection_reaper.h"
#include "mongo/db/repl/oplog.h"
#include "mongo/db/repl/repl_settings.h"
#include "mongo/db/repl/replication_consistency_markers_impl.h"
#include "mongo/db/repl/replication_coordinator_external_state_impl.h"
#include "mongo/db/repl/replication_coordinator_global.h"
#include "mongo/db/repl/replication_coordinator_impl.h"
#include "mongo/db/repl/replication_process.h"
#include "mongo/db/repl/storage_interface_impl.h"
#include "mongo/db/repl/topology_coordinator_impl.h"
#include "mongo/db/s/balancer/balancer.h"
#include "mongo/db/s/sharding_initialization_mongod.h"
#include "mongo/db/s/sharding_state.h"
#include "mongo/db/s/sharding_state_recovery.h"
#include "mongo/db/s/type_shard_identity.h"
#include "mongo/db/server_options.h"
#include "mongo/db/server_parameters.h"
#include "mongo/db/service_context.h"
#include "mongo/db/service_context_d.h"
#include "mongo/db/service_entry_point_mongod.h"
#include "mongo/db/startup_warnings_mongod.h"
#include "mongo/db/stats/counters.h"
#include "mongo/db/storage/encryption_hooks.h"
#include "mongo/db/storage/mmap_v1/mmap_v1_options.h"
#include "mongo/db/storage/storage_engine.h"
#include "mongo/db/storage/storage_options.h"
#include "mongo/db/ttl.h"
#include "mongo/db/wire_version.h"
#include "mongo/executor/network_connection_hook.h"
#include "mongo/executor/network_interface_factory.h"
#include "mongo/platform/process_id.h"
#include "mongo/rpc/metadata/egress_metadata_hook_list.h"
#include "mongo/s/client/shard_registry.h"
#include "mongo/s/grid.h"
#include "mongo/s/sharding_initialization.h"
#include "mongo/scripting/dbdirectclient_factory.h"
#include "mongo/scripting/engine.h"
#include "mongo/stdx/future.h"
#include "mongo/stdx/memory.h"
#include "mongo/stdx/thread.h"
#include "mongo/transport/transport_layer_legacy.h"
#include "mongo/util/assert_util.h"
#include "mongo/util/background.h"
#include "mongo/util/cmdline_utils/censor_cmdline.h"
#include "mongo/util/concurrency/idle_thread_block.h"
#include "mongo/util/concurrency/thread_name.h"
#include "mongo/util/exception_filter_win32.h"
#include "mongo/util/exit.h"
#include "mongo/util/fail_point_service.h"
#include "mongo/util/fast_clock_source_factory.h"
#include "mongo/util/log.h"
#include "mongo/util/net/listen.h"
#include "mongo/util/net/ssl_manager.h"
#include "mongo/util/ntservice.h"
#include "mongo/util/options_parser/startup_options.h"
#include "mongo/util/periodic_runner.h"
#include "mongo/util/periodic_runner_factory.h"
#include "mongo/util/quick_exit.h"
#include "mongo/util/ramlog.h"
#include "mongo/util/scopeguard.h"
#include "mongo/util/signal_handlers.h"
#include "mongo/util/stacktrace.h"
#include "mongo/util/startup_test.h"
#include "mongo/util/text.h"
#include "mongo/util/time_support.h"
#include "mongo/util/version.h"

#if !defined(_WIN32)
#include <sys/file.h>
#endif

namespace mongo {

using std::unique_ptr;
using std::cout;
using std::cerr;
using std::endl;
using std::list;
using std::string;
using std::stringstream;
using std::vector;

using logger::LogComponent;

extern int diagLogging;

namespace {

const NamespaceString startupLogCollectionName("local.startup_log");
const NamespaceString kSystemReplSetCollection("local.system.replset");

#ifdef _WIN32
ntservice::NtServiceDefaultStrings defaultServiceStrings = {
    L"MongoDB", L"MongoDB", L"MongoDB Server"};
#endif

void logStartup(OperationContext* opCtx) {
    BSONObjBuilder toLog;
    stringstream id;
    id << getHostNameCached() << "-" << jsTime().asInt64();
    toLog.append("_id", id.str());
    toLog.append("hostname", getHostNameCached());

    toLog.appendTimeT("startTime", time(0));
    toLog.append("startTimeLocal", dateToCtimeString(Date_t::now()));

    toLog.append("cmdLine", serverGlobalParams.parsedOpts);
    toLog.append("pid", ProcessId::getCurrent().asLongLong());


    BSONObjBuilder buildinfo(toLog.subobjStart("buildinfo"));
    VersionInfoInterface::instance().appendBuildInfo(&buildinfo);
    appendStorageEngineList(&buildinfo);
    buildinfo.doneFast();

    BSONObj o = toLog.obj();

    Lock::GlobalWrite lk(opCtx);
    AutoGetOrCreateDb autoDb(opCtx, startupLogCollectionName.db(), mongo::MODE_X);
    Database* db = autoDb.getDb();
    Collection* collection = db->getCollection(opCtx, startupLogCollectionName);
    WriteUnitOfWork wunit(opCtx);
    if (!collection) {
        BSONObj options = BSON("capped" << true << "size" << 10 * 1024 * 1024);
        repl::UnreplicatedWritesBlock uwb(opCtx);
        uassertStatusOK(userCreateNS(opCtx, db, startupLogCollectionName.ns(), options));
        collection = db->getCollection(opCtx, startupLogCollectionName);
    }
    invariant(collection);

    OpDebug* const nullOpDebug = nullptr;
    uassertStatusOK(collection->insertDocument(opCtx, o, nullOpDebug, false));
    wunit.commit();
}

/**
 * If we are in a replset, every replicated collection must have an _id index.
 * As we scan each database, we also gather a list of drop-pending collection namespaces for
 * the DropPendingCollectionReaper to clean up eventually.
 */
void checkForIdIndexesAndDropPendingCollections(OperationContext* opCtx, Database* db) {
    if (db->name() == "local") {
        // Collections in the local database are not replicated, so we do not need an _id index on
        // any collection. For the same reason, it is not possible for the local database to contain
        // any drop-pending collections (drops are effective immediately).
        return;
    }

    list<string> collections;
    db->getDatabaseCatalogEntry()->getCollectionNamespaces(&collections);

    for (list<string>::iterator i = collections.begin(); i != collections.end(); ++i) {
        const string& collectionName = *i;
        NamespaceString ns(collectionName);

        if (ns.isDropPendingNamespace()) {
            auto dropOpTime = fassertStatusOK(40459, ns.getDropPendingNamespaceOpTime());
            log() << "Found drop-pending namespace " << ns << " with drop optime " << dropOpTime;
            repl::DropPendingCollectionReaper::get(opCtx)->addDropPendingNamespace(dropOpTime, ns);
        }

        if (ns.isSystem())
            continue;

        Collection* coll = db->getCollection(opCtx, collectionName);
        if (!coll)
            continue;

        if (coll->getIndexCatalog()->findIdIndex(opCtx))
            continue;

        log() << "WARNING: the collection '" << *i << "' lacks a unique index on _id."
              << " This index is needed for replication to function properly" << startupWarningsLog;
        log() << "\t To fix this, you need to create a unique index on _id."
              << " See http://dochub.mongodb.org/core/build-replica-set-indexes"
              << startupWarningsLog;
    }
}

/**
 * Checks if this server was started without --replset but has a config in local.system.replset
 * (meaning that this is probably a replica set member started in stand-alone mode).
 *
 * @returns the number of documents in local.system.replset or 0 if this was started with
 *          --replset.
 */
unsigned long long checkIfReplMissingFromCommandLine(OperationContext* opCtx) {
    // This is helpful for the query below to work as you can't open files when readlocked
    Lock::GlobalWrite lk(opCtx);
    if (!repl::getGlobalReplicationCoordinator()->getSettings().usingReplSets()) {
        DBDirectClient c(opCtx);
        return c.count(kSystemReplSetCollection.ns());
    }
    return 0;
}

/**
 * Check that the oplog is capped, and abort the process if it is not.
 * Caller must lock DB before calling this function.
 */
void checkForCappedOplog(OperationContext* opCtx, Database* db) {
    const NamespaceString oplogNss(repl::rsOplogName);
    invariant(opCtx->lockState()->isDbLockedForMode(oplogNss.db(), MODE_IS));
    Collection* oplogCollection = db->getCollection(opCtx, oplogNss);
    if (oplogCollection && !oplogCollection->isCapped()) {
        severe() << "The oplog collection " << oplogNss
                 << " is not capped; a capped oplog is a requirement for replication to function.";
        fassertFailedNoTrace(40115);
    }
}

void repairDatabasesAndCheckVersion(OperationContext* opCtx) {
    LOG(1) << "enter repairDatabases (to check pdfile version #)";

    Lock::GlobalWrite lk(opCtx);

    vector<string> dbNames;

    StorageEngine* storageEngine = opCtx->getServiceContext()->getGlobalStorageEngine();
    storageEngine->listDatabases(&dbNames);

    // Repair all databases first, so that we do not try to open them if they are in bad shape
    if (storageGlobalParams.repair) {
        invariant(!storageGlobalParams.readOnly);
        for (vector<string>::const_iterator i = dbNames.begin(); i != dbNames.end(); ++i) {
            const string dbName = *i;
            LOG(1) << "    Repairing database: " << dbName;

            fassert(18506, repairDatabase(opCtx, storageEngine, dbName));
        }
    }

    const repl::ReplSettings& replSettings = repl::getGlobalReplicationCoordinator()->getSettings();

    if (!storageGlobalParams.readOnly) {
        // We open the "local" database before calling checkIfReplMissingFromCommandLine() to ensure
        // the in-memory catalog entries for the 'kSystemReplSetCollection' collection have been
        // populated if the collection exists. If the "local" database didn't exist at this point
        // yet, then it will be created. If the mongod is running in a read-only mode, then it is
        // fine to not open the "local" database and populate the catalog entries because we won't
        // attempt to drop the temporary collections anyway.
        Lock::DBLock dbLock(opCtx, kSystemReplSetCollection.db(), MODE_X);
        dbHolder().openDb(opCtx, kSystemReplSetCollection.db());
    }

    // On replica set members we only clear temp collections on DBs other than "local" during
    // promotion to primary. On pure slaves, they are only cleared when the oplog tells them
    // to. The local DB is special because it is not replicated.  See SERVER-10927 for more
    // details.
    const bool shouldClearNonLocalTmpCollections =
        !(checkIfReplMissingFromCommandLine(opCtx) || replSettings.usingReplSets() ||
          replSettings.isSlave());

    for (vector<string>::const_iterator i = dbNames.begin(); i != dbNames.end(); ++i) {
        const string dbName = *i;
        LOG(1) << "    Recovering database: " << dbName;

        Database* db = dbHolder().openDb(opCtx, dbName);
        invariant(db);

        // First thing after opening the database is to check for file compatibility,
        // otherwise we might crash if this is a deprecated format.
        auto status = db->getDatabaseCatalogEntry()->currentFilesCompatible(opCtx);
        if (!status.isOK()) {
            if (status.code() == ErrorCodes::CanRepairToDowngrade) {
                // Convert CanRepairToDowngrade statuses to MustUpgrade statuses to avoid logging a
                // potentially confusing and inaccurate message.
                //
                // TODO SERVER-24097: Log a message informing the user that they can start the
                // current version of mongod with --repair and then proceed with normal startup.
                status = {ErrorCodes::MustUpgrade, status.reason()};
            }
            severe() << "Unable to start mongod due to an incompatibility with the data files and"
                        " this version of mongod: "
                     << redact(status);
            severe() << "Please consult our documentation when trying to downgrade to a previous"
                        " major release";
            quickExit(EXIT_NEED_UPGRADE);
            return;
        }

        // Check if admin.system.version contains an invalid featureCompatibilityVersion.
        // If a valid featureCompatibilityVersion is present, cache it as a server parameter.
        if (dbName == "admin") {
            if (Collection* versionColl =
                    db->getCollection(opCtx, FeatureCompatibilityVersion::kCollection)) {
                BSONObj featureCompatibilityVersion;
                if (Helpers::findOne(opCtx,
                                     versionColl,
                                     BSON("_id" << FeatureCompatibilityVersion::kParameterName),
                                     featureCompatibilityVersion)) {
                    auto version = FeatureCompatibilityVersion::parse(featureCompatibilityVersion);
                    if (!version.isOK()) {
                        severe() << version.getStatus();
                        fassertFailedNoTrace(40283);
                    }
                    serverGlobalParams.featureCompatibility.version.store(version.getValue());
                }
            }
        }

        // Major versions match, check indexes
        const NamespaceString systemIndexes(db->name(), "system.indexes");

        Collection* coll = db->getCollection(opCtx, systemIndexes);
        auto exec = InternalPlanner::collectionScan(
            opCtx, systemIndexes.ns(), coll, PlanExecutor::NO_YIELD);

        BSONObj index;
        PlanExecutor::ExecState state;
        while (PlanExecutor::ADVANCED == (state = exec->getNext(&index, NULL))) {
            const BSONObj key = index.getObjectField("key");
            const string plugin = IndexNames::findPluginName(key);

            if (db->getDatabaseCatalogEntry()->isOlderThan24(opCtx)) {
                if (IndexNames::existedBefore24(plugin)) {
                    continue;
                }

                log() << "Index " << index << " claims to be of type '" << plugin << "', "
                      << "which is either invalid or did not exist before v2.4. "
                      << "See the upgrade section: "
                      << "http://dochub.mongodb.org/core/upgrade-2.4" << startupWarningsLog;
            }

            if (index["v"].isNumber() && index["v"].numberInt() == 0) {
                log() << "WARNING: The index: " << index << " was created with the deprecated"
                      << " v:0 format.  This format will not be supported in a future release."
                      << startupWarningsLog;
                log() << "\t To fix this, you need to rebuild this index."
                      << " For instructions, see http://dochub.mongodb.org/core/rebuild-v0-indexes"
                      << startupWarningsLog;
            }
        }

        // Non-yielding collection scans from InternalPlanner will never error.
        invariant(PlanExecutor::IS_EOF == state);

        if (replSettings.usingReplSets()) {
            // We only care about _id indexes and drop-pending collections if we are in a replset.
            checkForIdIndexesAndDropPendingCollections(opCtx, db);
            // Ensure oplog is capped (mmap does not guarantee order of inserts on noncapped
            // collections)
            if (db->name() == "local") {
                checkForCappedOplog(opCtx, db);
            }
        }

        if (!storageGlobalParams.readOnly &&
            (shouldClearNonLocalTmpCollections || dbName == "local")) {
            db->clearTmpCollections(opCtx);
        }
    }

    LOG(1) << "done repairDatabases";
}

void _initWireSpec() {
    WireSpec& spec = WireSpec::instance();

    spec.isInternalClient = true;
}

MONGO_FP_DECLARE(shutdownAtStartup);

ExitCode _initAndListen(int listenPort) {
    Client::initThread("initandlisten");

    _initWireSpec();
    auto globalServiceContext = checked_cast<ServiceContextMongoD*>(getGlobalServiceContext());

    globalServiceContext->setFastClockSource(FastClockSourceFactory::create(Milliseconds(10)));
    globalServiceContext->setOpObserver(stdx::make_unique<OpObserverImpl>());

    DBDirectClientFactory::get(globalServiceContext)
        .registerImplementation([](OperationContext* opCtx) {
            return std::unique_ptr<DBClientBase>(new DBDirectClient(opCtx));
        });

    const repl::ReplSettings& replSettings = repl::getGlobalReplicationCoordinator()->getSettings();

    {
        ProcessId pid = ProcessId::getCurrent();
        LogstreamBuilder l = log(LogComponent::kControl);
        l << "MongoDB starting : pid=" << pid << " port=" << serverGlobalParams.port
          << " dbpath=" << storageGlobalParams.dbpath;
        if (replSettings.isMaster())
            l << " master=" << replSettings.isMaster();
        if (replSettings.isSlave())
            l << " slave=" << (int)replSettings.isSlave();

        const bool is32bit = sizeof(int*) == 4;
        l << (is32bit ? " 32" : " 64") << "-bit host=" << getHostNameCached() << endl;
    }

    DEV log(LogComponent::kControl) << "DEBUG build (which is slower)" << endl;

#if defined(_WIN32)
    VersionInfoInterface::instance().logTargetMinOS();
#endif

    logProcessDetails();

    globalServiceContext->createLockFile();

    transport::TransportLayerLegacy::Options options;
    options.port = listenPort;
    options.ipList = serverGlobalParams.bind_ip;

    // Create, start, and attach the TL
    auto transportLayer = stdx::make_unique<transport::TransportLayerLegacy>(
        options, globalServiceContext->getServiceEntryPoint());
    auto res = transportLayer->setup();
    if (!res.isOK()) {
        error() << "Failed to set up listener: " << res;
        return EXIT_NET_ERROR;
    }

    globalServiceContext->initializeGlobalStorageEngine();

#ifdef MONGO_CONFIG_WIREDTIGER_ENABLED
    if (EncryptionHooks::get(getGlobalServiceContext())->restartRequired()) {
        exitCleanly(EXIT_CLEAN);
    }
#endif

    // Warn if we detect configurations for multiple registered storage engines in
    // the same configuration file/environment.
    if (serverGlobalParams.parsedOpts.hasField("storage")) {
        BSONElement storageElement = serverGlobalParams.parsedOpts.getField("storage");
        invariant(storageElement.isABSONObj());
        BSONObj storageParamsObj = storageElement.Obj();
        BSONObjIterator i = storageParamsObj.begin();
        while (i.more()) {
            BSONElement e = i.next();
            // Ignore if field name under "storage" matches current storage engine.
            if (storageGlobalParams.engine == e.fieldName()) {
                continue;
            }

            // Warn if field name matches non-active registered storage engine.
            if (globalServiceContext->isRegisteredStorageEngine(e.fieldName())) {
                warning() << "Detected configuration for non-active storage engine "
                          << e.fieldName() << " when current storage engine is "
                          << storageGlobalParams.engine;
            }
        }
    }

    if (!globalServiceContext->getGlobalStorageEngine()->getSnapshotManager()) {
        if (moe::startupOptionsParsed.count("replication.enableMajorityReadConcern") &&
            moe::startupOptionsParsed["replication.enableMajorityReadConcern"].as<bool>()) {
            // Note: we are intentionally only erroring if the user explicitly requested that we
            // enable majority read concern. We do not error if the they are implicitly enabled for
            // CSRS because a required step in the upgrade procedure can involve an mmapv1 node in
            // the CSRS in the REMOVED state. This is handled by the TopologyCoordinator.
            invariant(replSettings.isMajorityReadConcernEnabled());
            severe() << "Majority read concern requires a storage engine that supports"
                     << " snapshots, such as wiredTiger. " << storageGlobalParams.engine
                     << " does not support snapshots.";
            exitCleanly(EXIT_BADOPTIONS);
        }
    }

    logMongodStartupWarnings(storageGlobalParams, serverGlobalParams);

    {
        stringstream ss;
        ss << endl;
        ss << "*********************************************************************" << endl;
        ss << " ERROR: dbpath (" << storageGlobalParams.dbpath << ") does not exist." << endl;
        ss << " Create this directory or give existing directory in --dbpath." << endl;
        ss << " See http://dochub.mongodb.org/core/startingandstoppingmongo" << endl;
        ss << "*********************************************************************" << endl;
        uassert(10296, ss.str().c_str(), boost::filesystem::exists(storageGlobalParams.dbpath));
    }

    {
        stringstream ss;
        ss << "repairpath (" << storageGlobalParams.repairpath << ") does not exist";
        uassert(12590, ss.str().c_str(), boost::filesystem::exists(storageGlobalParams.repairpath));
    }

    initializeSNMP();

    if (!storageGlobalParams.readOnly) {
        boost::filesystem::remove_all(storageGlobalParams.dbpath + "/_tmp/");
    }

    if (mmapv1GlobalOptions.journalOptions & MMAPV1Options::JournalRecoverOnly)
        return EXIT_NET_ERROR;

    if (mongodGlobalParams.scriptingEnabled) {
        ScriptEngine::setup();
    }

    auto startupOpCtx = globalServiceContext->makeOperationContext(&cc());

    repairDatabasesAndCheckVersion(startupOpCtx.get());

    if (storageGlobalParams.upgrade) {
        log() << "finished checking dbs";
        exitCleanly(EXIT_CLEAN);
    }

    uassertStatusOK(getGlobalAuthorizationManager()->initialize(startupOpCtx.get()));

    /* this is for security on certain platforms (nonce generation) */
    srand((unsigned)(curTimeMicros64()) ^ (unsigned(uintptr_t(&startupOpCtx))));

    AuthorizationManager* globalAuthzManager = getGlobalAuthorizationManager();
    if (globalAuthzManager->shouldValidateAuthSchemaOnStartup()) {
        Status status = authindex::verifySystemIndexes(startupOpCtx.get());
        if (!status.isOK()) {
            log() << redact(status);
            if (status.code() == ErrorCodes::AuthSchemaIncompatible) {
                exitCleanly(EXIT_NEED_UPGRADE);
            } else {
                quickExit(EXIT_FAILURE);
            }
        }

        // SERVER-14090: Verify that auth schema version is schemaVersion26Final.
        int foundSchemaVersion;
        status =
            globalAuthzManager->getAuthorizationVersion(startupOpCtx.get(), &foundSchemaVersion);
        if (!status.isOK()) {
            log() << "Auth schema version is incompatible: "
                  << "User and role management commands require auth data to have "
                  << "at least schema version " << AuthorizationManager::schemaVersion26Final
                  << " but startup could not verify schema version: " << status;
            exitCleanly(EXIT_NEED_UPGRADE);
        }
        if (foundSchemaVersion < AuthorizationManager::schemaVersion26Final) {
            log() << "Auth schema version is incompatible: "
                  << "User and role management commands require auth data to have "
                  << "at least schema version " << AuthorizationManager::schemaVersion26Final
                  << " but found " << foundSchemaVersion << ". In order to upgrade "
                  << "the auth schema, first downgrade MongoDB binaries to version "
                  << "2.6 and then run the authSchemaUpgrade command.";
            exitCleanly(EXIT_NEED_UPGRADE);
        }
    } else if (globalAuthzManager->isAuthEnabled()) {
        error() << "Auth must be disabled when starting without auth schema validation";
        exitCleanly(EXIT_BADOPTIONS);
    } else {
        // If authSchemaValidation is disabled and server is running without auth,
        // warn the user and continue startup without authSchema metadata checks.
        log() << startupWarningsLog;
        log() << "** WARNING: Startup auth schema validation checks are disabled for the "
                 "database."
              << startupWarningsLog;
        log() << "**          This mode should only be used to manually repair corrupted auth "
                 "data."
              << startupWarningsLog;
    }

    // This function may take the global lock.
    auto shardingInitialized =
        uassertStatusOK(ShardingState::get(startupOpCtx.get())
                            ->initializeShardingAwarenessIfNeeded(startupOpCtx.get()));
    if (shardingInitialized) {
<<<<<<< HEAD
        reloadShardRegistryUntilSuccess(startupOpCtx.get()).transitional_ignore();
=======
        waitForShardRegistryReload(startupOpCtx.get());
>>>>>>> e262c56e
    }

    if (!storageGlobalParams.readOnly) {
        logStartup(startupOpCtx.get());

        startFTDC();

        restartInProgressIndexesFromLastShutdown(startupOpCtx.get());

        if (serverGlobalParams.clusterRole == ClusterRole::ShardServer) {
            // Note: For replica sets, ShardingStateRecovery happens on transition to primary.
            if (!repl::getGlobalReplicationCoordinator()->isReplEnabled()) {
                uassertStatusOK(ShardingStateRecovery::recover(startupOpCtx.get()));
            }
        } else if (serverGlobalParams.clusterRole == ClusterRole::ConfigServer) {
            uassertStatusOK(
                initializeGlobalShardingStateForMongod(startupOpCtx.get(),
                                                       ConnectionString::forLocal(),
                                                       kDistLockProcessIdForConfigServer));
            Balancer::create(startupOpCtx->getServiceContext());
        }

        repl::getGlobalReplicationCoordinator()->startup(startupOpCtx.get());

        const unsigned long long missingRepl =
            checkIfReplMissingFromCommandLine(startupOpCtx.get());
        if (missingRepl) {
            log() << startupWarningsLog;
            log() << "** WARNING: mongod started without --replSet yet " << missingRepl
                  << " documents are present in local.system.replset" << startupWarningsLog;
            log() << "**          Restart with --replSet unless you are doing maintenance and "
                  << " no other clients are connected." << startupWarningsLog;
            log() << "**          The TTL collection monitor will not start because of this."
                  << startupWarningsLog;
            log() << "**         ";
            log() << " For more info see http://dochub.mongodb.org/core/ttlcollections";
            log() << startupWarningsLog;
        } else {
            startTTLBackgroundJob();
        }

        if (!replSettings.usingReplSets() && !replSettings.isSlave() &&
            storageGlobalParams.engine != "devnull") {
            Lock::GlobalWrite lk(startupOpCtx.get());
            FeatureCompatibilityVersion::setIfCleanStartup(
                startupOpCtx.get(), repl::StorageInterface::get(globalServiceContext));
        }

        if (replSettings.usingReplSets() || (!replSettings.isMaster() && replSettings.isSlave()) ||
            !internalValidateFeaturesAsMaster) {
            serverGlobalParams.featureCompatibility.validateFeaturesAsMaster.store(false);
        }
    }

    startClientCursorMonitor();

    PeriodicTask::startRunningPeriodicTasks();

    // Set up the periodic runner for background job execution
    auto runner = makePeriodicRunner();
    runner->startup();
    globalServiceContext->setPeriodicRunner(std::move(runner));

    // MessageServer::run will return when exit code closes its socket and we don't need the
    // operation context anymore
    startupOpCtx.reset();

    auto start = globalServiceContext->addAndStartTransportLayer(std::move(transportLayer));
    if (!start.isOK()) {
        error() << "Failed to start the listener: " << start.toString();
        return EXIT_NET_ERROR;
    }

#ifndef _WIN32
    mongo::signalForkSuccess();
#else
    if (ntservice::shouldStartService()) {
        ntservice::reportStatus(SERVICE_RUNNING);
        log() << "Service running";
    }
#endif

    if (MONGO_FAIL_POINT(shutdownAtStartup)) {
        log() << "starting clean exit via failpoint";
        exitCleanly(EXIT_CLEAN);
    }

    MONGO_IDLE_THREAD_BLOCK;
    return waitForShutdown();
}

ExitCode initAndListen(int listenPort) {
    try {
        return _initAndListen(listenPort);
    } catch (DBException& e) {
        log() << "exception in initAndListen: " << e.toString() << ", terminating";
        return EXIT_UNCAUGHT;
    } catch (std::exception& e) {
        log() << "exception in initAndListen std::exception: " << e.what() << ", terminating";
        return EXIT_UNCAUGHT;
    } catch (int& n) {
        log() << "exception in initAndListen int: " << n << ", terminating";
        return EXIT_UNCAUGHT;
    } catch (...) {
        log() << "exception in initAndListen, terminating";
        return EXIT_UNCAUGHT;
    }
}

}  // namespace

#if defined(_WIN32)
ExitCode initService() {
    return initAndListen(serverGlobalParams.port);
}
#endif

}  // namespace mongo

using namespace mongo;

static int mongoDbMain(int argc, char* argv[], char** envp);

#if defined(_WIN32)
// In Windows, wmain() is an alternate entry point for main(), and receives the same parameters
// as main() but encoded in Windows Unicode (UTF-16); "wide" 16-bit wchar_t characters.  The
// WindowsCommandLine object converts these wide character strings to a UTF-8 coded equivalent
// and makes them available through the argv() and envp() members.  This enables mongoDbMain()
// to process UTF-8 encoded arguments and environment variables without regard to platform.
int wmain(int argc, wchar_t* argvW[], wchar_t* envpW[]) {
    WindowsCommandLine wcl(argc, argvW, envpW);
    int exitCode = mongoDbMain(argc, wcl.argv(), wcl.envp());
    quickExit(exitCode);
}
#else
int main(int argc, char* argv[], char** envp) {
    int exitCode = mongoDbMain(argc, argv, envp);
    quickExit(exitCode);
}
#endif

namespace {
MONGO_INITIALIZER_GENERAL(ForkServer, ("EndStartupOptionHandling"), ("default"))
(InitializerContext* context) {
    mongo::forkServerOrDie();
    return Status::OK();
}
}  // namespace

/*
 * This function should contain the startup "actions" that we take based on the startup config.  It
 * is intended to separate the actions from "storage" and "validation" of our startup configuration.
 */
static void startupConfigActions(const std::vector<std::string>& args) {
    // The "command" option is deprecated.  For backward compatibility, still support the "run"
    // and "dbppath" command.  The "run" command is the same as just running mongod, so just
    // falls through.
    if (moe::startupOptionsParsed.count("command")) {
        vector<string> command = moe::startupOptionsParsed["command"].as<vector<string>>();

        if (command[0].compare("dbpath") == 0) {
            cout << storageGlobalParams.dbpath << endl;
            quickExit(EXIT_SUCCESS);
        }

        if (command[0].compare("run") != 0) {
            cout << "Invalid command: " << command[0] << endl;
            printMongodHelp(moe::startupOptions);
            quickExit(EXIT_FAILURE);
        }

        if (command.size() > 1) {
            cout << "Too many parameters to 'run' command" << endl;
            printMongodHelp(moe::startupOptions);
            quickExit(EXIT_FAILURE);
        }
    }

#ifdef _WIN32
    ntservice::configureService(initService,
                                moe::startupOptionsParsed,
                                defaultServiceStrings,
                                std::vector<std::string>(),
                                args);
#endif  // _WIN32

#ifdef __linux__
    if (moe::startupOptionsParsed.count("shutdown") &&
        moe::startupOptionsParsed["shutdown"].as<bool>() == true) {
        bool failed = false;

        string name =
            (boost::filesystem::path(storageGlobalParams.dbpath) / "mongod.lock").string();
        if (!boost::filesystem::exists(name) || boost::filesystem::file_size(name) == 0)
            failed = true;

        pid_t pid;
        string procPath;
        if (!failed) {
            try {
                std::ifstream f(name.c_str());
                f >> pid;
                procPath = (str::stream() << "/proc/" << pid);
                if (!boost::filesystem::exists(procPath))
                    failed = true;
            } catch (const std::exception& e) {
                cerr << "Error reading pid from lock file [" << name << "]: " << e.what() << endl;
                failed = true;
            }
        }

        if (failed) {
            std::cerr << "There doesn't seem to be a server running with dbpath: "
                      << storageGlobalParams.dbpath << std::endl;
            quickExit(EXIT_FAILURE);
        }

        cout << "killing process with pid: " << pid << endl;
        int ret = kill(pid, SIGTERM);
        if (ret) {
            int e = errno;
            cerr << "failed to kill process: " << errnoWithDescription(e) << endl;
            quickExit(EXIT_FAILURE);
        }

        while (boost::filesystem::exists(procPath)) {
            sleepsecs(1);
        }

        quickExit(EXIT_SUCCESS);
    }
#endif
}

auto makeReplicationExecutor(ServiceContext* serviceContext) {
    ThreadPool::Options tpOptions;
    tpOptions.poolName = "replexec";
    tpOptions.maxThreads = 50;
    tpOptions.onCreateThread = [](const std::string& threadName) {
        Client::initThread(threadName.c_str());
    };
    auto hookList = stdx::make_unique<rpc::EgressMetadataHookList>();
    hookList->addHook(stdx::make_unique<rpc::LogicalTimeMetadataHook>(serviceContext));
    return stdx::make_unique<executor::ThreadPoolTaskExecutor>(
        stdx::make_unique<ThreadPool>(tpOptions),
        executor::makeNetworkInterface(
            "NetworkInterfaceASIO-Replication", nullptr, std::move(hookList)));
}

MONGO_INITIALIZER_WITH_PREREQUISITES(CreateReplicationManager,
                                     ("SetGlobalEnvironment", "SSLManager", "default"))
(InitializerContext* context) {
    auto serviceContext = getGlobalServiceContext();
    repl::StorageInterface::set(serviceContext, stdx::make_unique<repl::StorageInterfaceImpl>());
    auto storageInterface = repl::StorageInterface::get(serviceContext);

    repl::ReplicationProcess::set(
        serviceContext,
        stdx::make_unique<repl::ReplicationProcess>(
            storageInterface,
            stdx::make_unique<repl::ReplicationConsistencyMarkersImpl>(storageInterface)));
    auto replicationProcess = repl::ReplicationProcess::get(serviceContext);

    repl::DropPendingCollectionReaper::set(
        serviceContext, stdx::make_unique<repl::DropPendingCollectionReaper>(storageInterface));
    auto dropPendingCollectionReaper = repl::DropPendingCollectionReaper::get(serviceContext);

    repl::TopologyCoordinatorImpl::Options topoCoordOptions;
    topoCoordOptions.maxSyncSourceLagSecs = Seconds(repl::maxSyncSourceLagSecs);
    topoCoordOptions.clusterRole = serverGlobalParams.clusterRole;

    auto logicalClock = stdx::make_unique<LogicalClock>(serviceContext);
    LogicalClock::set(serviceContext, std::move(logicalClock));

    auto replCoord = stdx::make_unique<repl::ReplicationCoordinatorImpl>(
        serviceContext,
        getGlobalReplSettings(),
        stdx::make_unique<repl::ReplicationCoordinatorExternalStateImpl>(
            serviceContext, dropPendingCollectionReaper, storageInterface, replicationProcess),
        makeReplicationExecutor(serviceContext),
        stdx::make_unique<repl::TopologyCoordinatorImpl>(topoCoordOptions),
        replicationProcess,
        storageInterface,
        static_cast<int64_t>(curTimeMillis64()));
    repl::ReplicationCoordinator::set(serviceContext, std::move(replCoord));
    repl::setOplogCollectionName();
    return Status::OK();
}

#ifdef MONGO_CONFIG_SSL
MONGO_INITIALIZER_GENERAL(setSSLManagerType, MONGO_NO_PREREQUISITES, ("SSLManager"))
(InitializerContext* context) {
    isSSLServer = true;
    return Status::OK();
}
#endif

#if !defined(__has_feature)
#define __has_feature(x) 0
#endif

// NOTE: This function may be called at any time after
// registerShutdownTask is called below. It must not depend on the
// prior execution of mongo initializers or the existence of threads.
static void shutdownTask() {
    auto serviceContext = getGlobalServiceContext();

    Client::initThreadIfNotAlready();
    Client& client = cc();

    ServiceContext::UniqueOperationContext uniqueTxn;
    OperationContext* opCtx = client.getOperationContext();
    if (!opCtx && serviceContext->getGlobalStorageEngine()) {
        uniqueTxn = client.makeOperationContext();
        opCtx = uniqueTxn.get();
    }

    log(LogComponent::kNetwork) << "shutdown: going to close listening sockets..." << endl;
    ListeningSockets::get()->closeAll();

    log(LogComponent::kNetwork) << "shutdown: going to flush diaglog..." << endl;
    _diaglog.flush();

    if (opCtx) {
        // This can wait a long time while we drain the secondary's apply queue, especially if it is
        // building an index.
        repl::ReplicationCoordinator::get(opCtx)->shutdown(opCtx);
    }

    if (serviceContext) {
        serviceContext->setKillAllOperations();

        // Shut down the background periodic task runner.
        auto runner = serviceContext->getPeriodicRunner();
        if (runner) {
            runner->shutdown();
        }
    }

    ReplicaSetMonitor::shutdown();
    if (auto sr = grid.shardRegistry()) {  // TODO: race: sr is a naked pointer
        sr->shutdown();
    }

    // Validator shutdown must be called after setKillAllOperations is called. Otherwise, this can
    // deadlock.
    if (auto validator = LogicalTimeValidator::get(serviceContext)) {
        validator->shutDown();
    }

#if __has_feature(address_sanitizer)
    if (auto sep = checked_cast<ServiceEntryPointImpl*>(serviceContext->getServiceEntryPoint())) {
        // When running under address sanitizer, we get false positive leaks due to disorder around
        // the lifecycle of a connection and request. When we are running under ASAN, we try a lot
        // harder to dry up the server from active connections before going on to really shut down.

        log(LogComponent::kNetwork)
            << "shutdown: going to close all sockets because ASAN is active...";
        getGlobalServiceContext()->getTransportLayer()->shutdown();

        // Close all sockets in a detached thread, and then wait for the number of active
        // connections to reach zero. Give the detached background thread a 10 second deadline. If
        // we haven't closed drained all active operations within that deadline, just keep going
        // with shutdown: the OS will do it for us when the process terminates.

        stdx::packaged_task<void()> dryOutTask([sep] {
            // There isn't currently a way to wait on the TicketHolder to have all its tickets back,
            // unfortunately. So, busy wait in this detached thread.
            while (true) {
                const auto runningWorkers = sep->getNumberOfActiveWorkerThreads();

                if (runningWorkers == 0) {
                    log(LogComponent::kNetwork) << "shutdown: no running workers found...";
                    break;
                }
                log(LogComponent::kNetwork) << "shutdown: still waiting on " << runningWorkers
                                            << " active workers to drain... ";
                mongo::sleepFor(Milliseconds(250));
            }
        });

        auto dryNotification = dryOutTask.get_future();
        stdx::thread(std::move(dryOutTask)).detach();
        if (dryNotification.wait_for(Seconds(10).toSystemDuration()) !=
            stdx::future_status::ready) {
            log(LogComponent::kNetwork) << "shutdown: exhausted grace period for"
                                        << " active workers to drain; continuing with shutdown... ";
        }
    }
#endif

    // Shutdown Full-Time Data Capture
    stopFTDC();

    if (opCtx) {
        ShardingState::get(opCtx)->shutDown(opCtx);
    }

    // We should always be able to acquire the global lock at shutdown.
    //
    // TODO: This call chain uses the locker directly, because we do not want to start an
    // operation context, which also instantiates a recovery unit. Also, using the
    // lockGlobalBegin/lockGlobalComplete sequence, we avoid taking the flush lock.
    //
    // For a Windows service, dbexit does not call exit(), so we must leak the lock outside
    // of this function to prevent any operations from running that need a lock.
    //
    DefaultLockerImpl* globalLocker = new DefaultLockerImpl();
    LockResult result = globalLocker->lockGlobalBegin(MODE_X, Milliseconds::max());
    if (result == LOCK_WAITING) {
        result = globalLocker->lockGlobalComplete(Milliseconds::max());
    }

    invariant(LOCK_OK == result);

    // Global storage engine may not be started in all cases before we exit

    if (serviceContext && serviceContext->getGlobalStorageEngine()) {
        serviceContext->shutdownGlobalStorageEngineCleanly();
    }

    // We drop the scope cache because leak sanitizer can't see across the
    // thread we use for proxying MozJS requests. Dropping the cache cleans up
    // the memory and makes leak sanitizer happy.
    ScriptEngine::dropScopeCache();

    log(LogComponent::kControl) << "now exiting" << endl;

    audit::logShutdown(&cc());
}

static int mongoDbMain(int argc, char* argv[], char** envp) {
    registerShutdownTask(shutdownTask);

    setupSignalHandlers();

    srand(static_cast<unsigned>(curTimeMicros64()));

    Status status = mongo::runGlobalInitializers(argc, argv, envp);
    if (!status.isOK()) {
        severe(LogComponent::kControl) << "Failed global initialization: " << status;
        quickExit(EXIT_FAILURE);
    }

    startupConfigActions(std::vector<std::string>(argv, argv + argc));
    cmdline_utils::censorArgvArray(argc, argv);

    if (!initializeServerGlobalState())
        quickExit(EXIT_FAILURE);

    // Per SERVER-7434, startSignalProcessingThread() must run after any forks
    // (initializeServerGlobalState()) and before creation of any other threads.
    startSignalProcessingThread();

#if defined(_WIN32)
    if (ntservice::shouldStartService()) {
        ntservice::startService();
        // exits directly and so never reaches here either.
    }
#endif

    StartupTest::runTests();
    ExitCode exitCode = initAndListen(serverGlobalParams.port);
    exitCleanly(exitCode);
    return 0;
}<|MERGE_RESOLUTION|>--- conflicted
+++ resolved
@@ -643,11 +643,7 @@
         uassertStatusOK(ShardingState::get(startupOpCtx.get())
                             ->initializeShardingAwarenessIfNeeded(startupOpCtx.get()));
     if (shardingInitialized) {
-<<<<<<< HEAD
-        reloadShardRegistryUntilSuccess(startupOpCtx.get()).transitional_ignore();
-=======
-        waitForShardRegistryReload(startupOpCtx.get());
->>>>>>> e262c56e
+        waitForShardRegistryReload(startupOpCtx.get()).transitional_ignore();
     }
 
     if (!storageGlobalParams.readOnly) {
