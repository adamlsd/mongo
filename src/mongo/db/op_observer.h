/**
 *    Copyright 2015 MongoDB Inc.
 *
 *    This program is free software: you can redistribute it and/or  modify
 *    it under the terms of the GNU Affero General Public License, version 3,
 *    as published by the Free Software Foundation.
 *
 *    This program is distributed in the hope that it will be useful,
 *    but WITHOUT ANY WARRANTY; without even the implied warranty of
 *    MERCHANTABILITY or FITNESS FOR A PARTICULAR PURPOSE.  See the
 *    GNU Affero General Public License for more details.
 *
 *    You should have received a copy of the GNU Affero General Public License
 *    along with this program.  If not, see <http://www.gnu.org/licenses/>.
 *
 *    As a special exception, the copyright holders give permission to link the
 *    code of portions of this program with the OpenSSL library under certain
 *    conditions as described in each individual source file and distribute
 *    linked combinations including the program with the OpenSSL library. You
 *    must comply with the GNU Affero General Public License in all respects for
 *    all of the code used other than as permitted herein. If you modify file(s)
 *    with this exception, you may extend this exception to your version of the
 *    file(s), but you are not obligated to do so. If you do not wish to do so,
 *    delete this exception statement from your version. If you delete this
 *    exception statement from all source files in the program, then also delete
 *    it in the license file.
 */

#pragma once

#include <string>

#include "mongo/base/disallow_copying.h"
#include "mongo/db/catalog/collection.h"
#include "mongo/db/catalog/collection_options.h"
#include "mongo/db/jsobj.h"
#include "mongo/db/repl/rollback.h"
#include "mongo/db/s/collection_sharding_state.h"

namespace mongo {
struct CollectionOptions;
struct InsertStatement;
class NamespaceString;
class OperationContext;

namespace repl {
class OpTime;
}  // repl

/**
 * Holds document update information used in logging.
 */
struct OplogUpdateEntryArgs {
    enum class StoreDocOption { None, PreImage, PostImage };

    // Name of the collection in which document is being updated.
    NamespaceString nss;

    OptionalCollectionUUID uuid;

    StmtId stmtId = kUninitializedStmtId;

    // The document before modifiers were applied.
    boost::optional<BSONObj> preImageDoc;

    // Fully updated document with damages (update modifiers) applied.
    BSONObj updatedDoc;

    // Document containing update modifiers -- e.g. $set and $unset
    BSONObj update;

    // Document containing the _id field of the doc being updated.
    BSONObj criteria;

    // True if this update comes from a chunk migration.
    bool fromMigrate = false;

    StoreDocOption storeDocOption = StoreDocOption::None;
};

struct TTLCollModInfo {
    Seconds expireAfterSeconds;
    Seconds oldExpireAfterSeconds;
    std::string indexName;
};

/**
 * The OpObserver interface contains methods that get called on certain database events. It provides
 * a way for various server subsystems to be notified of other events throughout the server.
 *
 * In order to call any OpObserver method, you must be in a 'WriteUnitOfWork'. This means that any
 * locks acquired for writes in that WUOW are still held. So, you can assume that any locks required
 * to perform the operation being observed are still held. These rules should apply for all observer
 * methods unless otherwise specified.
 */
class OpObserver {
public:
    virtual ~OpObserver() = default;
    virtual void onCreateIndex(OperationContext* opCtx,
                               const NamespaceString& nss,
                               OptionalCollectionUUID uuid,
                               BSONObj indexDoc,
                               bool fromMigrate) = 0;
    virtual void onInserts(OperationContext* opCtx,
                           const NamespaceString& nss,
                           OptionalCollectionUUID uuid,
                           std::vector<InsertStatement>::const_iterator begin,
                           std::vector<InsertStatement>::const_iterator end,
                           bool fromMigrate) = 0;
    virtual void onUpdate(OperationContext* opCtx, const OplogUpdateEntryArgs& args) = 0;
    virtual void aboutToDelete(OperationContext* opCtx,
                               const NamespaceString& nss,
                               const BSONObj& doc) = 0;
    /**
     * Handles logging before document is deleted.
     *
     * "ns" name of the collection from which deleteState.idDoc will be deleted.
     * "fromMigrate" indicates whether the delete was induced by a chunk migration, and
     * so should be ignored by the user as an internal maintenance operation and not a
     * real delete.
     */
    virtual void onDelete(OperationContext* opCtx,
                          const NamespaceString& nss,
                          OptionalCollectionUUID uuid,
                          StmtId stmtId,
                          bool fromMigrate,
                          const boost::optional<BSONObj>& deletedDoc) = 0;
    /**
     * Logs a no-op with "msgObj" in the o field into oplog.
     *
     * This function should only be used internally. "nss", "uuid" and the o2 field should never be
     * exposed to users (for instance through the appendOplogNote command).
     */
    virtual void onInternalOpMessage(OperationContext* opCtx,
                                     const NamespaceString& nss,
                                     const boost::optional<UUID> uuid,
                                     const BSONObj& msgObj,
                                     const boost::optional<BSONObj> o2MsgObj) = 0;

    /**
     * Logs a no-op with "msgObj" in the o field into oplog.
     */
    void onOpMessage(OperationContext* opCtx, const BSONObj& msgObj) {
        onInternalOpMessage(opCtx, {}, boost::none, msgObj, boost::none);
    }

    virtual void onCreateCollection(OperationContext* opCtx,
                                    Collection* coll,
                                    const NamespaceString& collectionName,
                                    const CollectionOptions& options,
                                    const BSONObj& idIndex) = 0;
    /**
     * This function logs an oplog entry when a 'collMod' command on a collection is executed.
     * Since 'collMod' commands can take a variety of different formats, the 'o' field of the
     * oplog entry is populated with the 'collMod' command object. For TTL index updates, we
     * transform key pattern index specifications into index name specifications, for uniformity.
     * All other collMod fields are added to the 'o' object without modifications.
     *
     * To facilitate the rollback process, 'oldCollOptions' contains the previous state of all
     * collection options i.e. the state prior to completion of the current collMod command.
     * 'ttlInfo' contains the index name and previous expiration time of a TTL index. The old
     * collection options will be stored in the 'o2.collectionOptions_old' field, and the old TTL
     * expiration value in the 'o2.expireAfterSeconds_old' field.
     *
     * Oplog Entry Example ('o' and 'o2' fields shown):
     *
     *      {
     *          ...
     *          o: {
     *              collMod: "test",
     *              validationLevel: "off",
     *              index: {name: "indexName_1", expireAfterSeconds: 600}
     *          }
     *          o2: {
     *              collectionOptions_old: {
     *                  validationLevel: "strict",
     *              },
     *              expireAfterSeconds_old: 300
     *          }
     *      }
     *
     */
    virtual void onCollMod(OperationContext* opCtx,
                           const NamespaceString& nss,
                           OptionalCollectionUUID uuid,
                           const BSONObj& collModCmd,
                           const CollectionOptions& oldCollOptions,
                           boost::optional<TTLCollModInfo> ttlInfo) = 0;
    virtual void onDropDatabase(OperationContext* opCtx, const std::string& dbName) = 0;

    /**
     * This function logs an oplog entry when a 'drop' command on a collection is executed.
     * Returns the optime of the oplog entry successfully written to the oplog.
     * Returns a null optime if an oplog entry was not written for this operation.
     */
    virtual repl::OpTime onDropCollection(OperationContext* opCtx,
                                          const NamespaceString& collectionName,
                                          OptionalCollectionUUID uuid) = 0;

    /**
     * This function logs an oplog entry when an index is dropped. The namespace of the index,
     * the index name, and the index info from the index descriptor are used to create a
     * 'dropIndexes' op where the 'o' field is the name of the index and the 'o2' field is the
     * index info. The index info can then be used to reconstruct the index on rollback.
     *
     * If a user specifies {dropIndexes: 'foo', index: '*'}, each index dropped will have its own
     * oplog entry. This means it's possible to roll back half of the index drops.
     */
    virtual void onDropIndex(OperationContext* opCtx,
                             const NamespaceString& nss,
                             OptionalCollectionUUID uuid,
                             const std::string& indexName,
                             const BSONObj& indexInfo) = 0;

    /**
     * This function logs an oplog entry when a 'renameCollection' command on a collection is
     * executed.
     * Returns the optime of the oplog entry successfully written to the oplog.
     * Returns a null optime if an oplog entry was not written for this operation.
     */
    virtual repl::OpTime onRenameCollection(OperationContext* opCtx,
                                            const NamespaceString& fromCollection,
                                            const NamespaceString& toCollection,
                                            OptionalCollectionUUID uuid,
                                            bool dropTarget,
                                            OptionalCollectionUUID dropTargetUUID,
                                            bool stayTemp) = 0;
    virtual void onApplyOps(OperationContext* opCtx,
                            const std::string& dbName,
                            const BSONObj& applyOpCmd) = 0;
    virtual void onEmptyCapped(OperationContext* opCtx,
                               const NamespaceString& collectionName,
                               OptionalCollectionUUID uuid) = 0;
    /**
     * The onTransactionCommit method is called on the commit of an atomic transaction, before the
     * RecoveryUnit onCommit() is called.  It must not be called when no transaction is active.
     */
    virtual void onTransactionCommit(OperationContext* opCtx) = 0;

    /**
     * The onTransactionAbort method is called when an atomic transaction aborts, before the
     * RecoveryUnit onRollback() is called.  It must not be called when no transaction is active.
     */
    virtual void onTransactionAbort(OperationContext* opCtx) = 0;
<<<<<<< HEAD
=======

    /**
     * A structure to hold information about a replication rollback suitable to be passed along to
     * any external subsystems that need to be notified of a rollback occurring.
     */
    struct RollbackObserverInfo {
        // Set of all namespaces from ops being rolled back.
        std::set<NamespaceString> rollbackNamespaces = {};

        // Set of all session ids from ops being rolled back.
        std::set<UUID> rollbackSessionIds = {};

        // True if the shard identity document was rolled back.
        bool shardIdentityRolledBack = false;
    };

    /**
     * This function will get called after the replication system has completed a rollback. This
     * means that all on-disk, replicated data will have been reverted to the rollback common point
     * by the time this function is called. Subsystems may use this method to invalidate any in
     * memory caches or, optionally, rebuild any data structures from the data that is now on disk.
     * This function should not write any persistent state.
     *
     * When this function is called, there will be no locks held on the given OperationContext, and
     * it will not be called inside an existing WriteUnitOfWork. Any work done inside this handler
     * is expected to handle this on its own.
     *
     * This method is only applicable to the "rollback to a stable timestamp" algorithm, and is not
     * called when using any other rollback algorithm i.e "rollback via refetch".
     */
    virtual void onReplicationRollback(OperationContext* opCtx,
                                       const RollbackObserverInfo& rbInfo) = 0;
};
>>>>>>> 9a5fd32b

    /**
     * This struct is a decoration for `OperationContext` which contains collected `repl::OpTime`
     * and `Date_t` timestamps of various critical stages of an operation performed by an OpObserver
     * chain.
     */
    struct Times {
        std::vector<repl::OpTime> reservedOpTimes;

        static Times& get(OperationContext*);
    };

protected:
    /**
     * This class is an RAII object to manage the state of the `OpObserver::Times` decoration on an
     * operation context.  Upon destruction the list of times in the decoration on the operation
     * context is cleared.
     */
    class ReservedTimes {
        ReservedTimes(const ReservedTimes&) = delete;
        ReservedTimes& operator=(const ReservedTimes&) = delete;

    public:
        explicit ReservedTimes(OperationContext* const opCtx) : _times(&Times::get(opCtx)) {
            invariant(this->_times->reservedOpTimes.empty());
        }

        ~ReservedTimes() {
            this->_times->reservedOpTimes.clear();
        }

        Times* get() const {
            return this->_times;
        }

    private:
        Times* const _times;
    };
};
}  // namespace mongo<|MERGE_RESOLUTION|>--- conflicted
+++ resolved
@@ -242,8 +242,6 @@
      * RecoveryUnit onRollback() is called.  It must not be called when no transaction is active.
      */
     virtual void onTransactionAbort(OperationContext* opCtx) = 0;
-<<<<<<< HEAD
-=======
 
     /**
      * A structure to hold information about a replication rollback suitable to be passed along to
@@ -276,8 +274,6 @@
      */
     virtual void onReplicationRollback(OperationContext* opCtx,
                                        const RollbackObserverInfo& rbInfo) = 0;
-};
->>>>>>> 9a5fd32b
 
     /**
      * This struct is a decoration for `OperationContext` which contains collected `repl::OpTime`
