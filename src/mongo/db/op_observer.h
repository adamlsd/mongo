/**
 *    Copyright 2015 MongoDB Inc.
 *
 *    This program is free software: you can redistribute it and/or  modify
 *    it under the terms of the GNU Affero General Public License, version 3,
 *    as published by the Free Software Foundation.
 *
 *    This program is distributed in the hope that it will be useful,
 *    but WITHOUT ANY WARRANTY; without even the implied warranty of
 *    MERCHANTABILITY or FITNESS FOR A PARTICULAR PURPOSE.  See the
 *    GNU Affero General Public License for more details.
 *
 *    You should have received a copy of the GNU Affero General Public License
 *    along with this program.  If not, see <http://www.gnu.org/licenses/>.
 *
 *    As a special exception, the copyright holders give permission to link the
 *    code of portions of this program with the OpenSSL library under certain
 *    conditions as described in each individual source file and distribute
 *    linked combinations including the program with the OpenSSL library. You
 *    must comply with the GNU Affero General Public License in all respects for
 *    all of the code used other than as permitted herein. If you modify file(s)
 *    with this exception, you may extend this exception to your version of the
 *    file(s), but you are not obligated to do so. If you do not wish to do so,
 *    delete this exception statement from your version. If you delete this
 *    exception statement from all source files in the program, then also delete
 *    it in the license file.
 */

#pragma once

#include <string>

#include "mongo/base/disallow_copying.h"
#include "mongo/db/catalog/collection.h"
#include "mongo/db/catalog/collection_options.h"
#include "mongo/db/jsobj.h"
#include "mongo/db/s/collection_sharding_state.h"

namespace mongo {
struct CollectionOptions;
struct InsertStatement;
class NamespaceString;
class OperationContext;

namespace repl {
class OpTime;
}  // repl

/**
 * Holds document update information used in logging.
 */
struct OplogUpdateEntryArgs {
    enum class StoreDocOption { None, PreImage, PostImage };

    // Name of the collection in which document is being updated.
    NamespaceString nss;

    OptionalCollectionUUID uuid;

    StmtId stmtId = kUninitializedStmtId;

    // The document before modifiers were applied.
    boost::optional<BSONObj> preImageDoc;

    // Fully updated document with damages (update modifiers) applied.
    BSONObj updatedDoc;

    // Document containing update modifiers -- e.g. $set and $unset
    BSONObj update;

    // Document containing the _id field of the doc being updated.
    BSONObj criteria;

    // True if this update comes from a chunk migration.
    bool fromMigrate = false;

    StoreDocOption storeDocOption = StoreDocOption::None;
};

struct TTLCollModInfo {
    Seconds expireAfterSeconds;
    Seconds oldExpireAfterSeconds;
    std::string indexName;
};

class OpObserver {
public:
    virtual ~OpObserver() = default;
    virtual void onCreateIndex(OperationContext* opCtx,
                               const NamespaceString& nss,
                               OptionalCollectionUUID uuid,
                               BSONObj indexDoc,
                               bool fromMigrate) = 0;
    virtual void onInserts(OperationContext* opCtx,
                           const NamespaceString& nss,
                           OptionalCollectionUUID uuid,
                           std::vector<InsertStatement>::const_iterator begin,
                           std::vector<InsertStatement>::const_iterator end,
                           bool fromMigrate) = 0;
    virtual void onUpdate(OperationContext* opCtx, const OplogUpdateEntryArgs& args) = 0;
    virtual void aboutToDelete(OperationContext* opCtx,
                               const NamespaceString& nss,
                               const BSONObj& doc) = 0;
    /**
     * Handles logging before document is deleted.
     *
     * "ns" name of the collection from which deleteState.idDoc will be deleted.
     * "fromMigrate" indicates whether the delete was induced by a chunk migration, and
     * so should be ignored by the user as an internal maintenance operation and not a
     * real delete.
     */
    virtual void onDelete(OperationContext* opCtx,
                          const NamespaceString& nss,
                          OptionalCollectionUUID uuid,
                          StmtId stmtId,
                          bool fromMigrate,
                          const boost::optional<BSONObj>& deletedDoc) = 0;
    /**
     * Logs a no-op with "msgObj" in the o field into oplog.
     *
     * This function should only be used internally. "nss", "uuid" and the o2 field should never be
     * exposed to users (for instance through the appendOplogNote command).
     */
    virtual void onInternalOpMessage(OperationContext* opCtx,
                                     const NamespaceString& nss,
                                     const boost::optional<UUID> uuid,
                                     const BSONObj& msgObj,
                                     const boost::optional<BSONObj> o2MsgObj) = 0;

    /**
     * Logs a no-op with "msgObj" in the o field into oplog.
     */
    void onOpMessage(OperationContext* opCtx, const BSONObj& msgObj) {
        onInternalOpMessage(opCtx, {}, boost::none, msgObj, boost::none);
    }

    virtual void onCreateCollection(OperationContext* opCtx,
                                    Collection* coll,
                                    const NamespaceString& collectionName,
                                    const CollectionOptions& options,
                                    const BSONObj& idIndex) = 0;
    /**
     * This function logs an oplog entry when a 'collMod' command on a collection is executed.
     * Since 'collMod' commands can take a variety of different formats, the 'o' field of the
     * oplog entry is populated with the 'collMod' command object. For TTL index updates, we
     * transform key pattern index specifications into index name specifications, for uniformity.
     * All other collMod fields are added to the 'o' object without modifications.
     *
     * To facilitate the rollback process, 'oldCollOptions' contains the previous state of all
     * collection options i.e. the state prior to completion of the current collMod command.
     * 'ttlInfo' contains the index name and previous expiration time of a TTL index. The old
     * collection options will be stored in the 'o2.collectionOptions_old' field, and the old TTL
     * expiration value in the 'o2.expireAfterSeconds_old' field.
     *
     * Oplog Entry Example ('o' and 'o2' fields shown):
     *
     *      {
     *          ...
     *          o: {
     *              collMod: "test",
     *              validationLevel: "off",
     *              index: {name: "indexName_1", expireAfterSeconds: 600}
     *          }
     *          o2: {
     *              collectionOptions_old: {
     *                  validationLevel: "strict",
     *              },
     *              expireAfterSeconds_old: 300
     *          }
     *      }
     *
     */
    virtual void onCollMod(OperationContext* opCtx,
                           const NamespaceString& nss,
                           OptionalCollectionUUID uuid,
                           const BSONObj& collModCmd,
                           const CollectionOptions& oldCollOptions,
                           boost::optional<TTLCollModInfo> ttlInfo) = 0;
    virtual void onDropDatabase(OperationContext* opCtx, const std::string& dbName) = 0;

    /**
     * This function logs an oplog entry when a 'drop' command on a collection is executed.
     * Returns the optime of the oplog entry successfully written to the oplog.
     * Returns a null optime if an oplog entry was not written for this operation.
     */
    virtual repl::OpTime onDropCollection(OperationContext* opCtx,
                                          const NamespaceString& collectionName,
                                          OptionalCollectionUUID uuid) = 0;

    /**
     * This function logs an oplog entry when an index is dropped. The namespace of the index,
     * the index name, and the index info from the index descriptor are used to create a
     * 'dropIndexes' op where the 'o' field is the name of the index and the 'o2' field is the
     * index info. The index info can then be used to reconstruct the index on rollback.
     *
     * If a user specifies {dropIndexes: 'foo', index: '*'}, each index dropped will have its own
     * oplog entry. This means it's possible to roll back half of the index drops.
     */
    virtual void onDropIndex(OperationContext* opCtx,
                             const NamespaceString& nss,
                             OptionalCollectionUUID uuid,
                             const std::string& indexName,
                             const BSONObj& indexInfo) = 0;

    /**
     * This function logs an oplog entry when a 'renameCollection' command on a collection is
     * executed.
     * Returns the optime of the oplog entry successfully written to the oplog.
     * Returns a null optime if an oplog entry was not written for this operation.
     */
    virtual repl::OpTime onRenameCollection(OperationContext* opCtx,
                                            const NamespaceString& fromCollection,
                                            const NamespaceString& toCollection,
                                            OptionalCollectionUUID uuid,
                                            bool dropTarget,
                                            OptionalCollectionUUID dropTargetUUID,
                                            bool stayTemp) = 0;
    virtual void onApplyOps(OperationContext* opCtx,
                            const std::string& dbName,
                            const BSONObj& applyOpCmd) = 0;
    virtual void onEmptyCapped(OperationContext* opCtx,
                               const NamespaceString& collectionName,
                               OptionalCollectionUUID uuid) = 0;
<<<<<<< HEAD
=======
    /**
     * The onTransactionCommit method is called on the commit of an atomic transaction, before the
     * RecoveryUnit onCommit() is called.  It must not be called when no transaction is active.
     */
    virtual void onTransactionCommit(OperationContext* opCtx) = 0;

    /**
     * The onTransactionAbort method is called when an atomic transaction aborts, before the
     * RecoveryUnit onRollback() is called.  It must not be called when no transaction is active.
     */
    virtual void onTransactionAbort(OperationContext* opCtx) = 0;
};
>>>>>>> fab8bda8

    /**
     * This struct is a decoration for `OperationContext` which contains collected `repl::OpTime`
     * and `Date_t` timestamps of various critical stages of an operation performed by an OpObserver
     * chain.
     */
    struct Times {
        std::vector<std::pair<repl::OpTime, Date_t>> reservedOpTimes;

        static Times& get(OperationContext*);
    };

protected:
    /**
     * This class is an RAII object to manage the state of the `OpObserver::Times` decoration on an
     * operation context.  Upon destruction the list of times in the decoration on the operation
     * context is cleared.
     */
    class ReservedTimes {
        ReservedTimes(const ReservedTimes&) = delete;
        ReservedTimes& operator=(const ReservedTimes&) = delete;

    public:
        explicit ReservedTimes(OperationContext* const opCtx) : _times(&Times::get(opCtx)) {
            invariant(this->_times->reservedOpTimes.empty());
        }

        ~ReservedTimes() {
            this->_times->reservedOpTimes.clear();
        }

        Times* get() const {
            return this->_times;
        }

    private:
        Times* const _times;
    };
};
}  // namespace mongo<|MERGE_RESOLUTION|>--- conflicted
+++ resolved
@@ -221,8 +221,6 @@
     virtual void onEmptyCapped(OperationContext* opCtx,
                                const NamespaceString& collectionName,
                                OptionalCollectionUUID uuid) = 0;
-<<<<<<< HEAD
-=======
     /**
      * The onTransactionCommit method is called on the commit of an atomic transaction, before the
      * RecoveryUnit onCommit() is called.  It must not be called when no transaction is active.
@@ -234,8 +232,6 @@
      * RecoveryUnit onRollback() is called.  It must not be called when no transaction is active.
      */
     virtual void onTransactionAbort(OperationContext* opCtx) = 0;
-};
->>>>>>> fab8bda8
 
     /**
      * This struct is a decoration for `OperationContext` which contains collected `repl::OpTime`
