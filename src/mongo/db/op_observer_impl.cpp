/**
*    Copyright (C) 2016 MongoDB Inc.
*
*    This program is free software: you can redistribute it and/or  modify
*    it under the terms of the GNU Affero General Public License, version 3,
*    as published by the Free Software Foundation.
*
*    This program is distributed in the hope that it will be useful,
*    but WITHOUT ANY WARRANTY; without even the implied warranty of
*    MERCHANTABILITY or FITNESS FOR A PARTICULAR PURPOSE.  See the
*    GNU Affero General Public License for more details.
*
*    You should have received a copy of the GNU Affero General Public License
*    along with this program.  If not, see <http://www.gnu.org/licenses/>.
*
*    As a special exception, the copyright holders give permission to link the
*    code of portions of this program with the OpenSSL library under certain
*    conditions as described in each individual source file and distribute
*    linked combinations including the program with the OpenSSL library. You
*    must comply with the GNU Affero General Public License in all respects for
*    all of the code used other than as permitted herein. If you modify file(s)
*    with this exception, you may extend this exception to your version of the
*    file(s), but you are not obligated to do so. If you do not wish to do so,
*    delete this exception statement from your version. If you delete this
*    exception statement from all source files in the program, then also delete
*    it in the license file.
*/

#include "mongo/platform/basic.h"

#include "mongo/db/op_observer_impl.h"

#include "mongo/bson/bsonobjbuilder.h"
#include "mongo/db/auth/authorization_manager.h"
#include "mongo/db/catalog/collection_catalog_entry.h"
#include "mongo/db/catalog/collection_options.h"
#include "mongo/db/catalog/database.h"
#include "mongo/db/catalog/database_holder.h"
#include "mongo/db/catalog/namespace_uuid_cache.h"
#include "mongo/db/commands/feature_compatibility_version.h"
#include "mongo/db/concurrency/d_concurrency.h"
#include "mongo/db/index/index_descriptor.h"
#include "mongo/db/logical_time_validator.h"
#include "mongo/db/namespace_string.h"
#include "mongo/db/operation_context.h"
#include "mongo/db/repl/oplog.h"
#include "mongo/db/repl/replication_coordinator.h"
#include "mongo/db/s/collection_sharding_state.h"
#include "mongo/db/s/sharding_state.h"
#include "mongo/db/server_options.h"
#include "mongo/db/session_catalog.h"
#include "mongo/db/views/durable_view_catalog.h"
#include "mongo/scripting/engine.h"
#include "mongo/util/assert_util.h"
#include "mongo/util/fail_point_service.h"

namespace mongo {
using repl::OplogEntry;
namespace {

MONGO_FP_DECLARE(failCollectionUpdates);

using DeleteState = CollectionShardingState::DeleteState;

const OperationContext::Decoration<DeleteState> getDeleteState =
    OperationContext::declareDecoration<DeleteState>();

repl::OpTime logOperation(OperationContext* opCtx,
                          const char* opstr,
                          const NamespaceString& ns,
                          OptionalCollectionUUID uuid,
                          const BSONObj& obj,
                          const BSONObj* o2,
                          bool fromMigrate,
                          Date_t wallClockTime,
                          const OperationSessionInfo& sessionInfo,
                          StmtId stmtId,
                          const repl::OplogLink& oplogLink) {
    auto& times = OpObserver::Times::get(opCtx).reservedOpTimes;
    auto opTime = repl::logOp(opCtx,
                              opstr,
                              ns,
                              uuid,
                              obj,
                              o2,
                              fromMigrate,
                              wallClockTime,
                              sessionInfo,
                              stmtId,
                              oplogLink);
    times.push_back(opTime);
    return opTime;
}

/**
 * Returns whether we're a master using master-slave replication.
 */
bool isMasterSlave(OperationContext* opCtx) {
    return repl::ReplicationCoordinator::get(opCtx)->getReplicationMode() ==
        repl::ReplicationCoordinator::modeMasterSlave;
}

/**
 * Updates the session state with the last write timestamp and transaction for that session.
 *
 * In the case of writes with transaction/statement id, this method will be recursively entered a
 * second time for the actual write to the transactions table. Since this write does not generate an
 * oplog entry, the recursion will stop at this point.
 */
void onWriteOpCompleted(OperationContext* opCtx,
                        const NamespaceString& nss,
                        Session* session,
                        std::vector<StmtId> stmtIdsWritten,
                        const repl::OpTime& lastStmtIdWriteOpTime,
                        Date_t lastStmtIdWriteDate) {
    if (lastStmtIdWriteOpTime.isNull())
        return;

    if (session) {
        session->onWriteOpCompletedOnPrimary(opCtx,
                                             *opCtx->getTxnNumber(),
                                             std::move(stmtIdsWritten),
                                             lastStmtIdWriteOpTime,
                                             lastStmtIdWriteDate);
    }
}

/**
 * Given a raw collMod command object and associated collection metadata, create and return the
 * object for the 'o' field of a collMod oplog entry. For TTL index updates, we make sure the oplog
 * entry always stores the index name, instead of a key pattern.
 */
BSONObj makeCollModCmdObj(const BSONObj& collModCmd,
                          const CollectionOptions& oldCollOptions,
                          boost::optional<TTLCollModInfo> ttlInfo) {
    BSONObjBuilder cmdObjBuilder;
    std::string ttlIndexFieldName = "index";

    // Add all fields from the original collMod command.
    for (auto elem : collModCmd) {
        // We normalize all TTL collMod oplog entry objects to use the index name, even if the
        // command used an index key pattern.
        if (elem.fieldNameStringData() == ttlIndexFieldName && ttlInfo) {
            BSONObjBuilder ttlIndexObjBuilder;
            ttlIndexObjBuilder.append("name", ttlInfo->indexName);
            ttlIndexObjBuilder.append("expireAfterSeconds",
                                      durationCount<Seconds>(ttlInfo->expireAfterSeconds));

            cmdObjBuilder.append(ttlIndexFieldName, ttlIndexObjBuilder.obj());
        } else {
            cmdObjBuilder.append(elem);
        }
    }

    return cmdObjBuilder.obj();
}

Date_t getWallClockTimeForOpLog(OperationContext* opCtx) {
    auto const clockSource = opCtx->getServiceContext()->getFastClockSource();
    return clockSource->now();
}

struct OpTimeBundle {
    repl::OpTime writeOpTime;
    repl::OpTime prePostImageOpTime;
    Date_t wallClockTime;
};

/**
 * Write oplog entry(ies) for the update operation.
 */
OpTimeBundle replLogUpdate(OperationContext* opCtx,
                           Session* session,
                           const OplogUpdateEntryArgs& args) {
    BSONObj storeObj;
    if (args.storeDocOption == OplogUpdateEntryArgs::StoreDocOption::PreImage) {
        invariant(args.preImageDoc);
        storeObj = *args.preImageDoc;
    } else if (args.storeDocOption == OplogUpdateEntryArgs::StoreDocOption::PostImage) {
        storeObj = args.updatedDoc;
    }

    OperationSessionInfo sessionInfo;
    repl::OplogLink oplogLink;

    if (session) {
        sessionInfo.setSessionId(*opCtx->getLogicalSessionId());
        sessionInfo.setTxnNumber(*opCtx->getTxnNumber());
        oplogLink.prevOpTime = session->getLastWriteOpTime(*opCtx->getTxnNumber());
    }

    OpTimeBundle opTimes;
    opTimes.wallClockTime = getWallClockTimeForOpLog(opCtx);

    if (!storeObj.isEmpty() && opCtx->getTxnNumber()) {
        auto noteUpdateOpTime = logOperation(opCtx,
                                             "n",
                                             args.nss,
                                             args.uuid,
                                             storeObj,
                                             nullptr,
                                             false,
                                             opTimes.wallClockTime,
                                             sessionInfo,
                                             args.stmtId,
                                             {});

        opTimes.prePostImageOpTime = noteUpdateOpTime;

        if (args.storeDocOption == OplogUpdateEntryArgs::StoreDocOption::PreImage) {
            oplogLink.preImageOpTime = noteUpdateOpTime;
        } else if (args.storeDocOption == OplogUpdateEntryArgs::StoreDocOption::PostImage) {
            oplogLink.postImageOpTime = noteUpdateOpTime;
        }
    }

    opTimes.writeOpTime = logOperation(opCtx,
                                       "u",
                                       args.nss,
                                       args.uuid,
                                       args.update,
                                       &args.criteria,
                                       args.fromMigrate,
                                       opTimes.wallClockTime,
                                       sessionInfo,
                                       args.stmtId,
                                       oplogLink);

    return opTimes;
}

/**
 * Write oplog entry(ies) for the delete operation.
 */
OpTimeBundle replLogDelete(OperationContext* opCtx,
                           const NamespaceString& nss,
                           OptionalCollectionUUID uuid,
                           Session* session,
                           StmtId stmtId,
                           bool fromMigrate,
                           const boost::optional<BSONObj>& deletedDoc) {
    OperationSessionInfo sessionInfo;
    repl::OplogLink oplogLink;

    if (session) {
        sessionInfo.setSessionId(*opCtx->getLogicalSessionId());
        sessionInfo.setTxnNumber(*opCtx->getTxnNumber());
        oplogLink.prevOpTime = session->getLastWriteOpTime(*opCtx->getTxnNumber());
    }

    OpTimeBundle opTimes;
    opTimes.wallClockTime = getWallClockTimeForOpLog(opCtx);

    if (deletedDoc && opCtx->getTxnNumber()) {
        auto noteOplog = logOperation(opCtx,
                                      "n",
                                      nss,
                                      uuid,
                                      deletedDoc.get(),
                                      nullptr,
                                      false,
                                      opTimes.wallClockTime,
                                      sessionInfo,
                                      stmtId,
                                      {});
        opTimes.prePostImageOpTime = noteOplog;
        oplogLink.preImageOpTime = noteOplog;
    }

    CollectionShardingState::DeleteState& deleteState = getDeleteState(opCtx);
    opTimes.writeOpTime = logOperation(opCtx,
                                       "d",
                                       nss,
                                       uuid,
                                       deleteState.documentKey,
                                       nullptr,
                                       fromMigrate,
                                       opTimes.wallClockTime,
                                       sessionInfo,
                                       stmtId,
                                       oplogLink);
    return opTimes;
}

/**
 * Write oplog entry for applyOps/atomic transaction operations.
 */
OpTimeBundle replLogApplyOps(OperationContext* opCtx,
                             const NamespaceString& cmdNss,
                             const BSONObj& applyOpCmd,
                             const OperationSessionInfo& sessionInfo,
                             StmtId stmtId,
                             const repl::OplogLink& oplogLink) {
    OpTimeBundle times;
    times.wallClockTime = getWallClockTimeForOpLog(opCtx);
    times.writeOpTime = repl::logOp(opCtx,
                                    "c",
                                    cmdNss,
                                    {},
                                    applyOpCmd,
                                    nullptr,
                                    false,
                                    times.wallClockTime,
                                    sessionInfo,
                                    stmtId,
                                    oplogLink);
    return times;
}

}  // namespace

void OpObserverImpl::onCreateIndex(OperationContext* opCtx,
                                   const NamespaceString& nss,
                                   OptionalCollectionUUID uuid,
                                   BSONObj indexDoc,
                                   bool fromMigrate) {
    const NamespaceString systemIndexes{nss.getSystemIndexesCollection()};

    if (uuid && !isMasterSlave(opCtx)) {
        BSONObjBuilder builder;
        builder.append("createIndexes", nss.coll());

        for (const auto& e : indexDoc) {
            if (e.fieldNameStringData() != "ns"_sd)
                builder.append(e);
        }

        logOperation(opCtx,
                     "c",
                     nss.getCommandNS(),
                     uuid,
                     builder.done(),
                     nullptr,
                     fromMigrate,
                     getWallClockTimeForOpLog(opCtx),
                     {},
                     kUninitializedStmtId,
                     {});
    } else {
        logOperation(opCtx,
                     "i",
                     systemIndexes,
                     {},
                     indexDoc,
                     nullptr,
                     fromMigrate,
                     getWallClockTimeForOpLog(opCtx),
                     {},
                     kUninitializedStmtId,
                     {});
    }

    AuthorizationManager::get(opCtx->getServiceContext())
        ->logOp(opCtx, "i", systemIndexes, indexDoc, nullptr);

    auto css = CollectionShardingState::get(opCtx, systemIndexes);
    if (!fromMigrate) {
        css->onInsertOp(opCtx, indexDoc, {});
    }
}

void OpObserverImpl::onInserts(OperationContext* opCtx,
                               const NamespaceString& nss,
                               OptionalCollectionUUID uuid,
                               std::vector<InsertStatement>::const_iterator first,
                               std::vector<InsertStatement>::const_iterator last,
                               bool fromMigrate) {
    Session* const session = opCtx->getTxnNumber() ? OperationContextSession::get(opCtx) : nullptr;
    if (session && opCtx->writesAreReplicated() && session->inMultiDocumentTransaction()) {
        for (auto iter = begin; iter != end; iter++) {
            auto operation = OplogEntry::makeInsertOperation(nss, uuid, iter->doc);
            session->addTransactionOperation(opCtx, operation);
        }
        return;
    }

    const auto lastWriteDate = getWallClockTimeForOpLog(opCtx);

    const auto opTimeList =
        repl::logInsertOps(opCtx, nss, uuid, session, first, last, fromMigrate, lastWriteDate);

    auto& times = OpObserver::Times::get(opCtx).reservedOpTimes;
    using std::begin;
    using std::end;
    times.insert(end(times), begin(opTimeList), end(opTimeList));

    auto css = (nss == NamespaceString::kSessionTransactionsTableNamespace || fromMigrate)
        ? nullptr
        : CollectionShardingState::get(opCtx, nss);

    size_t index = 0;
    for (auto it = first; it != last; it++, index++) {
        AuthorizationManager::get(opCtx->getServiceContext())
            ->logOp(opCtx, "i", nss, it->doc, nullptr);
        if (css) {
            auto opTime = opTimeList.empty() ? repl::OpTime() : opTimeList[index];
            css->onInsertOp(opCtx, it->doc, opTime);
        }
    }

    const auto lastOpTime = opTimeList.empty() ? repl::OpTime() : opTimeList.back();
    if (nss.coll() == "system.js") {
        Scope::storedFuncMod(opCtx);
    } else if (nss.coll() == DurableViewCatalog::viewsCollectionName()) {
        DurableViewCatalog::onExternalChange(opCtx, nss);
    } else if (nss.ns() == FeatureCompatibilityVersion::kCollection) {
        for (auto it = first; it != last; it++) {
            FeatureCompatibilityVersion::onInsertOrUpdate(opCtx, it->doc);
        }
    } else if (nss == NamespaceString::kSessionTransactionsTableNamespace && !lastOpTime.isNull()) {
        for (auto it = first; it != last; it++) {
            SessionCatalog::get(opCtx)->invalidateSessions(opCtx, it->doc);
        }
    }

    std::vector<StmtId> stmtIdsWritten;
    std::transform(first,
                   last,
                   std::back_inserter(stmtIdsWritten),
                   [](const InsertStatement& stmt) { return stmt.stmtId; });

    onWriteOpCompleted(opCtx, nss, session, stmtIdsWritten, lastOpTime, lastWriteDate);
}

void OpObserverImpl::onUpdate(OperationContext* opCtx, const OplogUpdateEntryArgs& args) {
    MONGO_FAIL_POINT_BLOCK(failCollectionUpdates, extraData) {
        auto collElem = extraData.getData()["collectionNS"];
        // If the failpoint specifies no collection or matches the existing one, fail.
        if (!collElem || args.nss.ns() == collElem.String()) {
            uasserted(40654,
                      str::stream() << "failCollectionUpdates failpoint enabled, namespace: "
                                    << args.nss.ns()
                                    << ", update: "
                                    << args.update
                                    << " on document with "
                                    << args.criteria);
        }
    }

    // Do not log a no-op operation; see SERVER-21738
    if (args.update.isEmpty()) {
        return;
    }

    Session* const session = opCtx->getTxnNumber() ? OperationContextSession::get(opCtx) : nullptr;
    if (session && opCtx->writesAreReplicated() && session->inMultiDocumentTransaction()) {
        auto operation =
            OplogEntry::makeUpdateOperation(args.nss, args.uuid, args.update, args.criteria);
        session->addTransactionOperation(opCtx, operation);
        return;
    }
    const auto opTime = replLogUpdate(opCtx, session, args);

    AuthorizationManager::get(opCtx->getServiceContext())
        ->logOp(opCtx, "u", args.nss, args.update, &args.criteria);

    if (args.nss != NamespaceString::kSessionTransactionsTableNamespace) {
        if (!args.fromMigrate) {
            auto css = CollectionShardingState::get(opCtx, args.nss);
            css->onUpdateOp(opCtx,
                            args.criteria,
                            args.update,
                            args.updatedDoc,
                            opTime.writeOpTime,
                            opTime.prePostImageOpTime);
        }
    }

    if (args.nss.coll() == "system.js") {
        Scope::storedFuncMod(opCtx);
    } else if (args.nss.coll() == DurableViewCatalog::viewsCollectionName()) {
        DurableViewCatalog::onExternalChange(opCtx, args.nss);
    } else if (args.nss.ns() == FeatureCompatibilityVersion::kCollection) {
        FeatureCompatibilityVersion::onInsertOrUpdate(opCtx, args.updatedDoc);
    } else if (args.nss == NamespaceString::kSessionTransactionsTableNamespace &&
               !opTime.writeOpTime.isNull()) {
        SessionCatalog::get(opCtx)->invalidateSessions(opCtx, args.updatedDoc);
    }

    onWriteOpCompleted(opCtx,
                       args.nss,
                       session,
                       std::vector<StmtId>{args.stmtId},
                       opTime.writeOpTime,
                       opTime.wallClockTime);
}

void OpObserverImpl::aboutToDelete(OperationContext* opCtx,
                                   NamespaceString const& nss,
                                   BSONObj const& doc) {
    auto& deleteState = getDeleteState(opCtx);
    auto* css = CollectionShardingState::get(opCtx, nss);
    deleteState = css->makeDeleteState(doc);
}

void OpObserverImpl::onDelete(OperationContext* opCtx,
                              const NamespaceString& nss,
                              OptionalCollectionUUID uuid,
                              StmtId stmtId,
                              bool fromMigrate,
                              const boost::optional<BSONObj>& deletedDoc) {
    Session* const session = opCtx->getTxnNumber() ? OperationContextSession::get(opCtx) : nullptr;
    auto& deleteState = getDeleteState(opCtx);
    invariant(!deleteState.documentKey.isEmpty());
    if (session && opCtx->writesAreReplicated() && session->inMultiDocumentTransaction()) {
        auto operation = OplogEntry::makeDeleteOperation(
            nss, uuid, deletedDoc ? deletedDoc.get() : deleteState.documentKey);
        session->addTransactionOperation(opCtx, operation);
        return;
    }
    const auto opTime = replLogDelete(opCtx, nss, uuid, session, stmtId, fromMigrate, deletedDoc);

    AuthorizationManager::get(opCtx->getServiceContext())
        ->logOp(opCtx, "d", nss, deleteState.documentKey, nullptr);

    if (nss != NamespaceString::kSessionTransactionsTableNamespace) {
        if (!fromMigrate) {
            auto css = CollectionShardingState::get(opCtx, nss);
            css->onDeleteOp(opCtx, deleteState, opTime.writeOpTime, opTime.prePostImageOpTime);
        }
    }

    if (nss.coll() == "system.js") {
        Scope::storedFuncMod(opCtx);
    } else if (nss.coll() == DurableViewCatalog::viewsCollectionName()) {
        DurableViewCatalog::onExternalChange(opCtx, nss);
    } else if (nss.isAdminDotSystemDotVersion()) {
        auto _id = deleteState.documentKey["_id"];
        if (_id.type() == BSONType::String &&
            _id.String() == FeatureCompatibilityVersion::kParameterName)
            uasserted(40670, "removing FeatureCompatibilityVersion document is not allowed");
    } else if (nss == NamespaceString::kSessionTransactionsTableNamespace &&
               !opTime.writeOpTime.isNull()) {
        SessionCatalog::get(opCtx)->invalidateSessions(opCtx, deleteState.documentKey);
    }

    onWriteOpCompleted(
        opCtx, nss, session, std::vector<StmtId>{stmtId}, opTime.writeOpTime, opTime.wallClockTime);
}

void OpObserverImpl::onInternalOpMessage(OperationContext* opCtx,
                                         const NamespaceString& nss,
                                         const boost::optional<UUID> uuid,
                                         const BSONObj& msgObj,
                                         const boost::optional<BSONObj> o2MsgObj) {
    const BSONObj* o2MsgPtr = o2MsgObj ? o2MsgObj.get_ptr() : nullptr;
    logOperation(opCtx,
                 "n",
                 nss,
                 uuid,
                 msgObj,
                 o2MsgPtr,
                 false,
                 getWallClockTimeForOpLog(opCtx),
                 {},
                 kUninitializedStmtId,
                 {});
}

void OpObserverImpl::onCreateCollection(OperationContext* opCtx,
                                        Collection* coll,
                                        const NamespaceString& collectionName,
                                        const CollectionOptions& options,
                                        const BSONObj& idIndex) {
    const auto cmdNss = collectionName.getCommandNS();

    BSONObjBuilder b;
    b.append("create", collectionName.coll().toString());
    {
        // Don't store the UUID as part of the options, but instead only at the top level
        CollectionOptions optionsToStore = options;
        optionsToStore.uuid.reset();
        b.appendElements(optionsToStore.toBSON());
    }

    // Include the full _id index spec in the oplog for index versions >= 2.
    if (!idIndex.isEmpty()) {
        auto versionElem = idIndex[IndexDescriptor::kIndexVersionFieldName];
        invariant(versionElem.isNumber());
        if (IndexDescriptor::IndexVersion::kV2 <=
            static_cast<IndexDescriptor::IndexVersion>(versionElem.numberInt())) {
            b.append("idIndex", idIndex);
        }
    }

    const auto cmdObj = b.done();

    if (!collectionName.isSystemDotProfile()) {
        // do not replicate system.profile modifications
        logOperation(opCtx,
                     "c",
                     cmdNss,
                     options.uuid,
                     cmdObj,
                     nullptr,
                     false,
                     getWallClockTimeForOpLog(opCtx),
                     {},
                     kUninitializedStmtId,
                     {});
    }

    AuthorizationManager::get(opCtx->getServiceContext())
        ->logOp(opCtx, "c", cmdNss, cmdObj, nullptr);

    if (options.uuid) {
        opCtx->recoveryUnit()->onRollback([opCtx, collectionName]() {
            NamespaceUUIDCache::get(opCtx).evictNamespace(collectionName);
        });
    }
}

void OpObserverImpl::onCollMod(OperationContext* opCtx,
                               const NamespaceString& nss,
                               OptionalCollectionUUID uuid,
                               const BSONObj& collModCmd,
                               const CollectionOptions& oldCollOptions,
                               boost::optional<TTLCollModInfo> ttlInfo) {
    const auto cmdNss = nss.getCommandNS();

    // Create the 'o' field object.
    const auto cmdObj = makeCollModCmdObj(collModCmd, oldCollOptions, ttlInfo);

    // Create the 'o2' field object. We save the old collection metadata and TTL expiration.
    BSONObjBuilder o2Builder;
    o2Builder.append("collectionOptions_old", oldCollOptions.toBSON());
    if (ttlInfo) {
        auto oldExpireAfterSeconds = durationCount<Seconds>(ttlInfo->oldExpireAfterSeconds);
        o2Builder.append("expireAfterSeconds_old", oldExpireAfterSeconds);
    }

    const auto o2Obj = o2Builder.done();

    if (!nss.isSystemDotProfile()) {
        // do not replicate system.profile modifications
        logOperation(opCtx,
                     "c",
                     cmdNss,
                     uuid,
                     cmdObj,
                     &o2Obj,
                     false,
                     getWallClockTimeForOpLog(opCtx),
                     {},
                     kUninitializedStmtId,
                     {});
    }

    AuthorizationManager::get(opCtx->getServiceContext())
        ->logOp(opCtx, "c", cmdNss, cmdObj, nullptr);

    // Make sure the UUID values in the Collection metadata, the Collection object, and the UUID
    // catalog are all present and equal if uuid exists and do not exist if uuid does not exist.
    invariant(opCtx->lockState()->isDbLockedForMode(nss.db(), MODE_X));
    Database* db = dbHolder().get(opCtx, nss.db());
    // Some unit tests call the op observer on an unregistered Database.
    if (!db) {
        return;
    }
    Collection* coll = db->getCollection(opCtx, nss.ns());
    invariant(coll->uuid() == uuid);
    CollectionCatalogEntry* entry = coll->getCatalogEntry();
    invariant(entry->isEqualToMetadataUUID(opCtx, uuid));
}

void OpObserverImpl::onDropDatabase(OperationContext* opCtx, const std::string& dbName) {
    const NamespaceString cmdNss{dbName, "$cmd"};
    const auto cmdObj = BSON("dropDatabase" << 1);

    logOperation(opCtx,
                 "c",
                 cmdNss,
                 {},
                 cmdObj,
                 nullptr,
                 false,
                 getWallClockTimeForOpLog(opCtx),
                 {},
                 kUninitializedStmtId,
                 {});

    uassert(50714,
            "dropping the admin database is not allowed.",
            dbName != FeatureCompatibilityVersion::kDatabase);

    if (dbName == NamespaceString::kSessionTransactionsTableNamespace.db()) {
        SessionCatalog::get(opCtx)->invalidateSessions(opCtx, boost::none);
    }

    NamespaceUUIDCache::get(opCtx).evictNamespacesInDatabase(dbName);

    AuthorizationManager::get(opCtx->getServiceContext())
        ->logOp(opCtx, "c", cmdNss, cmdObj, nullptr);
}

repl::OpTime OpObserverImpl::onDropCollection(OperationContext* opCtx,
                                              const NamespaceString& collectionName,
                                              OptionalCollectionUUID uuid) {
    const auto cmdNss = collectionName.getCommandNS();
    const auto cmdObj = BSON("drop" << collectionName.coll());

    if (!collectionName.isSystemDotProfile()) {
        // Do not replicate system.profile modifications.
        logOperation(opCtx,
                     "c",
                     cmdNss,
                     uuid,
                     cmdObj,
                     nullptr,
                     false,
                     getWallClockTimeForOpLog(opCtx),
                     {},
                     kUninitializedStmtId,
                     {});
    }

    uassert(50715,
            "dropping the admin.system.version collection is not allowed.",
            collectionName.ns() != FeatureCompatibilityVersion::kCollection);

    if (collectionName.coll() == DurableViewCatalog::viewsCollectionName()) {
        DurableViewCatalog::onExternalChange(opCtx, collectionName);
    } else if (collectionName == NamespaceString::kSessionTransactionsTableNamespace) {
        SessionCatalog::get(opCtx)->invalidateSessions(opCtx, boost::none);
    }

    AuthorizationManager::get(opCtx->getServiceContext())
        ->logOp(opCtx, "c", cmdNss, cmdObj, nullptr);

    auto css = CollectionShardingState::get(opCtx, collectionName);
    css->onDropCollection(opCtx, collectionName);

    // Evict namespace entry from the namespace/uuid cache if it exists.
    NamespaceUUIDCache::get(opCtx).evictNamespace(collectionName);

    return {};
}

void OpObserverImpl::onDropIndex(OperationContext* opCtx,
                                 const NamespaceString& nss,
                                 OptionalCollectionUUID uuid,
                                 const std::string& indexName,
                                 const BSONObj& indexInfo) {
    const auto cmdNss = nss.getCommandNS();
    const auto cmdObj = BSON("dropIndexes" << nss.coll() << "index" << indexName);

    logOperation(opCtx,
                 "c",
                 cmdNss,
                 uuid,
                 cmdObj,
                 &indexInfo,
                 false,
                 getWallClockTimeForOpLog(opCtx),
                 {},
                 kUninitializedStmtId,
                 {});

    AuthorizationManager::get(opCtx->getServiceContext())
        ->logOp(opCtx, "c", cmdNss, cmdObj, &indexInfo);
}

repl::OpTime OpObserverImpl::onRenameCollection(OperationContext* const opCtx,
                                                const NamespaceString& fromCollection,
                                                const NamespaceString& toCollection,
                                                OptionalCollectionUUID uuid,
                                                bool dropTarget,
                                                OptionalCollectionUUID dropTargetUUID,
                                                bool stayTemp) {
    const auto cmdNss = fromCollection.getCommandNS();

    BSONObjBuilder builder;
    builder.append("renameCollection", fromCollection.ns());
    builder.append("to", toCollection.ns());
    builder.append("stayTemp", stayTemp);
    if (dropTargetUUID && enableCollectionUUIDs && !isMasterSlave(opCtx)) {
        dropTargetUUID->appendToBuilder(&builder, "dropTarget");
    } else {
        builder.append("dropTarget", dropTarget);
    }

    const auto cmdObj = builder.done();

    logOperation(opCtx,
                 "c",
                 cmdNss,
                 uuid,
                 cmdObj,
                 nullptr,
                 false,
                 getWallClockTimeForOpLog(opCtx),
                 {},
                 kUninitializedStmtId,
                 {});

    if (fromCollection.isSystemDotViews())
        DurableViewCatalog::onExternalChange(opCtx, fromCollection);
    if (toCollection.isSystemDotViews())
        DurableViewCatalog::onExternalChange(opCtx, toCollection);

    AuthorizationManager::get(opCtx->getServiceContext())
        ->logOp(opCtx, "c", cmdNss, cmdObj, nullptr);

    // Evict namespace entry from the namespace/uuid cache if it exists.
    NamespaceUUIDCache& cache = NamespaceUUIDCache::get(opCtx);
    cache.evictNamespace(fromCollection);
    cache.evictNamespace(toCollection);
    opCtx->recoveryUnit()->onRollback(
        [&cache, toCollection]() { cache.evictNamespace(toCollection); });

    return {};
}

void OpObserverImpl::onApplyOps(OperationContext* opCtx,
                                const std::string& dbName,
                                const BSONObj& applyOpCmd) {
    const NamespaceString cmdNss{dbName, "$cmd"};
<<<<<<< HEAD
    logOperation(opCtx,
                 "c",
                 cmdNss,
                 {},
                 applyOpCmd,
                 nullptr,
                 false,
                 getWallClockTimeForOpLog(opCtx),
                 {},
                 kUninitializedStmtId,
                 {});
=======
    replLogApplyOps(opCtx, cmdNss, applyOpCmd, {}, kUninitializedStmtId, {});
>>>>>>> 4a211f73

    AuthorizationManager::get(opCtx->getServiceContext())
        ->logOp(opCtx, "c", cmdNss, applyOpCmd, nullptr);
}

void OpObserverImpl::onEmptyCapped(OperationContext* opCtx,
                                   const NamespaceString& collectionName,
                                   OptionalCollectionUUID uuid) {
    const auto cmdNss = collectionName.getCommandNS();
    const auto cmdObj = BSON("emptycapped" << collectionName.coll());

    if (!collectionName.isSystemDotProfile()) {
        // Do not replicate system.profile modifications
        logOperation(opCtx,
                     "c",
                     cmdNss,
                     uuid,
                     cmdObj,
                     nullptr,
                     false,
                     getWallClockTimeForOpLog(opCtx),
                     {},
                     kUninitializedStmtId,
                     {});
    }

    AuthorizationManager::get(opCtx->getServiceContext())
        ->logOp(opCtx, "c", cmdNss, cmdObj, nullptr);
}

void OpObserverImpl::onTransactionCommit(OperationContext* opCtx) {
    invariant(opCtx->getTxnNumber());
    Session* const session = OperationContextSession::get(opCtx);
    invariant(session);
    invariant(session->inMultiDocumentTransaction());
    auto stmts = session->endTransactionAndRetrieveOperations();

    // It is possible that the transaction resulted in no changes.  In that case, we should
    // not write an empty applyOps entry.
    if (stmts.empty())
        return;

    BSONObjBuilder applyOpsBuilder;
    BSONArrayBuilder opsArray(applyOpsBuilder.subarrayStart("applyOps"_sd));
    for (auto& stmt : stmts) {
        opsArray.append(stmt.toBSON());
    }
    opsArray.done();
    const auto dbName = stmts[0].getNamespace().db().toString();
    const NamespaceString cmdNss{dbName, "$cmd"};

    OperationSessionInfo sessionInfo;
    repl::OplogLink oplogLink;
    sessionInfo.setSessionId(*opCtx->getLogicalSessionId());
    sessionInfo.setTxnNumber(*opCtx->getTxnNumber());
    StmtId stmtId(0);
    oplogLink.prevOpTime = session->getLastWriteOpTime(*opCtx->getTxnNumber());
    // Until we support multiple oplog entries per transaction, prevOpTime should always be null.
    invariant(oplogLink.prevOpTime.isNull());

    auto applyOpCmd = applyOpsBuilder.done();
    auto times = replLogApplyOps(opCtx, cmdNss, applyOpCmd, sessionInfo, stmtId, oplogLink);

    onWriteOpCompleted(opCtx, cmdNss, session, {stmtId}, times.writeOpTime, times.wallClockTime);
}

void OpObserverImpl::onTransactionAbort(OperationContext* opCtx) {
    invariant(opCtx->getTxnNumber());
}

void OpObserverImpl::onReplicationRollback(OperationContext* opCtx,
                                           const RollbackObserverInfo& rbInfo) {

    // Invalidate any in-memory auth data if necessary.
    const auto& rollbackNamespaces = rbInfo.rollbackNamespaces;
    if (rollbackNamespaces.count(AuthorizationManager::versionCollectionNamespace) == 1 ||
        rollbackNamespaces.count(AuthorizationManager::usersCollectionNamespace) == 1 ||
        rollbackNamespaces.count(AuthorizationManager::rolesCollectionNamespace) == 1) {
        AuthorizationManager::get(opCtx->getServiceContext())->invalidateUserCache();
    }

    // If there were ops rolled back that were part of operations on a session, then invalidate the
    // session cache.
    if (rbInfo.rollbackSessionIds.size() > 0) {
        SessionCatalog::get(opCtx)->invalidateSessions(opCtx, boost::none);
    }

    // Reset the key manager cache.
    auto validator = LogicalTimeValidator::get(opCtx);
    if (validator) {
        validator->resetKeyManagerCache();
    }

    // Check if the shard identity document rolled back.
    if (rbInfo.shardIdentityRolledBack) {
        fassertFailedNoTrace(50712);
    }
}

}  // namespace mongo<|MERGE_RESOLUTION|>--- conflicted
+++ resolved
@@ -293,7 +293,7 @@
                              const repl::OplogLink& oplogLink) {
     OpTimeBundle times;
     times.wallClockTime = getWallClockTimeForOpLog(opCtx);
-    times.writeOpTime = repl::logOp(opCtx,
+    times.writeOpTime = logOperation(opCtx,
                                     "c",
                                     cmdNss,
                                     {},
@@ -815,21 +815,7 @@
                                 const std::string& dbName,
                                 const BSONObj& applyOpCmd) {
     const NamespaceString cmdNss{dbName, "$cmd"};
-<<<<<<< HEAD
-    logOperation(opCtx,
-                 "c",
-                 cmdNss,
-                 {},
-                 applyOpCmd,
-                 nullptr,
-                 false,
-                 getWallClockTimeForOpLog(opCtx),
-                 {},
-                 kUninitializedStmtId,
-                 {});
-=======
     replLogApplyOps(opCtx, cmdNss, applyOpCmd, {}, kUninitializedStmtId, {});
->>>>>>> 4a211f73
 
     AuthorizationManager::get(opCtx->getServiceContext())
         ->logOp(opCtx, "c", cmdNss, applyOpCmd, nullptr);
