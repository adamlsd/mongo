
/**
 *    Copyright (C) 2018-present MongoDB, Inc.
 *
 *    This program is free software: you can redistribute it and/or modify
 *    it under the terms of the Server Side Public License, version 1,
 *    as published by MongoDB, Inc.
 *
 *    This program is distributed in the hope that it will be useful,
 *    but WITHOUT ANY WARRANTY; without even the implied warranty of
 *    MERCHANTABILITY or FITNESS FOR A PARTICULAR PURPOSE.  See the
 *    Server Side Public License for more details.
 *
 *    You should have received a copy of the Server Side Public License
 *    along with this program. If not, see
 *    <http://www.mongodb.com/licensing/server-side-public-license>.
 *
 *    As a special exception, the copyright holders give permission to link the
 *    code of portions of this program with the OpenSSL library under certain
 *    conditions as described in each individual source file and distribute
 *    linked combinations including the program with the OpenSSL library. You
 *    must comply with the Server Side Public License in all respects for
 *    all of the code used other than as permitted herein. If you modify file(s)
 *    with this exception, you may extend this exception to your version of the
 *    file(s), but you are not obligated to do so. If you do not wish to do so,
 *    delete this exception statement from your version. If you delete this
 *    exception statement from all source files in the program, then also delete
 *    it in the license file.
 */

#pragma once

#include <boost/optional.hpp>
#include <vector>

#include "mongo/bson/bsonelement.h"
#include "mongo/bson/bsonobj.h"
#include "mongo/db/namespace_string.h"
#include "mongo/db/pipeline/exchange_spec_gen.h"
#include "mongo/db/query/explain_options.h"
<<<<<<< HEAD
#include "mongo/rpc/reply_builder_interface.h"
=======
#include "mongo/db/write_concern_options.h"
>>>>>>> 838700e1

namespace mongo {

template <typename T>
class StatusWith;
class Document;

/**
 * Represents the user-supplied options to the aggregate command.
 */
class AggregationRequest {
public:
    static constexpr StringData kCommandName = "aggregate"_sd;
    static constexpr StringData kCursorName = "cursor"_sd;
    static constexpr StringData kBatchSizeName = "batchSize"_sd;
    static constexpr StringData kFromMongosName = "fromMongos"_sd;
    static constexpr StringData kNeedsMergeName = "needsMerge"_sd;
    static constexpr StringData kPipelineName = "pipeline"_sd;
    static constexpr StringData kCollationName = "collation"_sd;
    static constexpr StringData kExplainName = "explain"_sd;
    static constexpr StringData kAllowDiskUseName = "allowDiskUse"_sd;
    static constexpr StringData kHintName = "hint"_sd;
    static constexpr StringData kCommentName = "comment"_sd;
    static constexpr StringData kExchangeName = "exchange"_sd;
    static constexpr StringData kTempOptInToDocumentSequencesName =
        "tempOptInToDocumentSequences"_sd;

    static constexpr long long kDefaultBatchSize = 101;

    /**
     * Parse an aggregation pipeline definition from 'pipelineElem'. Returns a non-OK status if
     * pipeline is not an array or if any of the array elements are not objects.
     */
    static StatusWith<std::vector<BSONObj>> parsePipelineFromBSON(BSONElement pipelineElem);

    /**
     * Create a new instance of AggregationRequest by parsing the raw command object. Returns a
     * non-OK status if a required field was missing, if there was an unrecognized field name or if
     * there was a bad value for one of the fields.
     *
     * If we are parsing a request for an explained aggregation with an explain verbosity provided,
     * then 'explainVerbosity' contains this information. In this case, 'cmdObj' may not itself
     * contain the explain specifier. Otherwise, 'explainVerbosity' should be boost::none.
     */
    static StatusWith<AggregationRequest> parseFromBSON(
        NamespaceString nss,
        const BSONObj& cmdObj,
        boost::optional<ExplainOptions::Verbosity> explainVerbosity = boost::none);

    /**
     * Convenience overload which constructs the request's NamespaceString from the given database
     * name and command object.
     */
    static StatusWith<AggregationRequest> parseFromBSON(
        const std::string& dbName,
        const BSONObj& cmdObj,
        boost::optional<ExplainOptions::Verbosity> explainVerbosity = boost::none);

    /*
     * The first field in 'cmdObj' must be a string representing a valid collection name, or the
     * number 1. In the latter case, returns a reserved namespace that does not represent a user
     * collection. See 'NamespaceString::makeCollectionlessAggregateNSS()'.
     */
    static NamespaceString parseNs(const std::string& dbname, const BSONObj& cmdObj);

    /**
     * Constructs an AggregationRequest over the given namespace with the given pipeline. All
     * options aside from the pipeline assume their default values.
     */
    AggregationRequest(NamespaceString nss, std::vector<BSONObj> pipeline);

    /**
     * Serializes the options to a Document. Note that this serialization includes the original
     * pipeline object, as specified. Callers will likely want to override this field with a
     * serialization of a parsed and optimized Pipeline object.
     *
     * The explain option is not serialized. Since the explain command format is {explain:
     * {aggregate: ...}, ...}, explain options are not part of the aggregate command object.
     */
    Document serializeToCommandObj() const;

    //
    // Getters.
    //

    long long getBatchSize() const {
        return _batchSize;
    }

    rpc::UseDocumentSequencesChoice getTempOptInToDocumentSequences() const {
        return _tempOptInToDocumentSequences;
    }

    const NamespaceString& getNamespaceString() const {
        return _nss;
    }

    /**
     * An unparsed version of the pipeline. All BSONObjs are owned.
     */
    const std::vector<BSONObj>& getPipeline() const {
        return _pipeline;
    }

    /**
     * Returns true if this request originated from a mongoS.
     */
    bool isFromMongos() const {
        return _fromMongos;
    }

    /**
     * Returns true if this request represents the shards part of a split pipeline, and should
     * produce mergeable output.
     */
    bool needsMerge() const {
        return _needsMerge;
    }

    bool shouldAllowDiskUse() const {
        return _allowDiskUse;
    }

    bool shouldBypassDocumentValidation() const {
        return _bypassDocumentValidation;
    }

    /**
     * Returns an empty object if no collation was specified.
     */
    BSONObj getCollation() const {
        return _collation;
    }

    BSONObj getHint() const {
        return _hint;
    }

    const std::string& getComment() const {
        return _comment;
    }

    boost::optional<ExplainOptions::Verbosity> getExplain() const {
        return _explainMode;
    }

    unsigned int getMaxTimeMS() const {
        return _maxTimeMS;
    }

    const BSONObj& getReadConcern() const {
        return _readConcern;
    }

    const BSONObj& getUnwrappedReadPref() const {
        return _unwrappedReadPref;
    }

    const auto& getExchangeSpec() const {
        return _exchangeSpec;
    }

    boost::optional<WriteConcernOptions> getWriteConcern() const {
        return _writeConcern;
    }

    //
    // Setters for optional fields.
    //

    /**
     * Negative batchSize is illegal but batchSize of 0 is allowed.
     */
    void setBatchSize(long long batchSize) {
        uassert(40203, "batchSize must be non-negative", batchSize >= 0);
        _batchSize = batchSize;
    }

    void setCollation(BSONObj collation) {
        _collation = collation.getOwned();
    }

    void setHint(BSONObj hint) {
        _hint = hint.getOwned();
    }

    void setComment(const std::string& comment) {
        _comment = comment;
    }

    void setExplain(boost::optional<ExplainOptions::Verbosity> verbosity) {
        _explainMode = verbosity;
    }

    void setAllowDiskUse(bool allowDiskUse) {
        _allowDiskUse = allowDiskUse;
    }

    void setFromMongos(bool isFromMongos) {
        _fromMongos = isFromMongos;
    }

    void setNeedsMerge(bool needsMerge) {
        _needsMerge = needsMerge;
    }

    void setBypassDocumentValidation(bool shouldBypassDocumentValidation) {
        _bypassDocumentValidation = shouldBypassDocumentValidation;
    }

    void setMaxTimeMS(unsigned int maxTimeMS) {
        _maxTimeMS = maxTimeMS;
    }

    void setReadConcern(BSONObj readConcern) {
        _readConcern = readConcern.getOwned();
    }

    void setUnwrappedReadPref(BSONObj unwrappedReadPref) {
        _unwrappedReadPref = unwrappedReadPref.getOwned();
    }

    void setExchangeSpec(ExchangeSpec spec) {
        _exchangeSpec = std::move(spec);
    }

<<<<<<< HEAD
    void setTempOptInToDocumentSequences(const bool tempOptInToDocumentSequences) {
        _tempOptInToDocumentSequences = tempOptInToDocumentSequences
            ? rpc::UseDocumentSequencesChoice::kUse
            : rpc::UseDocumentSequencesChoice::kDoNotUse;
=======
    void setWriteConcern(WriteConcernOptions writeConcern) {
        _writeConcern = writeConcern;
>>>>>>> 838700e1
    }

private:
    // Required fields.
    const NamespaceString _nss;

    // An unparsed version of the pipeline.
    const std::vector<BSONObj> _pipeline;

    long long _batchSize;

    // Optional fields.

    // An owned copy of the user-specified collation object, or an empty object if no collation was
    // specified.
    BSONObj _collation;

    // The hint provided, if any.  If the hint was by index key pattern, the value of '_hint' is
    // the key pattern hinted.  If the hint was by index name, the value of '_hint' is
    // {$hint: <String>}, where <String> is the index name hinted.
    BSONObj _hint;

    // The comment parameter attached to this aggregation, empty if not set.
    std::string _comment;

    BSONObj _readConcern;

    // The unwrapped readPreference object, if one was given to us by the mongos command processor.
    // This object will be empty when no readPreference is specified or if the request does not
    // originate from mongos.
    BSONObj _unwrappedReadPref;

    // The explain mode to use, or boost::none if this is not a request for an aggregation explain.
    boost::optional<ExplainOptions::Verbosity> _explainMode;

    bool _allowDiskUse = false;
    bool _fromMongos = false;
    bool _needsMerge = false;
    bool _bypassDocumentValidation = false;
    rpc::UseDocumentSequencesChoice _tempOptInToDocumentSequences =
        rpc::UseDocumentSequencesChoice::kDoNotUse;

    // A user-specified maxTimeMS limit, or a value of '0' if not specified.
    unsigned int _maxTimeMS = 0;

    // An optional exchange specification for this request. If set it means that the request
    // represents a producer running as a part of the exchange machinery.
    // This is an internal option; we do not expect it to be set on requests from users or drivers.
    boost::optional<ExchangeSpec> _exchangeSpec;

    // The explicit writeConcern for the operation or boost::none if the user did not specifiy one.
    boost::optional<WriteConcernOptions> _writeConcern;
};
}  // namespace mongo<|MERGE_RESOLUTION|>--- conflicted
+++ resolved
@@ -38,11 +38,8 @@
 #include "mongo/db/namespace_string.h"
 #include "mongo/db/pipeline/exchange_spec_gen.h"
 #include "mongo/db/query/explain_options.h"
-<<<<<<< HEAD
+#include "mongo/db/write_concern_options.h"
 #include "mongo/rpc/reply_builder_interface.h"
-=======
-#include "mongo/db/write_concern_options.h"
->>>>>>> 838700e1
 
 namespace mongo {
 
@@ -269,15 +266,14 @@
         _exchangeSpec = std::move(spec);
     }
 
-<<<<<<< HEAD
     void setTempOptInToDocumentSequences(const bool tempOptInToDocumentSequences) {
         _tempOptInToDocumentSequences = tempOptInToDocumentSequences
             ? rpc::UseDocumentSequencesChoice::kUse
             : rpc::UseDocumentSequencesChoice::kDoNotUse;
-=======
+    }
+
     void setWriteConcern(WriteConcernOptions writeConcern) {
         _writeConcern = writeConcern;
->>>>>>> 838700e1
     }
 
 private:
