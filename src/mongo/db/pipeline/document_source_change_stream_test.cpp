/**
 *    Copyright (C) 2018-present MongoDB, Inc.
 *
 *    This program is free software: you can redistribute it and/or modify
 *    it under the terms of the Server Side Public License, version 1,
 *    as published by MongoDB, Inc.
 *
 *    This program is distributed in the hope that it will be useful,
 *    but WITHOUT ANY WARRANTY; without even the implied warranty of
 *    MERCHANTABILITY or FITNESS FOR A PARTICULAR PURPOSE.  See the
 *    Server Side Public License for more details.
 *
 *    You should have received a copy of the Server Side Public License
 *    along with this program. If not, see
 *    <http://www.mongodb.com/licensing/server-side-public-license>.
 *
 *    As a special exception, the copyright holders give permission to link the
 *    code of portions of this program with the OpenSSL library under certain
 *    conditions as described in each individual source file and distribute
 *    linked combinations including the program with the OpenSSL library. You
 *    must comply with the Server Side Public License in all respects for
 *    all of the code used other than as permitted herein. If you modify file(s)
 *    with this exception, you may extend this exception to your version of the
 *    file(s), but you are not obligated to do so. If you do not wish to do so,
 *    delete this exception statement from your version. If you delete this
 *    exception statement from all source files in the program, then also delete
 *    it in the license file.
 */

#include "mongo/platform/basic.h"

#include <boost/intrusive_ptr.hpp>
#include <memory>
#include <vector>

#include "mongo/bson/bsonobj.h"
#include "mongo/bson/json.h"
#include "mongo/db/catalog/collection_catalog.h"
#include "mongo/db/catalog/collection_catalog_entry_mock.h"
#include "mongo/db/catalog/collection_mock.h"
#include "mongo/db/pipeline/aggregation_context_fixture.h"
#include "mongo/db/pipeline/document.h"
#include "mongo/db/pipeline/document_source.h"
#include "mongo/db/pipeline/document_source_change_stream.h"
#include "mongo/db/pipeline/document_source_change_stream_transform.h"
#include "mongo/db/pipeline/document_source_check_resume_token.h"
#include "mongo/db/pipeline/document_source_limit.h"
#include "mongo/db/pipeline/document_source_match.h"
#include "mongo/db/pipeline/document_source_mock.h"
#include "mongo/db/pipeline/document_source_sort.h"
#include "mongo/db/pipeline/document_value_test_util.h"
#include "mongo/db/pipeline/stub_mongo_process_interface.h"
#include "mongo/db/pipeline/value.h"
#include "mongo/db/pipeline/value_comparator.h"
#include "mongo/db/repl/oplog_entry.h"
#include "mongo/db/repl/replication_coordinator_mock.h"
<<<<<<< HEAD
=======
#include "mongo/db/transaction_history_iterator.h"
#include "mongo/stdx/memory.h"
>>>>>>> 96d9d781
#include "mongo/unittest/death_test.h"
#include "mongo/unittest/unittest.h"
#include "mongo/util/uuid.h"

namespace mongo {
namespace {

using boost::intrusive_ptr;
using repl::OpTypeEnum;
using repl::OplogEntry;
using std::list;
using std::string;
using std::vector;

using D = Document;
using V = Value;

using DSChangeStream = DocumentSourceChangeStream;

static const Timestamp kDefaultTs(100, 1);
static const repl::OpTime kDefaultOpTime(kDefaultTs, 1);
static const NamespaceString nss("unittests.change_stream");
static const BSONObj kDefaultSpec = fromjson("{$changeStream: {}}");

class ChangeStreamStageTestNoSetup : public AggregationContextFixture {
public:
    ChangeStreamStageTestNoSetup() : ChangeStreamStageTestNoSetup(nss) {}
    explicit ChangeStreamStageTestNoSetup(NamespaceString nsString)
        : AggregationContextFixture(nsString) {}
};

struct MockMongoInterface final : public StubMongoProcessInterface {

    // This mock iterator simulates a traversal of transaction history in the oplog by returning
    // mock oplog entries from a list.
    struct MockTransactionHistoryIterator : public TransactionHistoryIteratorBase {
        bool hasNext() const final {
            return (mockEntriesIt != mockEntries.end());
        }

        repl::OplogEntry next(OperationContext* opCtx) final {
            ASSERT(hasNext());
            return *(mockEntriesIt++);
        }

        repl::OpTime nextOpTime(OperationContext* opCtx) final {
            ASSERT(hasNext());
            return (mockEntriesIt++)->getOpTime();
        }

        std::vector<repl::OplogEntry> mockEntries;
        std::vector<repl::OplogEntry>::const_iterator mockEntriesIt;
    };

    MockMongoInterface(std::vector<FieldPath> fields,
                       std::vector<repl::OplogEntry> transactionEntries = {})
        : _fields(std::move(fields)), _transactionEntries(std::move(transactionEntries)) {}

    // For tests of transactions that involve multiple oplog entries.
    std::unique_ptr<TransactionHistoryIteratorBase> createTransactionHistoryIterator(
        repl::OpTime time) const {
        auto iterator = stdx::make_unique<MockTransactionHistoryIterator>();

        // Simulate a lookup on the oplog timestamp by manually advancing the iterator until we
        // reach the desired timestamp.
        iterator->mockEntries = _transactionEntries;
        ASSERT(iterator->mockEntries.size() > 0);
        for (iterator->mockEntriesIt = iterator->mockEntries.begin();
             iterator->mockEntriesIt->getOpTime() != time;
             ++iterator->mockEntriesIt) {
            ASSERT(iterator->mockEntriesIt != iterator->mockEntries.end());
        }

        return iterator;
    }

    // For "insert" tests.
    std::pair<std::vector<FieldPath>, bool> collectDocumentKeyFieldsForHostedCollection(
        OperationContext*, const NamespaceString&, UUID) const final {
        return {_fields, false};
    }

    std::vector<FieldPath> _fields;

    // Stores oplog entries associated with a commit operation, including the oplog entries that a
    // real DocumentSourceChangeStream would not see, because they are marked with a "prepare" or
    // "partialTxn" flag. When the DocumentSourceChangeStream sees the commit for the transaction,
    // either an explicit "commitCommand" or an implicit commit represented by an "applyOps" that is
    // not marked with the "prepare" or "partialTxn" flag, it uses a TransactionHistoryIterator to
    // go back and look up these entries.
    //
    // These entries are stored in the order they would be returned by the
    // TransactionHistoryIterator, which is the _reverse_ of the order they appear in the oplog.
    std::vector<repl::OplogEntry> _transactionEntries;
};

class ChangeStreamStageTest : public ChangeStreamStageTestNoSetup {
public:
    ChangeStreamStageTest() : ChangeStreamStageTest(nss) {
        // Initialize the UUID on the ExpressionContext, to allow tests with a resumeToken.
        getExpCtx()->uuid = testUuid();
    };

    explicit ChangeStreamStageTest(NamespaceString nsString)
        : ChangeStreamStageTestNoSetup(nsString) {
        repl::ReplicationCoordinator::set(getExpCtx()->opCtx->getServiceContext(),
                                          std::make_unique<repl::ReplicationCoordinatorMock>(
                                              getExpCtx()->opCtx->getServiceContext()));
    }

    void checkTransformation(const OplogEntry& entry,
                             const boost::optional<Document> expectedDoc,
                             std::vector<FieldPath> docKeyFields = {},
                             const BSONObj& spec = kDefaultSpec,
                             const boost::optional<Document> expectedInvalidate = {},
                             const std::vector<repl::OplogEntry> transactionEntries = {}) {
        vector<intrusive_ptr<DocumentSource>> stages = makeStages(entry.toBSON(), spec);
        auto closeCursor = stages.back();

        getExpCtx()->mongoProcessInterface =
<<<<<<< HEAD
            std::make_unique<MockMongoInterface>(docKeyFields, preparedTransaction);
=======
            stdx::make_unique<MockMongoInterface>(docKeyFields, transactionEntries);
>>>>>>> 96d9d781

        auto next = closeCursor->getNext();
        // Match stage should pass the doc down if expectedDoc is given.
        ASSERT_EQ(next.isAdvanced(), static_cast<bool>(expectedDoc));
        if (expectedDoc) {
            ASSERT_DOCUMENT_EQ(next.releaseDocument(), *expectedDoc);
        }

        if (expectedInvalidate) {
            next = closeCursor->getNext();
            ASSERT_TRUE(next.isAdvanced());
            ASSERT_DOCUMENT_EQ(next.releaseDocument(), *expectedInvalidate);
            // Then throw an exception on the next call of getNext().
            ASSERT_THROWS(closeCursor->getNext(), ExceptionFor<ErrorCodes::CloseChangeStream>);
        }
    }

    /**
     * Returns a list of stages expanded from a $changStream specification, starting with a
     * DocumentSourceMock which contains a single document representing 'entry'.
     */
    vector<intrusive_ptr<DocumentSource>> makeStages(const BSONObj& entry, const BSONObj& spec) {
        list<intrusive_ptr<DocumentSource>> result =
            DSChangeStream::createFromBson(spec.firstElement(), getExpCtx());
        vector<intrusive_ptr<DocumentSource>> stages(std::begin(result), std::end(result));
        getExpCtx()->mongoProcessInterface =
            std::make_unique<MockMongoInterface>(std::vector<FieldPath>{});

        // This match stage is a DocumentSourceOplogMatch, which we explicitly disallow from
        // executing as a safety mechanism, since it needs to use the collection-default collation,
        // even if the rest of the pipeline is using some other collation. To avoid ever executing
        // that stage here, we'll up-convert it from the non-executable DocumentSourceOplogMatch to
        // a fully-executable DocumentSourceMatch. This is safe because all of the unit tests will
        // use the 'simple' collation.
        auto match = dynamic_cast<DocumentSourceMatch*>(stages[0].get());
        ASSERT(match);
        auto executableMatch = DocumentSourceMatch::create(match->getQuery(), getExpCtx());
        // Replace the original match with the executable one.
        stages[0] = executableMatch;

        // Check the oplog entry is transformed correctly.
        auto transform = stages[1].get();
        ASSERT(transform);
        ASSERT_EQ(string(transform->getSourceName()), DSChangeStream::kStageName);

        // Create mock stage and insert at the front of the stages.
        auto mock = DocumentSourceMock::createForTest(D(entry));
        stages.insert(stages.begin(), mock);

        // Wire up the stages by setting the source stage.
        auto prevStage = stages[0].get();
        for (auto stageIt = stages.begin() + 1; stageIt != stages.end(); stageIt++) {
            auto stage = (*stageIt).get();
            // Do not include the check resume token stage since it will swallow the result.
            if (dynamic_cast<DocumentSourceEnsureResumeTokenPresent*>(stage))
                continue;
            stage->setSource(prevStage);
            prevStage = stage;
        }
        return stages;
    }

    vector<intrusive_ptr<DocumentSource>> makeStages(const OplogEntry& entry) {
        return makeStages(entry.toBSON(), kDefaultSpec);
    }

    OplogEntry createCommand(const BSONObj& oField,
                             const boost::optional<UUID> uuid = boost::none,
                             const boost::optional<bool> fromMigrate = boost::none,
                             boost::optional<repl::OpTime> opTime = boost::none) {
        return makeOplogEntry(OpTypeEnum::kCommand,  // op type
                              nss.getCommandNS(),    // namespace
                              oField,                // o
                              uuid,                  // uuid
                              fromMigrate,           // fromMigrate
                              boost::none,           // o2
                              opTime);               // opTime
    }

    Document makeResumeToken(Timestamp ts,
                             ImplicitValue uuid = Value(),
                             ImplicitValue docKey = Value(),
                             ResumeTokenData::FromInvalidate fromInvalidate =
                                 ResumeTokenData::FromInvalidate::kNotFromInvalidate,
                             size_t txnOpIndex = 0) {
        ResumeTokenData tokenData;
        tokenData.clusterTime = ts;
        tokenData.documentKey = docKey;
        tokenData.fromInvalidate = fromInvalidate;
        tokenData.txnOpIndex = txnOpIndex;
        if (!uuid.missing())
            tokenData.uuid = uuid.getUuid();
        return ResumeToken(tokenData).toDocument();
    }

    /**
     * Helper for running an applyOps through the pipeline, and getting all of the results.
     */
    std::vector<Document> getApplyOpsResults(const Document& applyOpsDoc,
                                             const LogicalSessionFromClient& lsid) {
        BSONObj applyOpsObj = applyOpsDoc.toBson();

        // Create an oplog entry and then glue on an lsid and txnNumber
        auto baseOplogEntry = makeOplogEntry(OpTypeEnum::kCommand,
                                             nss.getCommandNS(),
                                             applyOpsObj,
                                             testUuid(),
                                             boost::none,  // fromMigrate
                                             BSONObj());
        BSONObjBuilder builder(baseOplogEntry.toBSON());
        builder.append("lsid", lsid.toBSON());
        builder.append("txnNumber", 0LL);
        BSONObj oplogEntry = builder.done();

        // Create the stages and check that the documents produced matched those in the applyOps.
        vector<intrusive_ptr<DocumentSource>> stages = makeStages(oplogEntry, kDefaultSpec);
        auto transform = stages[2].get();
        invariant(dynamic_cast<DocumentSourceChangeStreamTransform*>(transform) != nullptr);

        std::vector<Document> res;
        auto next = transform->getNext();
        while (next.isAdvanced()) {
            res.push_back(next.releaseDocument());
            next = transform->getNext();
        }
        return res;
    }


    /**
     * This method is required to avoid a static initialization fiasco resulting from calling
     * UUID::gen() in file static scope.
     */
    static const UUID& testUuid() {
        static const UUID* uuid_gen = new UUID(UUID::gen());
        return *uuid_gen;
    }

    static LogicalSessionFromClient testLsid() {
        // Required to avoid static initialization fiasco.
        static const UUID* uuid = new UUID(UUID::gen());
        LogicalSessionFromClient lsid{};
        lsid.setId(*uuid);
        return lsid;
    }


    /**
     * Creates an OplogEntry with given parameters and preset defaults for this test suite.
     */
    static repl::OplogEntry makeOplogEntry(repl::OpTypeEnum opType,
                                           NamespaceString nss,
                                           BSONObj object,
                                           boost::optional<UUID> uuid = testUuid(),
                                           boost::optional<bool> fromMigrate = boost::none,
                                           boost::optional<BSONObj> object2 = boost::none,
                                           boost::optional<repl::OpTime> opTime = boost::none,
                                           OperationSessionInfo sessionInfo = {},
                                           boost::optional<repl::OpTime> prevOpTime = {}) {
        long long hash = 1LL;
        return repl::OplogEntry(opTime ? *opTime : kDefaultOpTime,  // optime
                                hash,                               // hash
                                opType,                             // opType
                                nss,                                // namespace
                                uuid,                               // uuid
                                fromMigrate,                        // fromMigrate
                                repl::OplogEntry::kOplogVersion,    // version
                                object,                             // o
                                object2,                            // o2
                                sessionInfo,                        // sessionInfo
                                boost::none,                        // upsert
                                boost::none,                        // wall clock time
                                boost::none,                        // statement id
                                prevOpTime,    // optime of previous write within same transaction
                                boost::none,   // pre-image optime
                                boost::none);  // post-image optime
    }
};

TEST_F(ChangeStreamStageTest, ShouldRejectNonObjectArg) {
    auto expCtx = getExpCtx();

    ASSERT_THROWS_CODE(DSChangeStream::createFromBson(
                           BSON(DSChangeStream::kStageName << "invalid").firstElement(), expCtx),
                       AssertionException,
                       50808);

    ASSERT_THROWS_CODE(DSChangeStream::createFromBson(
                           BSON(DSChangeStream::kStageName << 12345).firstElement(), expCtx),
                       AssertionException,
                       50808);
}

TEST_F(ChangeStreamStageTest, ShouldRejectUnrecognizedOption) {
    auto expCtx = getExpCtx();

    ASSERT_THROWS_CODE(
        DSChangeStream::createFromBson(
            BSON(DSChangeStream::kStageName << BSON("unexpected" << 4)).firstElement(), expCtx),
        AssertionException,
        40415);

    // In older versions this option was accepted.
    ASSERT_THROWS_CODE(DSChangeStream::createFromBson(
                           BSON(DSChangeStream::kStageName << BSON(
                                    "$_resumeAfterClusterTime" << BSON("ts" << Timestamp(0, 1))))
                               .firstElement(),
                           expCtx),
                       AssertionException,
                       40415);
}

TEST_F(ChangeStreamStageTest, ShouldRejectNonStringFullDocumentOption) {
    auto expCtx = getExpCtx();

    ASSERT_THROWS_CODE(
        DSChangeStream::createFromBson(
            BSON(DSChangeStream::kStageName << BSON("fullDocument" << true)).firstElement(),
            expCtx),
        AssertionException,
        ErrorCodes::TypeMismatch);
}

TEST_F(ChangeStreamStageTest, ShouldRejectUnrecognizedFullDocumentOption) {
    auto expCtx = getExpCtx();

    ASSERT_THROWS_CODE(
        DSChangeStream::createFromBson(BSON(DSChangeStream::kStageName << BSON("fullDocument"
                                                                               << "unrecognized"))
                                           .firstElement(),
                                       expCtx),
        AssertionException,
        40575);
}

TEST_F(ChangeStreamStageTest, ShouldRejectBothStartAtOperationTimeAndResumeAfterOptions) {
    auto expCtx = getExpCtx();

    // Need to put the collection in the collection catalog so the resume token is valid.
    auto collection = std::make_unique<CollectionMock>(nss);
    auto catalogEntry = std::make_unique<CollectionCatalogEntryMock>(nss.ns());
    CollectionCatalog::get(getExpCtx()->opCtx)
        .registerCatalogEntry(testUuid(), std::move(catalogEntry));
    CollectionCatalog::get(expCtx->opCtx)
        .onCreateCollection(expCtx->opCtx, std::move(collection), testUuid());

    ASSERT_THROWS_CODE(
        DSChangeStream::createFromBson(
            BSON(DSChangeStream::kStageName
                 << BSON("resumeAfter"
                         << makeResumeToken(kDefaultTs, testUuid(), BSON("x" << 2 << "_id" << 1))
                         << "startAtOperationTime"
                         << kDefaultTs))
                .firstElement(),
            expCtx),
        AssertionException,
        40674);
}

TEST_F(ChangeStreamStageTest, ShouldRejectBothStartAfterAndResumeAfterOptions) {
    auto expCtx = getExpCtx();
    auto opCtx = expCtx->opCtx;

    // Need to put the collection in the collection catalog so the resume token is validcollection
    auto collection = std::make_unique<CollectionMock>(nss);
    auto catalogEntry = std::make_unique<CollectionCatalogEntryMock>(nss.ns());
    auto& catalog = CollectionCatalog::get(opCtx);
    catalog.registerCatalogEntry(testUuid(), std::move(catalogEntry));
    catalog.onCreateCollection(expCtx->opCtx, std::move(collection), testUuid());

    ASSERT_THROWS_CODE(
        DSChangeStream::createFromBson(
            BSON(DSChangeStream::kStageName
                 << BSON("resumeAfter"
                         << makeResumeToken(kDefaultTs, testUuid(), BSON("x" << 2 << "_id" << 1))
                         << "startAfter"
                         << makeResumeToken(kDefaultTs, testUuid(), BSON("x" << 2 << "_id" << 1))))
                .firstElement(),
            expCtx),
        AssertionException,
        50865);
}

TEST_F(ChangeStreamStageTest, ShouldRejectBothStartAtOperationTimeAndStartAfterOptions) {
    auto expCtx = getExpCtx();
    auto opCtx = expCtx->opCtx;

    // Need to put the collection in the collection catalog so the resume token is valid.
    auto collection = std::make_unique<CollectionMock>(nss);
    auto catalogEntry = std::make_unique<CollectionCatalogEntryMock>(nss.ns());
    auto& catalog = CollectionCatalog::get(opCtx);
    catalog.registerCatalogEntry(testUuid(), std::move(catalogEntry));
    catalog.onCreateCollection(expCtx->opCtx, std::move(collection), testUuid());

    ASSERT_THROWS_CODE(
        DSChangeStream::createFromBson(
            BSON(DSChangeStream::kStageName
                 << BSON("startAfter"
                         << makeResumeToken(kDefaultTs, testUuid(), BSON("x" << 2 << "_id" << 1))
                         << "startAtOperationTime"
                         << kDefaultTs))
                .firstElement(),
            expCtx),
        AssertionException,
        40674);
}

TEST_F(ChangeStreamStageTest, ShouldRejectResumeAfterWithResumeTokenMissingUUID) {
    auto expCtx = getExpCtx();
    auto opCtx = expCtx->opCtx;

    // Need to put the collection in the collection catalog so the resume token is valid.
    auto collection = std::make_unique<CollectionMock>(nss);
    auto catalogEntry = std::make_unique<CollectionCatalogEntryMock>(nss.ns());
    auto& catalog = CollectionCatalog::get(opCtx);
    catalog.registerCatalogEntry(testUuid(), std::move(catalogEntry));
    catalog.onCreateCollection(expCtx->opCtx, std::move(collection), testUuid());

    ASSERT_THROWS_CODE(
        DSChangeStream::createFromBson(
            BSON(DSChangeStream::kStageName << BSON("resumeAfter" << makeResumeToken(kDefaultTs)))
                .firstElement(),
            expCtx),
        AssertionException,
        ErrorCodes::InvalidResumeToken);
}

TEST_F(ChangeStreamStageTestNoSetup, FailsWithNoReplicationCoordinator) {
    const auto spec = fromjson("{$changeStream: {}}");

    ASSERT_THROWS_CODE(DocumentSourceChangeStream::createFromBson(spec.firstElement(), getExpCtx()),
                       AssertionException,
                       40573);
}

TEST_F(ChangeStreamStageTest, ShowMigrationsFailsOnMongos) {
    auto expCtx = getExpCtx();
    expCtx->inMongos = true;
    auto spec = fromjson("{$changeStream: {showMigrationEvents: true}}");

    ASSERT_THROWS_CODE(
        DSChangeStream::createFromBson(spec.firstElement(), expCtx), AssertionException, 31123);
}

TEST_F(ChangeStreamStageTest, TransformInsertDocKeyXAndId) {
    auto insert = makeOplogEntry(OpTypeEnum::kInsert,           // op type
                                 nss,                           // namespace
                                 BSON("_id" << 1 << "x" << 2),  // o
                                 testUuid(),                    // uuid
                                 boost::none,                   // fromMigrate
                                 boost::none);                  // o2

    Document expectedInsert{
        {DSChangeStream::kIdField,
         makeResumeToken(kDefaultTs, testUuid(), BSON("x" << 2 << "_id" << 1))},
        {DSChangeStream::kOperationTypeField, DSChangeStream::kInsertOpType},
        {DSChangeStream::kClusterTimeField, kDefaultTs},
        {DSChangeStream::kFullDocumentField, D{{"_id", 1}, {"x", 2}}},
        {DSChangeStream::kNamespaceField, D{{"db", nss.db()}, {"coll", nss.coll()}}},
        {DSChangeStream::kDocumentKeyField, D{{"x", 2}, {"_id", 1}}},  // Note _id <-> x reversal.
    };
    checkTransformation(insert, expectedInsert, {{"x"}, {"_id"}});
    bool fromMigrate = false;  // also check actual "fromMigrate: false" not filtered
    auto insert2 = makeOplogEntry(insert.getOpType(),    // op type
                                  insert.getNss(),       // namespace
                                  insert.getObject(),    // o
                                  insert.getUuid(),      // uuid
                                  fromMigrate,           // fromMigrate
                                  insert.getObject2());  // o2
    checkTransformation(insert2, expectedInsert, {{"x"}, {"_id"}});
}

TEST_F(ChangeStreamStageTest, TransformInsertDocKeyIdAndX) {
    auto insert = makeOplogEntry(OpTypeEnum::kInsert,           // op type
                                 nss,                           // namespace
                                 BSON("x" << 2 << "_id" << 1),  // o
                                 testUuid(),                    // uuid
                                 boost::none,                   // fromMigrate
                                 boost::none);                  // o2

    Document expectedInsert{
        {DSChangeStream::kIdField,
         makeResumeToken(kDefaultTs, testUuid(), BSON("_id" << 1 << "x" << 2))},
        {DSChangeStream::kOperationTypeField, DSChangeStream::kInsertOpType},
        {DSChangeStream::kClusterTimeField, kDefaultTs},
        {DSChangeStream::kFullDocumentField, D{{"x", 2}, {"_id", 1}}},
        {DSChangeStream::kNamespaceField, D{{"db", nss.db()}, {"coll", nss.coll()}}},
        {DSChangeStream::kDocumentKeyField, D{{"_id", 1}, {"x", 2}}},  // _id first
    };
    checkTransformation(insert, expectedInsert, {{"_id"}, {"x"}});
}

TEST_F(ChangeStreamStageTest, TransformInsertDocKeyJustId) {
    auto insert = makeOplogEntry(OpTypeEnum::kInsert,           // op type
                                 nss,                           // namespace
                                 BSON("_id" << 1 << "x" << 2),  // o
                                 testUuid(),                    // uuid
                                 boost::none,                   // fromMigrate
                                 boost::none);                  // o2

    Document expectedInsert{
        {DSChangeStream::kIdField, makeResumeToken(kDefaultTs, testUuid(), BSON("_id" << 1))},
        {DSChangeStream::kOperationTypeField, DSChangeStream::kInsertOpType},
        {DSChangeStream::kClusterTimeField, kDefaultTs},
        {DSChangeStream::kFullDocumentField, D{{"_id", 1}, {"x", 2}}},
        {DSChangeStream::kNamespaceField, D{{"db", nss.db()}, {"coll", nss.coll()}}},
        {DSChangeStream::kDocumentKeyField, D{{"_id", 1}}},
    };
    checkTransformation(insert, expectedInsert, {{"_id"}});
}

TEST_F(ChangeStreamStageTest, TransformInsertFromMigrate) {
    bool fromMigrate = true;
    auto insert = makeOplogEntry(OpTypeEnum::kInsert,           // op type
                                 nss,                           // namespace
                                 BSON("_id" << 1 << "x" << 1),  // o
                                 boost::none,                   // uuid
                                 fromMigrate,                   // fromMigrate
                                 boost::none);                  // o2

    checkTransformation(insert, boost::none);
}

TEST_F(ChangeStreamStageTest, TransformInsertFromMigrateShowMigrations) {
    bool fromMigrate = true;
    auto insert = makeOplogEntry(OpTypeEnum::kInsert,           // op type
                                 nss,                           // namespace
                                 BSON("x" << 2 << "_id" << 1),  // o
                                 testUuid(),                    // uuid
                                 fromMigrate,                   // fromMigrate
                                 boost::none);                  // o2

    auto spec = fromjson("{$changeStream: {showMigrationEvents: true}}");
    Document expectedInsert{
        {DSChangeStream::kIdField,
         makeResumeToken(kDefaultTs, testUuid(), BSON("_id" << 1 << "x" << 2))},
        {DSChangeStream::kOperationTypeField, DSChangeStream::kInsertOpType},
        {DSChangeStream::kClusterTimeField, kDefaultTs},
        {DSChangeStream::kFullDocumentField, D{{"x", 2}, {"_id", 1}}},
        {DSChangeStream::kNamespaceField, D{{"db", nss.db()}, {"coll", nss.coll()}}},
        {DSChangeStream::kDocumentKeyField, D{{"_id", 1}, {"x", 2}}},  // _id first
    };
    checkTransformation(insert, expectedInsert, {{"_id"}, {"x"}}, spec);
}

TEST_F(ChangeStreamStageTest, TransformUpdateFields) {
    BSONObj o = BSON("$set" << BSON("y" << 1));
    BSONObj o2 = BSON("_id" << 1 << "x" << 2);
    auto updateField = makeOplogEntry(OpTypeEnum::kUpdate,  // op type
                                      nss,                  // namespace
                                      o,                    // o
                                      testUuid(),           // uuid
                                      boost::none,          // fromMigrate
                                      o2);                  // o2

    // Update fields
    Document expectedUpdateField{
        {DSChangeStream::kIdField, makeResumeToken(kDefaultTs, testUuid(), o2)},
        {DSChangeStream::kOperationTypeField, DSChangeStream::kUpdateOpType},
        {DSChangeStream::kClusterTimeField, kDefaultTs},
        {DSChangeStream::kNamespaceField, D{{"db", nss.db()}, {"coll", nss.coll()}}},
        {DSChangeStream::kDocumentKeyField, D{{"_id", 1}, {"x", 2}}},
        {
            "updateDescription", D{{"updatedFields", D{{"y", 1}}}, {"removedFields", vector<V>()}},
        },
    };
    checkTransformation(updateField, expectedUpdateField);
}

// Legacy documents might not have an _id field; then the document key is the full (post-update)
// document.
TEST_F(ChangeStreamStageTest, TransformUpdateFieldsLegacyNoId) {
    BSONObj o = BSON("$set" << BSON("y" << 1));
    BSONObj o2 = BSON("x" << 1 << "y" << 1);
    auto updateField = makeOplogEntry(OpTypeEnum::kUpdate,  // op type
                                      nss,                  // namespace
                                      o,                    // o
                                      testUuid(),           // uuid
                                      boost::none,          // fromMigrate
                                      o2);                  // o2

    // Update fields
    Document expectedUpdateField{
        {DSChangeStream::kIdField, makeResumeToken(kDefaultTs, testUuid(), o2)},
        {DSChangeStream::kOperationTypeField, DSChangeStream::kUpdateOpType},
        {DSChangeStream::kClusterTimeField, kDefaultTs},
        {DSChangeStream::kNamespaceField, D{{"db", nss.db()}, {"coll", nss.coll()}}},
        {DSChangeStream::kDocumentKeyField, D{{"x", 1}, {"y", 1}}},
        {
            "updateDescription", D{{"updatedFields", D{{"y", 1}}}, {"removedFields", vector<V>()}},
        },
    };
    checkTransformation(updateField, expectedUpdateField);
}

TEST_F(ChangeStreamStageTest, TransformRemoveFields) {
    BSONObj o = BSON("$unset" << BSON("y" << 1));
    BSONObj o2 = BSON("_id" << 1 << "x" << 2);
    auto removeField = makeOplogEntry(OpTypeEnum::kUpdate,  // op type
                                      nss,                  // namespace
                                      o,                    // o
                                      testUuid(),           // uuid
                                      boost::none,          // fromMigrate
                                      o2);                  // o2

    // Remove fields
    Document expectedRemoveField{
        {DSChangeStream::kIdField, makeResumeToken(kDefaultTs, testUuid(), o2)},
        {DSChangeStream::kOperationTypeField, DSChangeStream::kUpdateOpType},
        {DSChangeStream::kClusterTimeField, kDefaultTs},
        {DSChangeStream::kNamespaceField, D{{"db", nss.db()}, {"coll", nss.coll()}}},
        {DSChangeStream::kDocumentKeyField, D{{{"_id", 1}, {"x", 2}}}},
        {
            "updateDescription", D{{"updatedFields", D{}}, {"removedFields", vector<V>{V("y"_sd)}}},
        }};
    checkTransformation(removeField, expectedRemoveField);
}

TEST_F(ChangeStreamStageTest, TransformReplace) {
    BSONObj o = BSON("_id" << 1 << "x" << 2 << "y" << 1);
    BSONObj o2 = BSON("_id" << 1 << "x" << 2);
    auto replace = makeOplogEntry(OpTypeEnum::kUpdate,  // op type
                                  nss,                  // namespace
                                  o,                    // o
                                  testUuid(),           // uuid
                                  boost::none,          // fromMigrate
                                  o2);                  // o2

    // Replace
    Document expectedReplace{
        {DSChangeStream::kIdField, makeResumeToken(kDefaultTs, testUuid(), o2)},
        {DSChangeStream::kOperationTypeField, DSChangeStream::kReplaceOpType},
        {DSChangeStream::kClusterTimeField, kDefaultTs},
        {DSChangeStream::kFullDocumentField, D{{"_id", 1}, {"x", 2}, {"y", 1}}},
        {DSChangeStream::kNamespaceField, D{{"db", nss.db()}, {"coll", nss.coll()}}},
        {DSChangeStream::kDocumentKeyField, D{{"_id", 1}, {"x", 2}}},
    };
    checkTransformation(replace, expectedReplace);
}

TEST_F(ChangeStreamStageTest, TransformDelete) {
    BSONObj o = BSON("_id" << 1 << "x" << 2);
    auto deleteEntry = makeOplogEntry(OpTypeEnum::kDelete,  // op type
                                      nss,                  // namespace
                                      o,                    // o
                                      testUuid(),           // uuid
                                      boost::none,          // fromMigrate
                                      boost::none);         // o2

    // Delete
    Document expectedDelete{
        {DSChangeStream::kIdField, makeResumeToken(kDefaultTs, testUuid(), o)},
        {DSChangeStream::kOperationTypeField, DSChangeStream::kDeleteOpType},
        {DSChangeStream::kClusterTimeField, kDefaultTs},
        {DSChangeStream::kNamespaceField, D{{"db", nss.db()}, {"coll", nss.coll()}}},
        {DSChangeStream::kDocumentKeyField, D{{"_id", 1}, {"x", 2}}},
    };
    checkTransformation(deleteEntry, expectedDelete);

    bool fromMigrate = false;  // also check actual "fromMigrate: false" not filtered
    auto deleteEntry2 = makeOplogEntry(deleteEntry.getOpType(),    // op type
                                       deleteEntry.getNss(),       // namespace
                                       deleteEntry.getObject(),    // o
                                       deleteEntry.getUuid(),      // uuid
                                       fromMigrate,                // fromMigrate
                                       deleteEntry.getObject2());  // o2

    checkTransformation(deleteEntry2, expectedDelete);
}

TEST_F(ChangeStreamStageTest, TransformDeleteFromMigrate) {
    bool fromMigrate = true;
    auto deleteEntry = makeOplogEntry(OpTypeEnum::kDelete,  // op type
                                      nss,                  // namespace
                                      BSON("_id" << 1),     // o
                                      boost::none,          // uuid
                                      fromMigrate,          // fromMigrate
                                      boost::none);         // o2

    checkTransformation(deleteEntry, boost::none);
}

TEST_F(ChangeStreamStageTest, TransformDeleteFromMigrateShowMigrations) {
    bool fromMigrate = true;
    BSONObj o = BSON("_id" << 1);
    auto deleteEntry = makeOplogEntry(OpTypeEnum::kDelete,  // op type
                                      nss,                  // namespace
                                      o,                    // o
                                      testUuid(),           // uuid
                                      fromMigrate,          // fromMigrate
                                      boost::none);         // o2

    auto spec = fromjson("{$changeStream: {showMigrationEvents: true}}");
    Document expectedDelete{
        {DSChangeStream::kIdField, makeResumeToken(kDefaultTs, testUuid(), o)},
        {DSChangeStream::kOperationTypeField, DSChangeStream::kDeleteOpType},
        {DSChangeStream::kClusterTimeField, kDefaultTs},
        {DSChangeStream::kNamespaceField, D{{"db", nss.db()}, {"coll", nss.coll()}}},
        {DSChangeStream::kDocumentKeyField, D{{"_id", 1}}},
    };

    checkTransformation(deleteEntry, expectedDelete, {}, spec);
}

TEST_F(ChangeStreamStageTest, TransformDrop) {
    OplogEntry dropColl = createCommand(BSON("drop" << nss.coll()), testUuid());

    Document expectedDrop{
        {DSChangeStream::kIdField, makeResumeToken(kDefaultTs, testUuid())},
        {DSChangeStream::kOperationTypeField, DSChangeStream::kDropCollectionOpType},
        {DSChangeStream::kClusterTimeField, kDefaultTs},
        {DSChangeStream::kNamespaceField, D{{"db", nss.db()}, {"coll", nss.coll()}}},
    };
    Document expectedInvalidate{
        {DSChangeStream::kIdField,
         makeResumeToken(
             kDefaultTs, testUuid(), Value(), ResumeTokenData::FromInvalidate::kFromInvalidate)},
        {DSChangeStream::kOperationTypeField, DSChangeStream::kInvalidateOpType},
        {DSChangeStream::kClusterTimeField, kDefaultTs},
    };

    checkTransformation(dropColl, expectedDrop, {}, kDefaultSpec, expectedInvalidate);
}

TEST_F(ChangeStreamStageTest, TransformRename) {
    NamespaceString otherColl("test.bar");
    OplogEntry rename =
        createCommand(BSON("renameCollection" << nss.ns() << "to" << otherColl.ns()), testUuid());

    Document expectedRename{
        {DSChangeStream::kRenameTargetNssField,
         D{{"db", otherColl.db()}, {"coll", otherColl.coll()}}},
        {DSChangeStream::kIdField, makeResumeToken(kDefaultTs, testUuid())},
        {DSChangeStream::kOperationTypeField, DSChangeStream::kRenameCollectionOpType},
        {DSChangeStream::kClusterTimeField, kDefaultTs},
        {DSChangeStream::kNamespaceField, D{{"db", nss.db()}, {"coll", nss.coll()}}},
    };
    Document expectedInvalidate{
        {DSChangeStream::kIdField,
         makeResumeToken(
             kDefaultTs, testUuid(), Value(), ResumeTokenData::FromInvalidate::kFromInvalidate)},
        {DSChangeStream::kOperationTypeField, DSChangeStream::kInvalidateOpType},
        {DSChangeStream::kClusterTimeField, kDefaultTs},
    };

    checkTransformation(rename, expectedRename, {}, kDefaultSpec, expectedInvalidate);
}

TEST_F(ChangeStreamStageTest, TransformInvalidateFromMigrate) {
    NamespaceString otherColl("test.bar");

    bool dropCollFromMigrate = true;
    OplogEntry dropColl =
        createCommand(BSON("drop" << nss.coll()), testUuid(), dropCollFromMigrate);
    bool dropDBFromMigrate = true;
    OplogEntry dropDB = createCommand(BSON("dropDatabase" << 1), boost::none, dropDBFromMigrate);
    bool renameFromMigrate = true;
    OplogEntry rename =
        createCommand(BSON("renameCollection" << nss.ns() << "to" << otherColl.ns()),
                      boost::none,
                      renameFromMigrate);

    for (auto& entry : {dropColl, dropDB, rename}) {
        checkTransformation(entry, boost::none);
    }
}

TEST_F(ChangeStreamStageTest, TransformRenameTarget) {
    NamespaceString otherColl("test.bar");
    OplogEntry rename =
        createCommand(BSON("renameCollection" << otherColl.ns() << "to" << nss.ns()), testUuid());

    Document expectedRename{
        {DSChangeStream::kRenameTargetNssField, D{{"db", nss.db()}, {"coll", nss.coll()}}},
        {DSChangeStream::kIdField, makeResumeToken(kDefaultTs, testUuid())},
        {DSChangeStream::kOperationTypeField, DSChangeStream::kRenameCollectionOpType},
        {DSChangeStream::kClusterTimeField, kDefaultTs},
        {DSChangeStream::kNamespaceField, D{{"db", otherColl.db()}, {"coll", otherColl.coll()}}},
    };
    Document expectedInvalidate{
        {DSChangeStream::kIdField,
         makeResumeToken(
             kDefaultTs, testUuid(), Value(), ResumeTokenData::FromInvalidate::kFromInvalidate)},
        {DSChangeStream::kOperationTypeField, DSChangeStream::kInvalidateOpType},
        {DSChangeStream::kClusterTimeField, kDefaultTs},
    };

    checkTransformation(rename, expectedRename, {}, kDefaultSpec, expectedInvalidate);
}

TEST_F(ChangeStreamStageTest, MatchFiltersDropDatabaseCommand) {
    OplogEntry dropDB = createCommand(BSON("dropDatabase" << 1), boost::none, false);
    checkTransformation(dropDB, boost::none);
}

TEST_F(ChangeStreamStageTest, TransformNewShardDetected) {
    auto o2Field = D{{"type", "migrateChunkToNewShard"_sd}};
    auto newShardDetected = makeOplogEntry(OpTypeEnum::kNoop,
                                           nss,
                                           BSONObj(),
                                           testUuid(),
                                           boost::none,  // fromMigrate
                                           o2Field.toBson());

    Document expectedNewShardDetected{
        {DSChangeStream::kIdField, makeResumeToken(kDefaultTs, testUuid(), BSON("_id" << o2Field))},
        {DSChangeStream::kOperationTypeField, DSChangeStream::kNewShardDetectedOpType},
        {DSChangeStream::kClusterTimeField, kDefaultTs},
    };
    checkTransformation(newShardDetected, expectedNewShardDetected);
}

TEST_F(ChangeStreamStageTest, TransformEmptyApplyOps) {
    Document applyOpsDoc{{"applyOps", Value{std::vector<Document>{}}}};

    LogicalSessionFromClient lsid = testLsid();
    vector<Document> results = getApplyOpsResults(applyOpsDoc, lsid);

    // Should not return anything.
    ASSERT_EQ(results.size(), 0u);
}

DEATH_TEST_F(ChangeStreamStageTest, ShouldCrashWithNoopInsideApplyOps, "Unexpected noop") {
    Document applyOpsDoc =
        Document{{"applyOps",
                  Value{std::vector<Document>{
                      Document{{"op", "n"_sd},
                               {"ns", nss.ns()},
                               {"ui", testUuid()},
                               {"o", Value{Document{{"_id", 123}, {"x", "hallo"_sd}}}}}}}}};
    LogicalSessionFromClient lsid = testLsid();
    getApplyOpsResults(applyOpsDoc, lsid);  // Should crash.
}

DEATH_TEST_F(ChangeStreamStageTest,
             ShouldCrashWithEntryWithoutOpFieldInsideApplyOps,
             "Unexpected format for entry") {
    Document applyOpsDoc =
        Document{{"applyOps",
                  Value{std::vector<Document>{
                      Document{{"ns", nss.ns()},
                               {"ui", testUuid()},
                               {"o", Value{Document{{"_id", 123}, {"x", "hallo"_sd}}}}}}}}};
    LogicalSessionFromClient lsid = testLsid();
    getApplyOpsResults(applyOpsDoc, lsid);  // Should crash.
}

DEATH_TEST_F(ChangeStreamStageTest,
             ShouldCrashWithEntryWithNonStringOpFieldInsideApplyOps,
             "Unexpected format for entry") {
    Document applyOpsDoc =
        Document{{"applyOps",
                  Value{std::vector<Document>{
                      Document{{"op", 2},
                               {"ns", nss.ns()},
                               {"ui", testUuid()},
                               {"o", Value{Document{{"_id", 123}, {"x", "hallo"_sd}}}}}}}}};
    LogicalSessionFromClient lsid = testLsid();
    getApplyOpsResults(applyOpsDoc, lsid);  // Should crash.
}

TEST_F(ChangeStreamStageTest, TransformNonTransactionApplyOps) {
    BSONObj applyOpsObj = Document{{"applyOps",
                                    Value{std::vector<Document>{Document{
                                        {"op", "i"_sd},
                                        {"ns", nss.ns()},
                                        {"ui", testUuid()},
                                        {"o", Value{Document{{"_id", 123}, {"x", "hallo"_sd}}}}}}}}}
                              .toBson();

    // Don't append lsid or txnNumber

    auto oplogEntry = makeOplogEntry(OpTypeEnum::kCommand,
                                     nss.getCommandNS(),
                                     applyOpsObj,
                                     testUuid(),
                                     boost::none,  // fromMigrate
                                     BSONObj());


    checkTransformation(oplogEntry, boost::none);
}

TEST_F(ChangeStreamStageTest, TransformApplyOpsWithEntriesOnDifferentNs) {
    // Doesn't use the checkTransformation() pattern that other tests use since we expect multiple
    // documents to be returned from one applyOps.

    auto otherUUID = UUID::gen();
    Document applyOpsDoc{
        {"applyOps",
         Value{std::vector<Document>{
             Document{{"op", "i"_sd},
                      {"ns", "someotherdb.collname"_sd},
                      {"ui", otherUUID},
                      {"o", Value{Document{{"_id", 123}, {"x", "hallo"_sd}}}}},
             Document{{"op", "u"_sd},
                      {"ns", "someotherdb.collname"_sd},
                      {"ui", otherUUID},
                      {"o", Value{Document{{"$set", Value{Document{{"x", "hallo 2"_sd}}}}}}},
                      {"o2", Value{Document{{"_id", 123}}}}},
         }}},
    };
    LogicalSessionFromClient lsid = testLsid();
    vector<Document> results = getApplyOpsResults(applyOpsDoc, lsid);

    // All documents should be skipped.
    ASSERT_EQ(results.size(), 0u);
}

TEST_F(ChangeStreamStageTest, PreparedTransactionApplyOpsEntriesAreIgnored) {
    Document applyOpsDoc =
        Document{{"applyOps",
                  Value{std::vector<Document>{
                      Document{{"op", "i"_sd},
                               {"ns", nss.ns()},
                               {"ui", testUuid()},
                               {"o", Value{Document{{"_id", 123}, {"x", "hallo"_sd}}}}}}}},
                 {"prepare", true}};
    LogicalSessionFromClient lsid = testLsid();
    vector<Document> results = getApplyOpsResults(applyOpsDoc, lsid);

    // applyOps entries that are part of a prepared transaction are ignored. These entries will be
    // fetched for changeStreams delivery as part of transaction commit.
    ASSERT_EQ(results.size(), 0u);
}

TEST_F(ChangeStreamStageTest, CommitCommandReturnsOperationsFromPreparedTransaction) {
    // Create an oplog entry representing a prepared transaction.
    Document preparedApplyOps{
        {"applyOps",
         Value{std::vector<Document>{
             D{{"op", "i"_sd}, {"ns", nss.ns()}, {"ui", testUuid()}, {"o", V{D{{"_id", 123}}}}},
         }}},
        {"prepare", true},
    };

    repl::OpTime applyOpsOpTime(Timestamp(99, 1), 1);
    auto preparedTransaction = makeOplogEntry(OpTypeEnum::kCommand,
                                              nss.getCommandNS(),
                                              preparedApplyOps.toBson(),
                                              testUuid(),
                                              boost::none,  // fromMigrate
                                              boost::none,  // o2 field
                                              applyOpsOpTime);

    // Create an oplog entry representing the commit for the prepared transaction. The commit has a
    // 'prevWriteOpTimeInTransaction' value that matches the 'preparedApplyOps' entry, which the
    // MockMongoInterface will pretend is in the oplog.
    OperationSessionInfo sessionInfo;
    sessionInfo.setTxnNumber(1);
    sessionInfo.setSessionId(makeLogicalSessionIdForTest());
    auto oplogEntry =
        repl::OplogEntry(kDefaultOpTime,                   // optime
                         1LL,                              // hash
                         OpTypeEnum::kCommand,             // opType
                         nss.getCommandNS(),               // namespace
                         boost::none,                      // uuid
                         boost::none,                      // fromMigrate
                         repl::OplogEntry::kOplogVersion,  // version
                         BSON("commitTransaction" << 1),   // o
                         boost::none,                      // o2
                         sessionInfo,                      // sessionInfo
                         boost::none,                      // upsert
                         boost::none,                      // wall clock time
                         boost::none,                      // statement id
                         applyOpsOpTime,  // optime of previous write within same transaction
                         boost::none,     // pre-image optime
                         boost::none);    // post-image optime

    // When the DocumentSourceChangeStreamTransform sees the "commitTransaction" oplog entry, we
    // expect it to return the insert op within our 'preparedApplyOps' oplog entry.
    Document expectedResult{
        {DSChangeStream::kTxnNumberField, static_cast<int>(*sessionInfo.getTxnNumber())},
        {DSChangeStream::kLsidField, Document{{sessionInfo.getSessionId()->toBSON()}}},
        {DSChangeStream::kIdField, makeResumeToken(kDefaultTs, testUuid(), BSONObj())},
        {DSChangeStream::kOperationTypeField, DSChangeStream::kInsertOpType},
        {DSChangeStream::kClusterTimeField, kDefaultTs},
        {DSChangeStream::kFullDocumentField, D{{"_id", 123}}},
        {DSChangeStream::kNamespaceField, D{{"db", nss.db()}, {"coll", nss.coll()}}},
        {DSChangeStream::kDocumentKeyField, D{}},
    };

    checkTransformation(oplogEntry, expectedResult, {}, kDefaultSpec, {}, {preparedTransaction});
}

TEST_F(ChangeStreamStageTest, TransactionWithMultipleOplogEntries) {
    OperationSessionInfo sessionInfo;
    sessionInfo.setTxnNumber(1);
    sessionInfo.setSessionId(makeLogicalSessionIdForTest());

    // Create two applyOps entries that together represent a whole transaction.
    repl::OpTime applyOpsOpTime1(Timestamp(100, 1), 1);
    Document applyOps1{
        {"applyOps",
         V{std::vector<Document>{
             D{{"op", "i"_sd},
               {"ns", nss.ns()},
               {"ui", testUuid()},
               {"o", V{Document{{"_id", 123}}}}},
             D{{"op", "i"_sd},
               {"ns", nss.ns()},
               {"ui", testUuid()},
               {"o", V{Document{{"_id", 456}}}}},
         }}},
        {"partialTxn", true},
    };

    auto transactionEntry1 = makeOplogEntry(OpTypeEnum::kCommand,
                                            nss.getCommandNS(),
                                            applyOps1.toBson(),
                                            testUuid(),
                                            boost::none,  // fromMigrate
                                            boost::none,  // o2 field
                                            applyOpsOpTime1,
                                            sessionInfo,
                                            repl::OpTime());

    repl::OpTime applyOpsOpTime2(Timestamp(100, 2), 1);
    Document applyOps2{
        {"applyOps",
         V{std::vector<Document>{
             D{{"op", "i"_sd}, {"ns", nss.ns()}, {"ui", testUuid()}, {"o", V{D{{"_id", 789}}}}},
         }}},
        /* The abscence of the "partialTxn" and "prepare" fields indicates that this command commits
           the transaction. */
    };

    auto transactionEntry2 = makeOplogEntry(OpTypeEnum::kCommand,
                                            nss.getCommandNS(),
                                            applyOps2.toBson(),
                                            testUuid(),
                                            boost::none,  // fromMigrate
                                            boost::none,  // o2 field
                                            applyOpsOpTime2,
                                            sessionInfo,
                                            applyOpsOpTime1);

    // We do not use the checkTransformation() pattern that other tests use since we expect multiple
    // documents to be returned from one applyOps.
    auto stages = makeStages(transactionEntry2);
    auto transform = stages[2].get();
    invariant(dynamic_cast<DocumentSourceChangeStreamTransform*>(transform) != nullptr);

    // Populate the MockTransactionHistoryEditor in reverse chronological order.
    getExpCtx()->mongoProcessInterface = stdx::make_unique<MockMongoInterface>(
        std::vector<FieldPath>{},
        std::vector<repl::OplogEntry>{transactionEntry2, transactionEntry1});

    // We should get three documents from the change stream, based on the documents in the two
    // applyOps entries.
    auto next = transform->getNext();
    ASSERT(next.isAdvanced());
    auto nextDoc = next.releaseDocument();
    ASSERT_EQ(nextDoc[DSChangeStream::kTxnNumberField].getLong(), *sessionInfo.getTxnNumber());
    ASSERT_EQ(nextDoc[DSChangeStream::kOperationTypeField].getString(),
              DSChangeStream::kInsertOpType);
    ASSERT_EQ(nextDoc[DSChangeStream::kFullDocumentField]["_id"].getInt(), 123);
    ASSERT_EQ(
        nextDoc["lsid"].getDocument().toBson().woCompare(sessionInfo.getSessionId()->toBSON()), 0);
    auto resumeToken = ResumeToken::parse(nextDoc["_id"].getDocument()).toDocument();
    ASSERT_DOCUMENT_EQ(resumeToken,
                       makeResumeToken(applyOpsOpTime2.getTimestamp(),
                                       testUuid(),
                                       V{D{}},
                                       ResumeTokenData::FromInvalidate::kNotFromInvalidate,
                                       0));

    next = transform->getNext();
    ASSERT(next.isAdvanced());
    nextDoc = next.releaseDocument();
    ASSERT_EQ(nextDoc[DSChangeStream::kTxnNumberField].getLong(), *sessionInfo.getTxnNumber());
    ASSERT_EQ(nextDoc[DSChangeStream::kOperationTypeField].getString(),
              DSChangeStream::kInsertOpType);
    ASSERT_EQ(nextDoc[DSChangeStream::kFullDocumentField]["_id"].getInt(), 456);
    ASSERT_EQ(
        nextDoc["lsid"].getDocument().toBson().woCompare(sessionInfo.getSessionId()->toBSON()), 0);
    resumeToken = ResumeToken::parse(nextDoc["_id"].getDocument()).toDocument();
    ASSERT_DOCUMENT_EQ(resumeToken,
                       makeResumeToken(applyOpsOpTime2.getTimestamp(),
                                       testUuid(),
                                       V{D{}},
                                       ResumeTokenData::FromInvalidate::kNotFromInvalidate,
                                       1));

    next = transform->getNext();
    ASSERT(next.isAdvanced());
    nextDoc = next.releaseDocument();
    ASSERT_EQ(nextDoc[DSChangeStream::kTxnNumberField].getLong(), *sessionInfo.getTxnNumber());
    ASSERT_EQ(nextDoc[DSChangeStream::kOperationTypeField].getString(),
              DSChangeStream::kInsertOpType);
    ASSERT_EQ(nextDoc[DSChangeStream::kFullDocumentField]["_id"].getInt(), 789);
    ASSERT_EQ(
        nextDoc["lsid"].getDocument().toBson().woCompare(sessionInfo.getSessionId()->toBSON()), 0);
    resumeToken = ResumeToken::parse(nextDoc["_id"].getDocument()).toDocument();
    ASSERT_DOCUMENT_EQ(resumeToken,
                       makeResumeToken(applyOpsOpTime2.getTimestamp(),
                                       testUuid(),
                                       V{D{}},
                                       ResumeTokenData::FromInvalidate::kNotFromInvalidate,
                                       2));
}

TEST_F(ChangeStreamStageTest, PreparedTransactionWithMultipleOplogEntries) {
    OperationSessionInfo sessionInfo;
    sessionInfo.setTxnNumber(1);
    sessionInfo.setSessionId(makeLogicalSessionIdForTest());

    // Create two applyOps entries that together represent a whole transaction.
    repl::OpTime applyOpsOpTime1(Timestamp(99, 1), 1);
    Document applyOps1{
        {"applyOps",
         V{std::vector<Document>{
             D{{"op", "i"_sd}, {"ns", nss.ns()}, {"ui", testUuid()}, {"o", V{D{{"_id", 123}}}}},
             D{{"op", "i"_sd}, {"ns", nss.ns()}, {"ui", testUuid()}, {"o", V{D{{"_id", 456}}}}},
         }}},
        {"partialTxn", true},
    };

    auto transactionEntry1 = makeOplogEntry(OpTypeEnum::kCommand,
                                            nss.getCommandNS(),
                                            applyOps1.toBson(),
                                            testUuid(),
                                            boost::none,  // fromMigrate
                                            boost::none,  // o2 field
                                            applyOpsOpTime1,
                                            sessionInfo,
                                            repl::OpTime());

    repl::OpTime applyOpsOpTime2(Timestamp(99, 2), 1);
    Document applyOps2{
        {"applyOps",
         V{std::vector<Document>{
             D{{"op", "i"_sd}, {"ns", nss.ns()}, {"ui", testUuid()}, {"o", V{D{{"_id", 789}}}}},
         }}},
        {"prepare", true},
    };

    auto transactionEntry2 = makeOplogEntry(OpTypeEnum::kCommand,
                                            nss.getCommandNS(),
                                            applyOps2.toBson(),
                                            testUuid(),
                                            boost::none,  // fromMigrate
                                            boost::none,  // o2 field
                                            applyOpsOpTime2,
                                            sessionInfo,
                                            applyOpsOpTime1);

    // Create an oplog entry representing the commit for the prepared transaction.
    auto commitEntry =
        repl::OplogEntry(kDefaultOpTime,                   // optime
                         1LL,                              // hash
                         OpTypeEnum::kCommand,             // opType
                         nss.getCommandNS(),               // namespace
                         boost::none,                      // uuid
                         boost::none,                      // fromMigrate
                         repl::OplogEntry::kOplogVersion,  // version
                         BSON("commitTransaction" << 1),   // o
                         boost::none,                      // o2
                         sessionInfo,                      // sessionInfo
                         boost::none,                      // upsert
                         boost::none,                      // wall clock time
                         boost::none,                      // statement id
                         applyOpsOpTime2,  // optime of previous write within same transaction
                         boost::none,      // pre-image optime
                         boost::none);     // post-image optime

    // We do not use the checkTransformation() pattern that other tests use since we expect multiple
    // documents to be returned from one applyOps.
    auto stages = makeStages(commitEntry);
    auto transform = stages[2].get();
    invariant(dynamic_cast<DocumentSourceChangeStreamTransform*>(transform) != nullptr);

    // Populate the MockTransactionHistoryEditor in reverse chronological order.
    getExpCtx()->mongoProcessInterface = stdx::make_unique<MockMongoInterface>(
        std::vector<FieldPath>{},
        std::vector<repl::OplogEntry>{commitEntry, transactionEntry2, transactionEntry1});

    // We should get three documents from the change stream, based on the documents in the two
    // applyOps entries.
    auto next = transform->getNext();
    ASSERT(next.isAdvanced());
    auto nextDoc = next.releaseDocument();
    ASSERT_EQ(nextDoc[DSChangeStream::kTxnNumberField].getLong(), *sessionInfo.getTxnNumber());
    ASSERT_EQ(nextDoc[DSChangeStream::kOperationTypeField].getString(),
              DSChangeStream::kInsertOpType);
    ASSERT_EQ(nextDoc[DSChangeStream::kFullDocumentField]["_id"].getInt(), 123);
    ASSERT_EQ(
        nextDoc["lsid"].getDocument().toBson().woCompare(sessionInfo.getSessionId()->toBSON()), 0);
    auto resumeToken = ResumeToken::parse(nextDoc["_id"].getDocument()).toDocument();
    ASSERT_DOCUMENT_EQ(
        resumeToken,
        makeResumeToken(kDefaultOpTime.getTimestamp(),  // Timestamp of the commitCommand.
                        testUuid(),
                        V{D{}},
                        ResumeTokenData::FromInvalidate::kNotFromInvalidate,
                        0));

    next = transform->getNext();
    ASSERT(next.isAdvanced());
    nextDoc = next.releaseDocument();
    ASSERT_EQ(nextDoc[DSChangeStream::kTxnNumberField].getLong(), *sessionInfo.getTxnNumber());
    ASSERT_EQ(nextDoc[DSChangeStream::kOperationTypeField].getString(),
              DSChangeStream::kInsertOpType);
    ASSERT_EQ(nextDoc[DSChangeStream::kFullDocumentField]["_id"].getInt(), 456);
    ASSERT_EQ(
        nextDoc["lsid"].getDocument().toBson().woCompare(sessionInfo.getSessionId()->toBSON()), 0);
    resumeToken = ResumeToken::parse(nextDoc["_id"].getDocument()).toDocument();
    ASSERT_DOCUMENT_EQ(
        resumeToken,
        makeResumeToken(kDefaultOpTime.getTimestamp(),  // Timestamp of the commitCommand.
                        testUuid(),
                        V{D{}},
                        ResumeTokenData::FromInvalidate::kNotFromInvalidate,
                        1));

    next = transform->getNext();
    ASSERT(next.isAdvanced());
    nextDoc = next.releaseDocument();
    ASSERT_EQ(nextDoc[DSChangeStream::kTxnNumberField].getLong(), *sessionInfo.getTxnNumber());
    ASSERT_EQ(nextDoc[DSChangeStream::kOperationTypeField].getString(),
              DSChangeStream::kInsertOpType);
    ASSERT_EQ(nextDoc[DSChangeStream::kFullDocumentField]["_id"].getInt(), 789);
    ASSERT_EQ(
        nextDoc["lsid"].getDocument().toBson().woCompare(sessionInfo.getSessionId()->toBSON()), 0);
    resumeToken = ResumeToken::parse(nextDoc["_id"].getDocument()).toDocument();
    ASSERT_DOCUMENT_EQ(
        resumeToken,
        makeResumeToken(kDefaultOpTime.getTimestamp(),  // Timestamp of the commitCommand.
                        testUuid(),
                        V{D{}},
                        ResumeTokenData::FromInvalidate::kNotFromInvalidate,
                        2));
}

TEST_F(ChangeStreamStageTest, TransformApplyOps) {
    // Doesn't use the checkTransformation() pattern that other tests use since we expect multiple
    // documents to be returned from one applyOps.

    Document applyOpsDoc{
        {"applyOps",
         Value{std::vector<Document>{
             Document{{"op", "i"_sd},
                      {"ns", nss.ns()},
                      {"ui", testUuid()},
                      {"o", Value{Document{{"_id", 123}, {"x", "hallo"_sd}}}}},
             Document{{"op", "u"_sd},
                      {"ns", nss.ns()},
                      {"ui", testUuid()},
                      {"o", Value{Document{{"$set", Value{Document{{"x", "hallo 2"_sd}}}}}}},
                      {"o2", Value{Document{{"_id", 123}}}}},
             // Operation on another namespace which should be skipped.
             Document{{"op", "i"_sd},
                      {"ns", "someotherdb.collname"_sd},
                      {"ui", UUID::gen()},
                      {"o", Value{Document{{"_id", 0}, {"x", "Should not read this!"_sd}}}}},
         }}},
    };
    LogicalSessionFromClient lsid = testLsid();
    vector<Document> results = getApplyOpsResults(applyOpsDoc, lsid);

    // The third document should be skipped.
    ASSERT_EQ(results.size(), 2u);

    // Check that the first document is correct.
    auto nextDoc = results[0];
    ASSERT_EQ(nextDoc["txnNumber"].getLong(), 0LL);
    ASSERT_EQ(nextDoc[DSChangeStream::kOperationTypeField].getString(),
              DSChangeStream::kInsertOpType);
    ASSERT_EQ(nextDoc[DSChangeStream::kFullDocumentField]["_id"].getInt(), 123);
    ASSERT_EQ(nextDoc[DSChangeStream::kFullDocumentField]["x"].getString(), "hallo");
    ASSERT_EQ(nextDoc["lsid"].getDocument().toBson().woCompare(lsid.toBSON()), 0);

    // Check the second document.
    nextDoc = results[1];
    ASSERT_EQ(nextDoc["txnNumber"].getLong(), 0LL);
    ASSERT_EQ(nextDoc[DSChangeStream::kOperationTypeField].getString(),
              DSChangeStream::kUpdateOpType);
    ASSERT_EQ(nextDoc[DSChangeStream::kDocumentKeyField]["_id"].getInt(), 123);
    ASSERT_EQ(nextDoc[DSChangeStream::kUpdateDescriptionField]["updatedFields"]["x"].getString(),
              "hallo 2");
    ASSERT_EQ(nextDoc["lsid"].getDocument().toBson().woCompare(lsid.toBSON()), 0);

    // The third document is skipped.
}

TEST_F(ChangeStreamStageTest, ClusterTimeMatchesOplogEntry) {
    const Timestamp ts(3, 45);
    const long long term = 4;
    const auto opTime = repl::OpTime(ts, term);

    // Test the 'clusterTime' field is copied from the oplog entry for an update.
    BSONObj o = BSON("$set" << BSON("y" << 1));
    BSONObj o2 = BSON("_id" << 1 << "x" << 2);
    auto updateField = makeOplogEntry(OpTypeEnum::kUpdate,  // op type
                                      nss,                  // namespace
                                      o,                    // o
                                      testUuid(),           // uuid
                                      boost::none,          // fromMigrate
                                      o2,                   // o2
                                      opTime);              // opTime

    Document expectedUpdateField{
        {DSChangeStream::kIdField, makeResumeToken(ts, testUuid(), o2)},
        {DSChangeStream::kOperationTypeField, DSChangeStream::kUpdateOpType},
        {DSChangeStream::kClusterTimeField, ts},
        {DSChangeStream::kNamespaceField, D{{"db", nss.db()}, {"coll", nss.coll()}}},
        {DSChangeStream::kDocumentKeyField, D{{"_id", 1}, {"x", 2}}},
        {
            "updateDescription", D{{"updatedFields", D{{"y", 1}}}, {"removedFields", vector<V>()}},
        },
    };
    checkTransformation(updateField, expectedUpdateField);

    // Test the 'clusterTime' field is copied from the oplog entry for a collection drop.
    OplogEntry dropColl =
        createCommand(BSON("drop" << nss.coll()), testUuid(), boost::none, opTime);

    Document expectedDrop{
        {DSChangeStream::kIdField, makeResumeToken(ts, testUuid())},
        {DSChangeStream::kOperationTypeField, DSChangeStream::kDropCollectionOpType},
        {DSChangeStream::kClusterTimeField, ts},
        {DSChangeStream::kNamespaceField, D{{"db", nss.db()}, {"coll", nss.coll()}}},
    };
    checkTransformation(dropColl, expectedDrop);

    // Test the 'clusterTime' field is copied from the oplog entry for a collection rename.
    NamespaceString otherColl("test.bar");
    OplogEntry rename =
        createCommand(BSON("renameCollection" << nss.ns() << "to" << otherColl.ns()),
                      testUuid(),
                      boost::none,
                      opTime);

    Document expectedRename{
        {DSChangeStream::kRenameTargetNssField,
         D{{"db", otherColl.db()}, {"coll", otherColl.coll()}}},
        {DSChangeStream::kIdField, makeResumeToken(ts, testUuid())},
        {DSChangeStream::kOperationTypeField, DSChangeStream::kRenameCollectionOpType},
        {DSChangeStream::kClusterTimeField, ts},
        {DSChangeStream::kNamespaceField, D{{"db", nss.db()}, {"coll", nss.coll()}}},
    };
    checkTransformation(rename, expectedRename);
}

TEST_F(ChangeStreamStageTest, MatchFiltersCreateCollection) {
    auto collSpec =
        D{{"create", "foo"_sd},
          {"idIndex", D{{"v", 2}, {"key", D{{"_id", 1}}}, {"name", "_id_"_sd}, {"ns", nss.ns()}}}};
    OplogEntry createColl = createCommand(collSpec.toBson(), testUuid());
    checkTransformation(createColl, boost::none);
}

TEST_F(ChangeStreamStageTest, MatchFiltersNoOp) {
    auto noOp = makeOplogEntry(OpTypeEnum::kNoop,  // op type
                               {},                 // namespace
                               BSON("msg"
                                    << "new primary"));  // o

    checkTransformation(noOp, boost::none);
}

TEST_F(ChangeStreamStageTest, TransformationShouldBeAbleToReParseSerializedStage) {
    auto expCtx = getExpCtx();

    auto originalSpec = BSON(DSChangeStream::kStageName << BSONObj());
    auto result = DSChangeStream::createFromBson(originalSpec.firstElement(), expCtx);
    vector<intrusive_ptr<DocumentSource>> allStages(std::begin(result), std::end(result));
    ASSERT_EQ(allStages.size(), 4UL);
    auto stage = allStages[1];
    ASSERT(dynamic_cast<DocumentSourceChangeStreamTransform*>(stage.get()));

    //
    // Serialize the stage and confirm contents.
    //
    vector<Value> serialization;
    stage->serializeToArray(serialization);
    ASSERT_EQ(serialization.size(), 1UL);
    ASSERT_EQ(serialization[0].getType(), BSONType::Object);
    auto serializedDoc = serialization[0].getDocument();
    ASSERT_BSONOBJ_EQ(serializedDoc.toBson(), originalSpec);

    //
    // Create a new stage from the serialization. Serialize the new stage and confirm that it is
    // equivalent to the original serialization.
    //
    auto serializedBson = serializedDoc.toBson();
    auto roundTripped = uassertStatusOK(Pipeline::create(
        DSChangeStream::createFromBson(serializedBson.firstElement(), expCtx), expCtx));

    auto newSerialization = roundTripped->serialize();

    ASSERT_EQ(newSerialization.size(), 1UL);
    ASSERT_VALUE_EQ(newSerialization[0], serialization[0]);
}

TEST_F(ChangeStreamStageTest, CloseCursorOnInvalidateEntries) {
    OplogEntry dropColl = createCommand(BSON("drop" << nss.coll()), testUuid());
    auto stages = makeStages(dropColl);
    auto closeCursor = stages.back();

    Document expectedDrop{
        {DSChangeStream::kIdField, makeResumeToken(kDefaultTs, testUuid())},
        {DSChangeStream::kOperationTypeField, DSChangeStream::kDropCollectionOpType},
        {DSChangeStream::kClusterTimeField, kDefaultTs},
        {DSChangeStream::kNamespaceField, D{{"db", nss.db()}, {"coll", nss.coll()}}},
    };
    Document expectedInvalidate{
        {DSChangeStream::kIdField,
         makeResumeToken(
             kDefaultTs, testUuid(), Value(), ResumeTokenData::FromInvalidate::kFromInvalidate)},
        {DSChangeStream::kOperationTypeField, DSChangeStream::kInvalidateOpType},
        {DSChangeStream::kClusterTimeField, kDefaultTs},
    };

    auto next = closeCursor->getNext();
    // Transform into drop entry.
    ASSERT_DOCUMENT_EQ(next.releaseDocument(), expectedDrop);
    next = closeCursor->getNext();
    // Transform into invalidate entry.
    ASSERT_DOCUMENT_EQ(next.releaseDocument(), expectedInvalidate);
    // Then throw an exception on the next call of getNext().
    ASSERT_THROWS(closeCursor->getNext(), ExceptionFor<ErrorCodes::CloseChangeStream>);
}

TEST_F(ChangeStreamStageTest, CloseCursorEvenIfInvalidateEntriesGetFilteredOut) {
    OplogEntry dropColl = createCommand(BSON("drop" << nss.coll()), testUuid());
    auto stages = makeStages(dropColl);
    auto closeCursor = stages.back();
    // Add a match stage after change stream to filter out the invalidate entries.
    auto match = DocumentSourceMatch::create(fromjson("{operationType: 'insert'}"), getExpCtx());
    match->setSource(closeCursor.get());

    // Throw an exception on the call of getNext().
    ASSERT_THROWS(match->getNext(), ExceptionFor<ErrorCodes::CloseChangeStream>);
}

TEST_F(ChangeStreamStageTest, DocumentKeyShouldIncludeShardKeyFromResumeToken) {
    const Timestamp ts(3, 45);
    const long long term = 4;
    const auto opTime = repl::OpTime(ts, term);
    const auto uuid = testUuid();

    auto collection = std::make_unique<CollectionMock>(nss);
    auto catalogEntry = std::make_unique<CollectionCatalogEntryMock>(nss.ns());
    CollectionCatalog::get(getExpCtx()->opCtx).registerCatalogEntry(uuid, std::move(catalogEntry));
    CollectionCatalog::get(getExpCtx()->opCtx)
        .onCreateCollection(getExpCtx()->opCtx, std::move(collection), uuid);

    BSONObj o2 = BSON("_id" << 1 << "shardKey" << 2);
    auto resumeToken = makeResumeToken(ts, uuid, o2);

    BSONObj insertDoc = BSON("_id" << 2 << "shardKey" << 3);
    auto insertEntry = makeOplogEntry(OpTypeEnum::kInsert,  // op type
                                      nss,                  // namespace
                                      insertDoc,            // o
                                      uuid,                 // uuid
                                      boost::none,          // fromMigrate
                                      boost::none,          // o2
                                      opTime);              // opTime

    Document expectedInsert{
        {DSChangeStream::kIdField, makeResumeToken(ts, uuid, insertDoc)},
        {DSChangeStream::kOperationTypeField, DSChangeStream::kInsertOpType},
        {DSChangeStream::kClusterTimeField, ts},
        {DSChangeStream::kFullDocumentField, D{{"_id", 2}, {"shardKey", 3}}},
        {DSChangeStream::kNamespaceField, D{{"db", nss.db()}, {"coll", nss.coll()}}},
        {DSChangeStream::kDocumentKeyField, D{{"_id", 2}, {"shardKey", 3}}},
    };
    // Although the chunk manager and sharding catalog are not aware of the shard key in this test,
    // the expectation is for the $changeStream stage to infer the shard key from the resume token.
    checkTransformation(
        insertEntry,
        expectedInsert,
        {{"_id"}},  // Mock the 'collectDocumentKeyFieldsForHostedCollection' response.
        BSON("$changeStream" << BSON("resumeAfter" << resumeToken)));

    // Verify the same behavior with resuming using 'startAfter'.
    checkTransformation(
        insertEntry,
        expectedInsert,
        {{"_id"}},  // Mock the 'collectDocumentKeyFieldsForHostedCollection' response.
        BSON("$changeStream" << BSON("startAfter" << resumeToken)));
}

TEST_F(ChangeStreamStageTest, DocumentKeyShouldNotIncludeShardKeyFieldsIfNotPresentInOplogEntry) {
    const Timestamp ts(3, 45);
    const long long term = 4;
    const auto opTime = repl::OpTime(ts, term);
    const auto uuid = testUuid();

    auto collection = std::make_unique<CollectionMock>(nss);
    auto catalogEntry = std::make_unique<CollectionCatalogEntryMock>(nss.ns());
    CollectionCatalog::get(getExpCtx()->opCtx).registerCatalogEntry(uuid, std::move(catalogEntry));
    CollectionCatalog::get(getExpCtx()->opCtx)
        .onCreateCollection(getExpCtx()->opCtx, std::move(collection), uuid);

    BSONObj o2 = BSON("_id" << 1 << "shardKey" << 2);
    auto resumeToken = makeResumeToken(ts, uuid, o2);

    // Note that the 'o' field in the oplog entry does not contain the shard key field.
    BSONObj insertDoc = BSON("_id" << 2);
    auto insertEntry = makeOplogEntry(OpTypeEnum::kInsert,  // op type
                                      nss,                  // namespace
                                      insertDoc,            // o
                                      uuid,                 // uuid
                                      boost::none,          // fromMigrate
                                      boost::none,          // o2
                                      opTime);              // opTime

    Document expectedInsert{
        {DSChangeStream::kIdField, makeResumeToken(ts, uuid, insertDoc)},
        {DSChangeStream::kOperationTypeField, DSChangeStream::kInsertOpType},
        {DSChangeStream::kClusterTimeField, ts},
        {DSChangeStream::kFullDocumentField, D{{"_id", 2}}},
        {DSChangeStream::kNamespaceField, D{{"db", nss.db()}, {"coll", nss.coll()}}},
        {DSChangeStream::kDocumentKeyField, D{{"_id", 2}}},
    };
    checkTransformation(
        insertEntry,
        expectedInsert,
        {{"_id"}},  // Mock the 'collectDocumentKeyFieldsForHostedCollection' response.
        BSON("$changeStream" << BSON("resumeAfter" << resumeToken)));

    // Verify the same behavior with resuming using 'startAfter'.
    checkTransformation(
        insertEntry,
        expectedInsert,
        {{"_id"}},  // Mock the 'collectDocumentKeyFieldsForHostedCollection' response.
        BSON("$changeStream" << BSON("startAfter" << resumeToken)));
}

TEST_F(ChangeStreamStageTest, ResumeAfterFailsIfResumeTokenDoesNotContainUUID) {
    const Timestamp ts(3, 45);
    const auto uuid = testUuid();

    auto collection = std::make_unique<CollectionMock>(nss);
    auto catalogEntry = std::make_unique<CollectionCatalogEntryMock>(nss.ns());
    CollectionCatalog::get(getExpCtx()->opCtx).registerCatalogEntry(uuid, std::move(catalogEntry));
    CollectionCatalog::get(getExpCtx()->opCtx)
        .onCreateCollection(getExpCtx()->opCtx, std::move(collection), uuid);

    // Create a resume token from only the timestamp.
    auto resumeToken = makeResumeToken(ts);

    ASSERT_THROWS_CODE(
        DSChangeStream::createFromBson(
            BSON(DSChangeStream::kStageName << BSON("resumeAfter" << resumeToken)).firstElement(),
            getExpCtx()),
        AssertionException,
        ErrorCodes::InvalidResumeToken);
}

TEST_F(ChangeStreamStageTest, RenameFromSystemToUserCollectionShouldIncludeNotification) {
    // Renaming to a non-system collection will include a notification in the stream.
    NamespaceString systemColl(nss.db() + ".system.users");
    OplogEntry rename =
        createCommand(BSON("renameCollection" << systemColl.ns() << "to" << nss.ns()), testUuid());

    // Note that the collection rename does *not* have the queued invalidated field.
    Document expectedRename{
        {DSChangeStream::kRenameTargetNssField, D{{"db", nss.db()}, {"coll", nss.coll()}}},
        {DSChangeStream::kIdField, makeResumeToken(kDefaultTs, testUuid())},
        {DSChangeStream::kOperationTypeField, DSChangeStream::kRenameCollectionOpType},
        {DSChangeStream::kClusterTimeField, kDefaultTs},
        {DSChangeStream::kNamespaceField, D{{"db", systemColl.db()}, {"coll", systemColl.coll()}}},
    };
    checkTransformation(rename, expectedRename);
}

TEST_F(ChangeStreamStageTest, RenameFromUserToSystemCollectionShouldIncludeNotification) {
    // Renaming to a system collection will include a notification in the stream.
    NamespaceString systemColl(nss.db() + ".system.users");
    OplogEntry rename =
        createCommand(BSON("renameCollection" << nss.ns() << "to" << systemColl.ns()), testUuid());

    // Note that the collection rename does *not* have the queued invalidated field.
    Document expectedRename{
        {DSChangeStream::kRenameTargetNssField,
         D{{"db", systemColl.db()}, {"coll", systemColl.coll()}}},
        {DSChangeStream::kIdField, makeResumeToken(kDefaultTs, testUuid())},
        {DSChangeStream::kOperationTypeField, DSChangeStream::kRenameCollectionOpType},
        {DSChangeStream::kClusterTimeField, kDefaultTs},
        {DSChangeStream::kNamespaceField, D{{"db", nss.db()}, {"coll", nss.coll()}}},
    };
    checkTransformation(rename, expectedRename);
}

TEST_F(ChangeStreamStageTest, ResumeAfterWithTokenFromInvalidateShouldFail) {
    auto expCtx = getExpCtx();

    // Need to put the collection in the collection catalog so the resume token is valid.
    auto collection = std::make_unique<CollectionMock>(nss);
    auto catalogEntry = std::make_unique<CollectionCatalogEntryMock>(nss.ns());
    CollectionCatalog::get(getExpCtx()->opCtx)
        .registerCatalogEntry(testUuid(), std::move(catalogEntry));
    CollectionCatalog::get(expCtx->opCtx)
        .onCreateCollection(expCtx->opCtx, std::move(collection), testUuid());

    const auto resumeTokenInvalidate =
        makeResumeToken(kDefaultTs,
                        testUuid(),
                        BSON("x" << 2 << "_id" << 1),
                        ResumeTokenData::FromInvalidate::kFromInvalidate);

    ASSERT_THROWS_CODE(DSChangeStream::createFromBson(
                           BSON(DSChangeStream::kStageName << BSON(
                                    "resumeAfter" << resumeTokenInvalidate << "startAtOperationTime"
                                                  << kDefaultTs))
                               .firstElement(),
                           expCtx),
                       AssertionException,
                       ErrorCodes::InvalidResumeToken);
}

TEST_F(ChangeStreamStageTest, UsesResumeTokenAsSortKeyIfNeedsMergeIsFalse) {
    auto insert = makeOplogEntry(OpTypeEnum::kInsert,           // op type
                                 nss,                           // namespace
                                 BSON("x" << 2 << "_id" << 1),  // o
                                 testUuid(),                    // uuid
                                 boost::none,                   // fromMigrate
                                 boost::none);                  // o2

    auto stages = makeStages(insert.toBSON(), kDefaultSpec);

    getExpCtx()->mongoProcessInterface =
        std::make_unique<MockMongoInterface>(std::vector<FieldPath>{{"x"}, {"_id"}});

    getExpCtx()->mergeByPBRT = false;
    getExpCtx()->needsMerge = false;

    auto next = stages.back()->getNext();

    auto expectedSortKey =
        makeResumeToken(kDefaultTs, testUuid(), BSON("x" << 2 << "_id" << 1)).toBson();

    ASSERT_TRUE(next.isAdvanced());
    ASSERT_BSONOBJ_EQ(next.releaseDocument().getSortKeyMetaField(), expectedSortKey);
}

TEST_F(ChangeStreamStageTest, UsesResumeTokenAsSortKeyIfMergeByPBRTIsTrue) {
    auto insert = makeOplogEntry(OpTypeEnum::kInsert,           // op type
                                 nss,                           // namespace
                                 BSON("x" << 2 << "_id" << 1),  // o
                                 testUuid(),                    // uuid
                                 boost::none,                   // fromMigrate
                                 boost::none);                  // o2

    auto stages = makeStages(insert.toBSON(), kDefaultSpec);

    getExpCtx()->mongoProcessInterface =
        std::make_unique<MockMongoInterface>(std::vector<FieldPath>{{"x"}, {"_id"}});

    getExpCtx()->mergeByPBRT = true;
    getExpCtx()->needsMerge = true;

    auto next = stages.back()->getNext();

    auto expectedSortKey =
        makeResumeToken(kDefaultTs, testUuid(), BSON("x" << 2 << "_id" << 1)).toBson();

    ASSERT_TRUE(next.isAdvanced());
    ASSERT_BSONOBJ_EQ(next.releaseDocument().getSortKeyMetaField(), expectedSortKey);
}

TEST_F(ChangeStreamStageTest, UsesOldSortKeyFormatIfMergeByPBRTIsFalse) {
    auto insert = makeOplogEntry(OpTypeEnum::kInsert,           // op type
                                 nss,                           // namespace
                                 BSON("x" << 2 << "_id" << 1),  // o
                                 testUuid(),                    // uuid
                                 boost::none,                   // fromMigrate
                                 boost::none);                  // o2

    auto stages = makeStages(insert.toBSON(), kDefaultSpec);

    getExpCtx()->mongoProcessInterface =
        std::make_unique<MockMongoInterface>(std::vector<FieldPath>{{"x"}, {"_id"}});

    getExpCtx()->mergeByPBRT = false;
    getExpCtx()->needsMerge = true;

    auto next = stages.back()->getNext();

    auto expectedSortKey =
        BSON("" << kDefaultTs << "" << testUuid() << "" << BSON("x" << 2 << "_id" << 1));

    ASSERT_TRUE(next.isAdvanced());
    ASSERT_BSONOBJ_EQ(next.releaseDocument().getSortKeyMetaField(), expectedSortKey);
}

//
// Test class for change stream of a single database.
//
class ChangeStreamStageDBTest : public ChangeStreamStageTest {
public:
    ChangeStreamStageDBTest()
        : ChangeStreamStageTest(NamespaceString::makeCollectionlessAggregateNSS(nss.db())) {}
};

TEST_F(ChangeStreamStageDBTest, TransformInsert) {
    auto insert = makeOplogEntry(OpTypeEnum::kInsert, nss, BSON("_id" << 1 << "x" << 2));

    Document expectedInsert{
        {DSChangeStream::kIdField,
         makeResumeToken(kDefaultTs, testUuid(), BSON("x" << 2 << "_id" << 1))},
        {DSChangeStream::kOperationTypeField, DSChangeStream::kInsertOpType},
        {DSChangeStream::kClusterTimeField, kDefaultTs},
        {DSChangeStream::kFullDocumentField, D{{"_id", 1}, {"x", 2}}},
        {DSChangeStream::kNamespaceField, D{{"db", nss.db()}, {"coll", nss.coll()}}},
        {DSChangeStream::kDocumentKeyField, D{{"x", 2}, {"_id", 1}}},  // Note _id <-> x reversal.
    };
    checkTransformation(insert, expectedInsert, {{"x"}, {"_id"}});
}

TEST_F(ChangeStreamStageDBTest, InsertOnOtherCollections) {
    NamespaceString otherNss("unittests.other_collection.");
    auto insertOtherColl =
        makeOplogEntry(OpTypeEnum::kInsert, otherNss, BSON("_id" << 1 << "x" << 2));

    // Insert on another collection in the same database.
    Document expectedInsert{
        {DSChangeStream::kIdField,
         makeResumeToken(kDefaultTs, testUuid(), BSON("x" << 2 << "_id" << 1))},
        {DSChangeStream::kOperationTypeField, DSChangeStream::kInsertOpType},
        {DSChangeStream::kClusterTimeField, kDefaultTs},
        {DSChangeStream::kFullDocumentField, D{{"_id", 1}, {"x", 2}}},
        {DSChangeStream::kNamespaceField, D{{"db", otherNss.db()}, {"coll", otherNss.coll()}}},
        {DSChangeStream::kDocumentKeyField, D{{"x", 2}, {"_id", 1}}},  // Note _id <-> x reversal.
    };
    checkTransformation(insertOtherColl, expectedInsert, {{"x"}, {"_id"}});
}

TEST_F(ChangeStreamStageDBTest, MatchFiltersChangesOnOtherDatabases) {
    std::set<NamespaceString> unmatchedNamespaces = {
        // Namespace starts with the db name, but is longer.
        NamespaceString("unittests2.coll"),
        // Namespace contains the db name, but not at the front.
        NamespaceString("test.unittests"),
        // Namespace contains the db name + dot.
        NamespaceString("test.unittests.coll"),
        // Namespace contains the db name + dot but is followed by $.
        NamespaceString("unittests.$cmd"),
    };

    // Insert into another database.
    for (auto& ns : unmatchedNamespaces) {
        auto insert = makeOplogEntry(OpTypeEnum::kInsert, ns, BSON("_id" << 1));
        checkTransformation(insert, boost::none);
    }
}

TEST_F(ChangeStreamStageDBTest, MatchFiltersAllSystemDotCollections) {
    auto nss = NamespaceString("unittests.system.coll");
    auto insert = makeOplogEntry(OpTypeEnum::kInsert, nss, BSON("_id" << 1));
    checkTransformation(insert, boost::none);

    nss = NamespaceString("unittests.system.users");
    insert = makeOplogEntry(OpTypeEnum::kInsert, nss, BSON("_id" << 1));
    checkTransformation(insert, boost::none);

    nss = NamespaceString("unittests.system.roles");
    insert = makeOplogEntry(OpTypeEnum::kInsert, nss, BSON("_id" << 1));
    checkTransformation(insert, boost::none);

    nss = NamespaceString("unittests.system.keys");
    insert = makeOplogEntry(OpTypeEnum::kInsert, nss, BSON("_id" << 1));
    checkTransformation(insert, boost::none);
}

TEST_F(ChangeStreamStageDBTest, TransformsEntriesForLegalClientCollectionsWithSystem) {
    std::set<NamespaceString> allowedNamespaces = {
        NamespaceString("unittests.coll.system"),
        NamespaceString("unittests.coll.system.views"),
        NamespaceString("unittests.systemx"),
    };

    for (auto& ns : allowedNamespaces) {
        auto insert = makeOplogEntry(OpTypeEnum::kInsert, ns, BSON("_id" << 1));
        Document expectedInsert{
            {DSChangeStream::kIdField, makeResumeToken(kDefaultTs, testUuid(), BSON("_id" << 1))},
            {DSChangeStream::kOperationTypeField, DSChangeStream::kInsertOpType},
            {DSChangeStream::kClusterTimeField, kDefaultTs},
            {DSChangeStream::kFullDocumentField, D{{"_id", 1}}},
            {DSChangeStream::kNamespaceField, D{{"db", ns.db()}, {"coll", ns.coll()}}},
            {DSChangeStream::kDocumentKeyField, D{{"_id", 1}}},
        };
        checkTransformation(insert, expectedInsert, {{"_id"}});
    }
}

TEST_F(ChangeStreamStageDBTest, TransformUpdateFields) {
    BSONObj o = BSON("$set" << BSON("y" << 1));
    BSONObj o2 = BSON("_id" << 1 << "x" << 2);
    auto updateField = makeOplogEntry(OpTypeEnum::kUpdate, nss, o, testUuid(), boost::none, o2);

    Document expectedUpdateField{
        {DSChangeStream::kIdField, makeResumeToken(kDefaultTs, testUuid(), o2)},
        {DSChangeStream::kOperationTypeField, DSChangeStream::kUpdateOpType},
        {DSChangeStream::kClusterTimeField, kDefaultTs},
        {DSChangeStream::kNamespaceField, D{{"db", nss.db()}, {"coll", nss.coll()}}},
        {DSChangeStream::kDocumentKeyField, D{{"_id", 1}, {"x", 2}}},
        {"updateDescription", D{{"updatedFields", D{{"y", 1}}}, {"removedFields", vector<V>()}}},
    };
    checkTransformation(updateField, expectedUpdateField);
}

TEST_F(ChangeStreamStageDBTest, TransformRemoveFields) {
    BSONObj o = BSON("$unset" << BSON("y" << 1));
    BSONObj o2 = BSON("_id" << 1 << "x" << 2);
    auto removeField = makeOplogEntry(OpTypeEnum::kUpdate,  // op type
                                      nss,                  // namespace
                                      o,                    // o
                                      testUuid(),           // uuid
                                      boost::none,          // fromMigrate
                                      o2);                  // o2

    // Remove fields
    Document expectedRemoveField{
        {DSChangeStream::kIdField, makeResumeToken(kDefaultTs, testUuid(), o2)},
        {DSChangeStream::kOperationTypeField, DSChangeStream::kUpdateOpType},
        {DSChangeStream::kClusterTimeField, kDefaultTs},
        {DSChangeStream::kNamespaceField, D{{"db", nss.db()}, {"coll", nss.coll()}}},
        {DSChangeStream::kDocumentKeyField, D{{{"_id", 1}, {"x", 2}}}},
        {
            "updateDescription", D{{"updatedFields", D{}}, {"removedFields", vector<V>{V("y"_sd)}}},
        }};
    checkTransformation(removeField, expectedRemoveField);
}

TEST_F(ChangeStreamStageDBTest, TransformReplace) {
    BSONObj o = BSON("_id" << 1 << "x" << 2 << "y" << 1);
    BSONObj o2 = BSON("_id" << 1 << "x" << 2);
    auto replace = makeOplogEntry(OpTypeEnum::kUpdate,  // op type
                                  nss,                  // namespace
                                  o,                    // o
                                  testUuid(),           // uuid
                                  boost::none,          // fromMigrate
                                  o2);                  // o2

    // Replace
    Document expectedReplace{
        {DSChangeStream::kIdField, makeResumeToken(kDefaultTs, testUuid(), o2)},
        {DSChangeStream::kOperationTypeField, DSChangeStream::kReplaceOpType},
        {DSChangeStream::kClusterTimeField, kDefaultTs},
        {DSChangeStream::kFullDocumentField, D{{"_id", 1}, {"x", 2}, {"y", 1}}},
        {DSChangeStream::kNamespaceField, D{{"db", nss.db()}, {"coll", nss.coll()}}},
        {DSChangeStream::kDocumentKeyField, D{{"_id", 1}, {"x", 2}}},
    };
    checkTransformation(replace, expectedReplace);
}

TEST_F(ChangeStreamStageDBTest, TransformDelete) {
    BSONObj o = BSON("_id" << 1 << "x" << 2);
    auto deleteEntry = makeOplogEntry(OpTypeEnum::kDelete,  // op type
                                      nss,                  // namespace
                                      o,                    // o
                                      testUuid(),           // uuid
                                      boost::none,          // fromMigrate
                                      boost::none);         // o2

    // Delete
    Document expectedDelete{
        {DSChangeStream::kIdField, makeResumeToken(kDefaultTs, testUuid(), o)},
        {DSChangeStream::kOperationTypeField, DSChangeStream::kDeleteOpType},
        {DSChangeStream::kClusterTimeField, kDefaultTs},
        {DSChangeStream::kNamespaceField, D{{"db", nss.db()}, {"coll", nss.coll()}}},
        {DSChangeStream::kDocumentKeyField, D{{"_id", 1}, {"x", 2}}},
    };
    checkTransformation(deleteEntry, expectedDelete);

    bool fromMigrate = false;  // also check actual "fromMigrate: false" not filtered
    auto deleteEntry2 = makeOplogEntry(deleteEntry.getOpType(),    // op type
                                       deleteEntry.getNss(),       // namespace
                                       deleteEntry.getObject(),    // o
                                       deleteEntry.getUuid(),      // uuid
                                       fromMigrate,                // fromMigrate
                                       deleteEntry.getObject2());  // o2

    checkTransformation(deleteEntry2, expectedDelete);
}

TEST_F(ChangeStreamStageDBTest, TransformDeleteFromMigrate) {
    bool fromMigrate = true;
    auto deleteEntry = makeOplogEntry(OpTypeEnum::kDelete,  // op type
                                      nss,                  // namespace
                                      BSON("_id" << 1),     // o
                                      boost::none,          // uuid
                                      fromMigrate,          // fromMigrate
                                      boost::none);         // o2

    checkTransformation(deleteEntry, boost::none);
}

TEST_F(ChangeStreamStageDBTest, TransformDeleteFromMigrateShowMigrations) {
    bool fromMigrate = true;
    BSONObj o = BSON("_id" << 1 << "x" << 2);
    auto deleteEntry = makeOplogEntry(OpTypeEnum::kDelete,  // op type
                                      nss,                  // namespace
                                      o,                    // o
                                      testUuid(),           // uuid
                                      fromMigrate,          // fromMigrate
                                      boost::none);         // o2

    // Delete
    auto spec = fromjson("{$changeStream: {showMigrationEvents: true}}");
    Document expectedDelete{
        {DSChangeStream::kIdField, makeResumeToken(kDefaultTs, testUuid(), o)},
        {DSChangeStream::kOperationTypeField, DSChangeStream::kDeleteOpType},
        {DSChangeStream::kClusterTimeField, kDefaultTs},
        {DSChangeStream::kNamespaceField, D{{"db", nss.db()}, {"coll", nss.coll()}}},
        {DSChangeStream::kDocumentKeyField, D{{"_id", 1}, {"x", 2}}},
    };

    checkTransformation(deleteEntry, expectedDelete, {}, spec);
}

TEST_F(ChangeStreamStageDBTest, TransformDrop) {
    OplogEntry dropColl = createCommand(BSON("drop" << nss.coll()), testUuid());
    Document expectedDrop{
        {DSChangeStream::kIdField, makeResumeToken(kDefaultTs, testUuid())},
        {DSChangeStream::kOperationTypeField, DSChangeStream::kDropCollectionOpType},
        {DSChangeStream::kClusterTimeField, kDefaultTs},
        {DSChangeStream::kNamespaceField, D{{"db", nss.db()}, {"coll", nss.coll()}}},
    };
    checkTransformation(dropColl, expectedDrop);
}

TEST_F(ChangeStreamStageDBTest, TransformRename) {
    NamespaceString otherColl("test.bar");
    OplogEntry rename =
        createCommand(BSON("renameCollection" << nss.ns() << "to" << otherColl.ns()), testUuid());

    Document expectedRename{
        {DSChangeStream::kRenameTargetNssField,
         D{{"db", otherColl.db()}, {"coll", otherColl.coll()}}},
        {DSChangeStream::kIdField, makeResumeToken(kDefaultTs, testUuid())},
        {DSChangeStream::kOperationTypeField, DSChangeStream::kRenameCollectionOpType},
        {DSChangeStream::kClusterTimeField, kDefaultTs},
        {DSChangeStream::kNamespaceField, D{{"db", nss.db()}, {"coll", nss.coll()}}},
    };
    checkTransformation(rename, expectedRename);
}

TEST_F(ChangeStreamStageDBTest, TransformDropDatabase) {
    OplogEntry dropDB = createCommand(BSON("dropDatabase" << 1), boost::none, false);

    // Drop database entry doesn't have a UUID.
    Document expectedDropDatabase{
        {DSChangeStream::kIdField, makeResumeToken(kDefaultTs)},
        {DSChangeStream::kOperationTypeField, DSChangeStream::kDropDatabaseOpType},
        {DSChangeStream::kClusterTimeField, kDefaultTs},
        {DSChangeStream::kNamespaceField, D{{"db", nss.db()}}},
    };
    Document expectedInvalidate{
        {DSChangeStream::kIdField,
         makeResumeToken(
             kDefaultTs, Value(), Value(), ResumeTokenData::FromInvalidate::kFromInvalidate)},
        {DSChangeStream::kOperationTypeField, DSChangeStream::kInvalidateOpType},
        {DSChangeStream::kClusterTimeField, kDefaultTs},
    };

    checkTransformation(dropDB, expectedDropDatabase, {}, kDefaultSpec, expectedInvalidate);
}

TEST_F(ChangeStreamStageDBTest, MatchFiltersOperationsOnSystemCollections) {
    NamespaceString systemColl(nss.db() + ".system.users");
    OplogEntry insert = makeOplogEntry(OpTypeEnum::kInsert, systemColl, BSON("_id" << 1));
    checkTransformation(insert, boost::none);

    OplogEntry dropColl = createCommand(BSON("drop" << systemColl.coll()), testUuid());
    checkTransformation(dropColl, boost::none);

    // Rename from a 'system' collection to another 'system' collection should not include a
    // notification.
    NamespaceString renamedSystemColl(nss.db() + ".system.views");
    OplogEntry rename = createCommand(
        BSON("renameCollection" << systemColl.ns() << "to" << renamedSystemColl.ns()), testUuid());
    checkTransformation(rename, boost::none);
}

TEST_F(ChangeStreamStageDBTest, RenameFromSystemToUserCollectionShouldIncludeNotification) {
    // Renaming to a non-system collection will include a notification in the stream.
    NamespaceString systemColl(nss.db() + ".system.users");
    NamespaceString renamedColl(nss.db() + ".non_system_coll");
    OplogEntry rename = createCommand(
        BSON("renameCollection" << systemColl.ns() << "to" << renamedColl.ns()), testUuid());

    // Note that the collection rename does *not* have the queued invalidated field.
    Document expectedRename{
        {DSChangeStream::kRenameTargetNssField,
         D{{"db", renamedColl.db()}, {"coll", renamedColl.coll()}}},
        {DSChangeStream::kIdField, makeResumeToken(kDefaultTs, testUuid())},
        {DSChangeStream::kOperationTypeField, DSChangeStream::kRenameCollectionOpType},
        {DSChangeStream::kClusterTimeField, kDefaultTs},
        {DSChangeStream::kNamespaceField, D{{"db", systemColl.db()}, {"coll", systemColl.coll()}}},
    };
    checkTransformation(rename, expectedRename);
}

TEST_F(ChangeStreamStageDBTest, RenameFromUserToSystemCollectionShouldIncludeNotification) {
    // Renaming to a system collection will include a notification in the stream.
    NamespaceString systemColl(nss.db() + ".system.users");
    OplogEntry rename =
        createCommand(BSON("renameCollection" << nss.ns() << "to" << systemColl.ns()), testUuid());

    // Note that the collection rename does *not* have the queued invalidated field.
    Document expectedRename{
        {DSChangeStream::kRenameTargetNssField,
         D{{"db", systemColl.db()}, {"coll", systemColl.coll()}}},
        {DSChangeStream::kIdField, makeResumeToken(kDefaultTs, testUuid())},
        {DSChangeStream::kOperationTypeField, DSChangeStream::kRenameCollectionOpType},
        {DSChangeStream::kClusterTimeField, kDefaultTs},
        {DSChangeStream::kNamespaceField, D{{"db", nss.db()}, {"coll", nss.coll()}}},
    };
    checkTransformation(rename, expectedRename);
}

TEST_F(ChangeStreamStageDBTest, MatchFiltersNoOp) {
    OplogEntry noOp = makeOplogEntry(OpTypeEnum::kNoop,
                                     NamespaceString(),
                                     BSON("msg"
                                          << "new primary"));
    checkTransformation(noOp, boost::none);
}

TEST_F(ChangeStreamStageDBTest, DocumentKeyShouldIncludeShardKeyFromResumeToken) {
    const Timestamp ts(3, 45);
    const long long term = 4;
    const auto opTime = repl::OpTime(ts, term);
    const auto uuid = testUuid();

    auto collection = std::make_unique<CollectionMock>(nss);
    auto catalogEntry = std::make_unique<CollectionCatalogEntryMock>(nss.ns());
    CollectionCatalog::get(getExpCtx()->opCtx).registerCatalogEntry(uuid, std::move(catalogEntry));
    CollectionCatalog::get(getExpCtx()->opCtx)
        .onCreateCollection(getExpCtx()->opCtx, std::move(collection), uuid);

    BSONObj o2 = BSON("_id" << 1 << "shardKey" << 2);
    auto resumeToken = makeResumeToken(ts, uuid, o2);

    BSONObj insertDoc = BSON("_id" << 2 << "shardKey" << 3);
    auto insertEntry = makeOplogEntry(OpTypeEnum::kInsert,  // op type
                                      nss,                  // namespace
                                      insertDoc,            // o
                                      uuid,                 // uuid
                                      boost::none,          // fromMigrate
                                      boost::none,          // o2
                                      opTime);              // opTime

    Document expectedInsert{
        {DSChangeStream::kIdField, makeResumeToken(ts, uuid, insertDoc)},
        {DSChangeStream::kOperationTypeField, DSChangeStream::kInsertOpType},
        {DSChangeStream::kClusterTimeField, ts},
        {DSChangeStream::kFullDocumentField, D{{"_id", 2}, {"shardKey", 3}}},
        {DSChangeStream::kNamespaceField, D{{"db", nss.db()}, {"coll", nss.coll()}}},
        {DSChangeStream::kDocumentKeyField, D{{"_id", 2}, {"shardKey", 3}}},
    };
    checkTransformation(
        insertEntry,
        expectedInsert,
        {{"_id"}},  // Mock the 'collectDocumentKeyFieldsForHostedCollection' response.
        BSON("$changeStream" << BSON("resumeAfter" << resumeToken)));
}

TEST_F(ChangeStreamStageDBTest, DocumentKeyShouldNotIncludeShardKeyFieldsIfNotPresentInOplogEntry) {
    const Timestamp ts(3, 45);
    const long long term = 4;
    const auto opTime = repl::OpTime(ts, term);
    const auto uuid = testUuid();

    auto collection = std::make_unique<CollectionMock>(nss);
    auto catalogEntry = std::make_unique<CollectionCatalogEntryMock>(nss.ns());
    CollectionCatalog::get(getExpCtx()->opCtx).registerCatalogEntry(uuid, std::move(catalogEntry));
    CollectionCatalog::get(getExpCtx()->opCtx)
        .onCreateCollection(getExpCtx()->opCtx, std::move(collection), uuid);

    BSONObj o2 = BSON("_id" << 1 << "shardKey" << 2);
    auto resumeToken = makeResumeToken(ts, uuid, o2);

    // Note that the 'o' field in the oplog entry does not contain the shard key field.
    BSONObj insertDoc = BSON("_id" << 2);
    auto insertEntry = makeOplogEntry(OpTypeEnum::kInsert,  // op type
                                      nss,                  // namespace
                                      insertDoc,            // o
                                      uuid,                 // uuid
                                      boost::none,          // fromMigrate
                                      boost::none,          // o2
                                      opTime);              // opTime

    Document expectedInsert{
        {DSChangeStream::kIdField, makeResumeToken(ts, uuid, insertDoc)},
        {DSChangeStream::kOperationTypeField, DSChangeStream::kInsertOpType},
        {DSChangeStream::kClusterTimeField, ts},
        {DSChangeStream::kFullDocumentField, D{{"_id", 2}}},
        {DSChangeStream::kNamespaceField, D{{"db", nss.db()}, {"coll", nss.coll()}}},
        {DSChangeStream::kDocumentKeyField, D{{"_id", 2}}},
    };
    checkTransformation(
        insertEntry,
        expectedInsert,
        {{"_id"}},  // Mock the 'collectDocumentKeyFieldsForHostedCollection' response.
        BSON("$changeStream" << BSON("resumeAfter" << resumeToken)));
}

TEST_F(ChangeStreamStageDBTest, DocumentKeyShouldNotIncludeShardKeyIfResumeTokenDoesntContainUUID) {
    const Timestamp ts(3, 45);
    const long long term = 4;
    const auto opTime = repl::OpTime(ts, term);
    const auto uuid = testUuid();

    auto collection = std::make_unique<CollectionMock>(nss);
    auto catalogEntry = std::make_unique<CollectionCatalogEntryMock>(nss.ns());
    CollectionCatalog::get(getExpCtx()->opCtx).registerCatalogEntry(uuid, std::move(catalogEntry));
    CollectionCatalog::get(getExpCtx()->opCtx)
        .onCreateCollection(getExpCtx()->opCtx, std::move(collection), uuid);

    // Create a resume token from only the timestamp.
    auto resumeToken = makeResumeToken(ts);

    // Insert oplog entry contains shardKey, however we are not able to extract the shard key from
    // the resume token.
    BSONObj insertDoc = BSON("_id" << 2 << "shardKey" << 3);
    auto insertEntry = makeOplogEntry(OpTypeEnum::kInsert,  // op type
                                      nss,                  // namespace
                                      insertDoc,            // o
                                      uuid,                 // uuid
                                      boost::none,          // fromMigrate
                                      boost::none,          // o2
                                      opTime);              // opTime

    Document expectedInsert{
        {DSChangeStream::kIdField, makeResumeToken(ts, uuid, BSON("_id" << 2))},
        {DSChangeStream::kOperationTypeField, DSChangeStream::kInsertOpType},
        {DSChangeStream::kClusterTimeField, ts},
        {DSChangeStream::kFullDocumentField, D{{"_id", 2}, {"shardKey", 3}}},
        {DSChangeStream::kNamespaceField, D{{"db", nss.db()}, {"coll", nss.coll()}}},
        {DSChangeStream::kDocumentKeyField, D{{"_id", 2}}},
    };
    checkTransformation(
        insertEntry,
        expectedInsert,
        {{"_id"}},  // Mock the 'collectDocumentKeyFieldsForHostedCollection' response.
        BSON("$changeStream" << BSON("resumeAfter" << resumeToken)));
}

TEST_F(ChangeStreamStageDBTest, ResumeAfterWithTokenFromInvalidateShouldFail) {
    auto expCtx = getExpCtx();

    // Need to put the collection in the collection catalog so the resume token is valid.
    auto collection = std::make_unique<CollectionMock>(nss);
    auto catalogEntry = std::make_unique<CollectionCatalogEntryMock>(nss.ns());
    CollectionCatalog::get(getExpCtx()->opCtx)
        .registerCatalogEntry(testUuid(), std::move(catalogEntry));
    CollectionCatalog::get(expCtx->opCtx)
        .onCreateCollection(expCtx->opCtx, std::move(collection), testUuid());

    const auto resumeTokenInvalidate =
        makeResumeToken(kDefaultTs,
                        testUuid(),
                        BSON("x" << 2 << "_id" << 1),
                        ResumeTokenData::FromInvalidate::kFromInvalidate);

    ASSERT_THROWS_CODE(
        DSChangeStream::createFromBson(
            BSON(DSChangeStream::kStageName << BSON("resumeAfter" << resumeTokenInvalidate))
                .firstElement(),
            expCtx),
        AssertionException,
        ErrorCodes::InvalidResumeToken);
}

TEST_F(ChangeStreamStageDBTest, ResumeAfterWithTokenFromDropDatabase) {
    const auto uuid = testUuid();

    auto collection = std::make_unique<CollectionMock>(nss);
    auto catalogEntry = std::make_unique<CollectionCatalogEntryMock>(nss.ns());
    CollectionCatalog::get(getExpCtx()->opCtx).registerCatalogEntry(uuid, std::move(catalogEntry));
    CollectionCatalog::get(getExpCtx()->opCtx)
        .onCreateCollection(getExpCtx()->opCtx, std::move(collection), uuid);

    // Create a resume token from only the timestamp, similar to a 'dropDatabase' entry.
    auto resumeToken = makeResumeToken(
        kDefaultTs, Value(), Value(), ResumeTokenData::FromInvalidate::kNotFromInvalidate);

    BSONObj insertDoc = BSON("_id" << 2);
    auto insertEntry = makeOplogEntry(OpTypeEnum::kInsert, nss, insertDoc);

    Document expectedInsert{
        {DSChangeStream::kIdField, makeResumeToken(kDefaultTs, testUuid(), insertDoc)},
        {DSChangeStream::kOperationTypeField, DSChangeStream::kInsertOpType},
        {DSChangeStream::kClusterTimeField, kDefaultTs},
        {DSChangeStream::kFullDocumentField, D{{"_id", 2}}},
        {DSChangeStream::kNamespaceField, D{{"db", nss.db()}, {"coll", nss.coll()}}},
        {DSChangeStream::kDocumentKeyField, D{{"_id", 2}}},
    };
    checkTransformation(
        insertEntry,
        expectedInsert,
        {{"_id"}},  // Mock the 'collectDocumentKeyFieldsForHostedCollection' response.
        BSON("$changeStream" << BSON("resumeAfter" << resumeToken)));
}


TEST_F(ChangeStreamStageDBTest, StartAfterSucceedsEvenIfResumeTokenDoesNotContainUUID) {
    const auto uuid = testUuid();

    auto collection = std::make_unique<CollectionMock>(nss);
    auto catalogEntry = std::make_unique<CollectionCatalogEntryMock>(nss.ns());
    CollectionCatalog::get(getExpCtx()->opCtx).registerCatalogEntry(uuid, std::move(catalogEntry));
    CollectionCatalog::get(getExpCtx()->opCtx)
        .onCreateCollection(getExpCtx()->opCtx, std::move(collection), uuid);

    // Create a resume token from only the timestamp, similar to a 'dropDatabase' entry.
    auto resumeToken = makeResumeToken(kDefaultTs);

    BSONObj insertDoc = BSON("_id" << 2);
    auto insertEntry = makeOplogEntry(OpTypeEnum::kInsert, nss, insertDoc);

    Document expectedInsert{
        {DSChangeStream::kIdField, makeResumeToken(kDefaultTs, uuid, insertDoc)},
        {DSChangeStream::kOperationTypeField, DSChangeStream::kInsertOpType},
        {DSChangeStream::kClusterTimeField, kDefaultTs},
        {DSChangeStream::kFullDocumentField, D{{"_id", 2}}},
        {DSChangeStream::kNamespaceField, D{{"db", nss.db()}, {"coll", nss.coll()}}},
        {DSChangeStream::kDocumentKeyField, D{{"_id", 2}}},
    };
    checkTransformation(
        insertEntry,
        expectedInsert,
        {{"_id"}},  // Mock the 'collectDocumentKeyFieldsForHostedCollection' response.
        BSON("$changeStream" << BSON("startAfter" << resumeToken)));
}

}  // namespace
}  // namespace mongo<|MERGE_RESOLUTION|>--- conflicted
+++ resolved
@@ -54,11 +54,7 @@
 #include "mongo/db/pipeline/value_comparator.h"
 #include "mongo/db/repl/oplog_entry.h"
 #include "mongo/db/repl/replication_coordinator_mock.h"
-<<<<<<< HEAD
-=======
 #include "mongo/db/transaction_history_iterator.h"
-#include "mongo/stdx/memory.h"
->>>>>>> 96d9d781
 #include "mongo/unittest/death_test.h"
 #include "mongo/unittest/unittest.h"
 #include "mongo/util/uuid.h"
@@ -179,11 +175,7 @@
         auto closeCursor = stages.back();
 
         getExpCtx()->mongoProcessInterface =
-<<<<<<< HEAD
-            std::make_unique<MockMongoInterface>(docKeyFields, preparedTransaction);
-=======
-            stdx::make_unique<MockMongoInterface>(docKeyFields, transactionEntries);
->>>>>>> 96d9d781
+            std::make_unique<MockMongoInterface>(docKeyFields, transactionEntries);
 
         auto next = closeCursor->getNext();
         // Match stage should pass the doc down if expectedDoc is given.
