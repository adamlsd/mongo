/**
 * Copyright (C) 2016 MongoDB Inc.
 *
 * This program is free software: you can redistribute it and/or  modify
 * it under the terms of the GNU Affero General Public License, version 3,
 * as published by the Free Software Foundation.
 *
 * This program is distributed in the hope that it will be useful,
 * but WITHOUT ANY WARRANTY; without even the implied warranty of
 * MERCHANTABILITY or FITNESS FOR A PARTICULAR PURPOSE.  See the
 * GNU Affero General Public License for more details.
 *
 * You should have received a copy of the GNU Affero General Public License
 * along with this program.  If not, see <http://www.gnu.org/licenses/>.
 *
 * As a special exception, the copyright holders give permission to link the
 * code of portions of this program with the OpenSSL library under certain
 * conditions as described in each individual source file and distribute
 * linked combinations including the program with the OpenSSL library. You
 * must comply with the GNU Affero General Public License in all respects
 * for all of the code used other than as permitted herein. If you modify
 * file(s) with this exception, you may extend this exception to your
 * version of the file(s), but you are not obligated to do so. If you do not
 * wish to do so, delete this exception statement from your version. If you
 * delete this exception statement from all source files in the program,
 * then also delete it in the license file.
 */

#pragma once

#include "mongo/db/pipeline/document_source.h"
#include "mongo/db/pipeline/field_path.h"

namespace mongo {

class DocumentSourceGeoNear : public DocumentSource, public SplittableDocumentSource {
public:
    static const long long kDefaultLimit;

    static constexpr StringData kKeyFieldName = "key"_sd;

    // virtuals from DocumentSource
    GetNextResult getNext() final;
    const char* getSourceName() const final;
    /**
     * Attempts to combine with a subsequent limit stage, setting the internal limit field
     * as a result.
     */
    Pipeline::SourceContainer::iterator doOptimizeAt(Pipeline::SourceContainer::iterator itr,
                                                     Pipeline::SourceContainer* container) final;

    StageConstraints constraints(Pipeline::SplitState pipeState) const final {
        StageConstraints constraints(StreamType::kStreaming,
                                     PositionRequirement::kFirst,
                                     HostTypeRequirement::kAnyShard,
                                     DiskUseRequirement::kNoDiskUse,
                                     FacetRequirement::kNotAllowed,
<<<<<<< HEAD
                                     TransactionRequirement::kNotAllowed);
=======
                                     TransactionRequirement::kAllowed);
>>>>>>> b838d859

        constraints.requiresInputDocSource = false;
        return constraints;
    }

    Value serialize(boost::optional<ExplainOptions::Verbosity> explain = boost::none) const final;
    BSONObjSet getOutputSorts() final {
        return SimpleBSONObjComparator::kInstance.makeBSONObjSet(
            {BSON(distanceField->fullPath() << -1)});
    }

    // Virtuals for SplittableDocumentSource
    boost::intrusive_ptr<DocumentSource> getShardSource() final;
    std::list<boost::intrusive_ptr<DocumentSource>> getMergeSources() final;

    static boost::intrusive_ptr<DocumentSource> createFromBson(
        BSONElement elem, const boost::intrusive_ptr<ExpressionContext>& pCtx);

    static char geoNearName[];

    long long getLimit() {
        return limit;
    }

    BSONObj getQuery() const {
        return query;
    };

    // this should only be used for testing
    static boost::intrusive_ptr<DocumentSourceGeoNear> create(
        const boost::intrusive_ptr<ExpressionContext>& pCtx);

private:
    explicit DocumentSourceGeoNear(const boost::intrusive_ptr<ExpressionContext>& pExpCtx);

    void parseOptions(BSONObj options);
    BSONObj buildGeoNearCmd() const;
    void runCommand();

    // These fields describe the command to run.
    // coords and distanceField are required, rest are optional
    BSONObj coords;  // "near" option, but near is a reserved keyword on windows
    bool coordsIsArray;
    std::unique_ptr<FieldPath> distanceField;  // Using unique_ptr because FieldPath can't be empty
    long long limit;
    double maxDistance;
    double minDistance;
    BSONObj query;
    bool spherical;
    double distanceMultiplier;
    std::unique_ptr<FieldPath> includeLocs;

    // The field path over which the command should run, extracted from the 'key' parameter passed
    // by the user. Or the empty string the user did not provide a 'key'.
    std::string keyFieldPath;

    // these fields are used while processing the results
    BSONObj cmdOutput;
    std::unique_ptr<BSONObjIterator> resultsIterator;  // iterator over cmdOutput["results"]
};

}  // namespace mongo<|MERGE_RESOLUTION|>--- conflicted
+++ resolved
@@ -55,11 +55,7 @@
                                      HostTypeRequirement::kAnyShard,
                                      DiskUseRequirement::kNoDiskUse,
                                      FacetRequirement::kNotAllowed,
-<<<<<<< HEAD
-                                     TransactionRequirement::kNotAllowed);
-=======
                                      TransactionRequirement::kAllowed);
->>>>>>> b838d859
 
         constraints.requiresInputDocSource = false;
         return constraints;
