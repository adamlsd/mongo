--- conflicted
+++ resolved
@@ -96,13 +96,8 @@
 
     PrivilegeVector privileges{Privilege(ResourcePattern::forExactNamespace(targetNss), actions)};
 
-<<<<<<< HEAD
-    return std::make_unique<DocumentSourceOut::LiteParsed>(
-        std::move(targetNss), std::move(privileges), allowSharded);
-=======
-    return stdx::make_unique<DocumentSourceOut::LiteParsed>(std::move(targetNss),
+    return std::make_unique<DocumentSourceOut::LiteParsed>(std::move(targetNss),
                                                             std::move(privileges));
->>>>>>> ee6449f7
 }
 
 void DocumentSourceOut::initialize() {
