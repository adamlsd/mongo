
/**
 *    Copyright (C) 2018-present MongoDB, Inc.
 *
 *    This program is free software: you can redistribute it and/or modify
 *    it under the terms of the Server Side Public License, version 1,
 *    as published by MongoDB, Inc.
 *
 *    This program is distributed in the hope that it will be useful,
 *    but WITHOUT ANY WARRANTY; without even the implied warranty of
 *    MERCHANTABILITY or FITNESS FOR A PARTICULAR PURPOSE.  See the
 *    Server Side Public License for more details.
 *
 *    You should have received a copy of the Server Side Public License
 *    along with this program. If not, see
 *    <http://www.mongodb.com/licensing/server-side-public-license>.
 *
 *    As a special exception, the copyright holders give permission to link the
 *    code of portions of this program with the OpenSSL library under certain
 *    conditions as described in each individual source file and distribute
 *    linked combinations including the program with the OpenSSL library. You
 *    must comply with the Server Side Public License in all respects for
 *    all of the code used other than as permitted herein. If you modify file(s)
 *    with this exception, you may extend this exception to your version of the
 *    file(s), but you are not obligated to do so. If you do not wish to do so,
 *    delete this exception statement from your version. If you delete this
 *    exception statement from all source files in the program, then also delete
 *    it in the license file.
 */

#include "mongo/platform/basic.h"

#include "mongo/db/index/wildcard_key_generator.h"
#include "mongo/db/query/collation/collator_interface_mock.h"
#include "mongo/db/query/planner_wildcard_helpers.h"
#include "mongo/db/query/query_planner_test_fixture.h"
#include "mongo/unittest/death_test.h"

namespace mongo {

namespace wcp = ::mongo::wildcard_planning;

const std::string kIndexName = "indexName";

/**
 * A specialization of the QueryPlannerTest fixture which makes it easy to present the planner with
 * a view of the available $** indexes.
 */
class QueryPlannerWildcardTest : public QueryPlannerTest {
protected:
    void setUp() final {
        QueryPlannerTest::setUp();

        // We're interested in testing plans that use a $** index, so don't generate collection
        // scans.
        params.options &= ~QueryPlannerParams::INCLUDE_COLLSCAN;
    }

    void addWildcardIndex(BSONObj keyPattern,
                          const std::set<std::string>& multikeyPathSet = {},
                          BSONObj wildcardProjection = BSONObj{},
                          MatchExpression* partialFilterExpr = nullptr,
                          CollatorInterface* collator = nullptr,
                          const std::string& indexName = kIndexName) {
        // Convert the set of std::string to a set of FieldRef.
        std::set<FieldRef> multikeyFieldRefs;
        for (auto&& path : multikeyPathSet) {
            ASSERT_TRUE(multikeyFieldRefs.emplace(path).second);
        }
        ASSERT_EQ(multikeyPathSet.size(), multikeyFieldRefs.size());

        const bool isMultikey = !multikeyPathSet.empty();
        BSONObj infoObj = BSON("wildcardProjection" << wildcardProjection);

        _projExec = WildcardKeyGenerator::createProjectionExec(keyPattern, wildcardProjection);

        params.indices.push_back({std::move(keyPattern),
                                  IndexType::INDEX_WILDCARD,
                                  isMultikey,
                                  {},  // multikeyPaths
                                  std::move(multikeyFieldRefs),
                                  false,  // sparse
                                  false,  // unique
                                  IndexEntry::Identifier{indexName},
                                  partialFilterExpr,
                                  std::move(infoObj),
                                  collator,
                                  _projExec.get()});
    }

    std::unique_ptr<ProjectionExecAgg> _projExec;
};

//
// General planning tests.
//

DEATH_TEST_F(QueryPlannerWildcardTest, CannotExpandPreExpandedWildcardIndexEntry, "Invariant") {
    addWildcardIndex(BSON("$**" << 1));
    ASSERT_EQ(params.indices.size(), 2U);

    // Expand the $** index and add the expanded entry to the list of available indices.
    std::vector<IndexEntry> expandedIndex;
    wcp::expandWildcardIndexEntry(params.indices.back(), {"a"}, &expandedIndex);
    ASSERT_EQ(expandedIndex.size(), 1U);
    params.indices.push_back(expandedIndex.front());

    // Now run a query. This will invariant when the planner expands the expanded index.
    runQuery(fromjson("{a: 1}"));
}

//
// Null comparison and existence tests.
//

TEST_F(QueryPlannerWildcardTest, ExistsTrueQueriesUseWildcardIndexes) {
    addWildcardIndex(BSON("$**" << 1));

    runQuery(fromjson("{x: {$exists: true}}"));

    assertNumSolutions(1U);
    assertSolutionExists("{fetch: {node: {ixscan: {pattern: {$_path: 1, x: 1}}}}}");
}

TEST_F(QueryPlannerWildcardTest, ExistsFalseQueriesDontUseWildcardIndexes) {
    addWildcardIndex(BSON("$**" << 1));

    runQuery(fromjson("{x: {$exists: false}}"));

    assertNumSolutions(1U);
    assertSolutionExists("{cscan: {dir: 1}}");
}

TEST_F(QueryPlannerWildcardTest, EqualsNullQueriesDontUseWildcardIndexes) {
    addWildcardIndex(BSON("$**" << 1));

    runQuery(fromjson("{x: {$eq: null}}"));

    assertNumSolutions(1U);
    assertSolutionExists("{cscan: {dir: 1}}");
}

TEST_F(QueryPlannerWildcardTest, NotEqualsNullQueriesUseWildcardIndexes) {
    addWildcardIndex(BSON("$**" << 1));

    runQuery(fromjson("{x: {$ne: null}}"));

    assertNumSolutions(1U);
    assertSolutionExists(
        "{fetch: {filter: {x: {$ne: null}}, node: {ixscan: {pattern: {$_path: 1, x: 1},"
        "bounds: {'$_path': [['x','x',true,true], ['x.','x/',true,false]],"
        "x: [['MinKey','MaxKey',true,true]]}}}}}");
}

TEST_F(QueryPlannerWildcardTest, NotEqualsNullQueriesDoNotUseWildcardIndexesWhenMultiKey) {
    addWildcardIndex(BSON("$**" << 1), {"x"});

    runQuery(fromjson("{'x': {$ne: null}}"));

    assertHasOnlyCollscan();
}

TEST_F(QueryPlannerWildcardTest, NotEqualsNullInElemMatchQueriesUseWildcardIndexesWhenMultiKey) {
    addWildcardIndex(BSON("$**" << 1), {"x"});

    runQuery(fromjson("{'x': {$elemMatch: {$ne: null}}}"));

    assertNumSolutions(1U);
    assertSolutionExists(
        "{fetch: {node: {ixscan: {pattern: {$_path: 1, 'x': 1},"
        "bounds: {'$_path': [['x','x',true,true], ['x.','x/',true,false]],"
        "'x': [['MinKey', 'MaxKey',true,true]]}}}}}");
}

TEST_F(QueryPlannerWildcardTest, NotEqualsNullInElemMatchObjectSparseMultiKeyAboveElemMatch) {
    addWildcardIndex(BSON("$**" << 1), {"a", "a.b"});

    runQuery(fromjson("{'a.b': {$elemMatch: {'c.d': {$ne: null}}}}"));

    assertNumSolutions(1U);
    assertSolutionExists(
        "{fetch: {node: {ixscan: {pattern: {'$_path': 1, 'a.b.c.d': 1},"
        "bounds: {'$_path': [['a.b.c.d','a.b.c.d',true,true], ['a.b.c.d.','a.b.c.d/',true,false]],"
        "'a.b.c.d': [['MinKey', 'MaxKey', true, true]]"
        "}}}}}");
}

TEST_F(QueryPlannerWildcardTest, NotEqualsNullInElemMatchObjectSparseMultiKeyBelowElemMatch) {
    // "a.b.c" being multikey will prevent us from using the index since $elemMatch doesn't do
    // implicit array traversal.
    addWildcardIndex(BSON("$**" << 1), {"a.b.c"});

    runQuery(fromjson("{'a.b': {$elemMatch: {'c.d': {$ne: null}}}}"));

    assertHasOnlyCollscan();
}

TEST_F(QueryPlannerWildcardTest, NotEqualsNullAndExistsQueriesUseWildcardIndexes) {
    addWildcardIndex(BSON("$**" << 1));

    runQuery(fromjson("{x: {$ne: null, $exists: true}}"));

    assertNumSolutions(1U);
    assertSolutionExists("{fetch: {node: {ixscan: {pattern: {$_path: 1, x: 1}}}}}");
}

TEST_F(QueryPlannerWildcardTest, EqualsNullAndExistsQueriesUseWildcardIndexes) {
    addWildcardIndex(BSON("$**" << 1));

    runQuery(fromjson("{x: {$eq: null, $exists: true}}"));

    assertNumSolutions(1U);
    assertSolutionExists("{fetch: {node: {ixscan: {pattern: {$_path: 1, x: 1}}}}}");
}

TEST_F(QueryPlannerWildcardTest, EmptyBoundsWithWildcardIndexes) {
    addWildcardIndex(BSON("$**" << 1));

    runQuery(fromjson("{x: {$lte: 5, $gte: 10}}"));

    assertNumSolutions(1U);
    assertSolutionExists("{fetch: {node: {ixscan: {pattern: {$_path: 1, x: 1}}}}}");
}

//
// Multikey planning tests.
//

TEST_F(QueryPlannerWildcardTest, MultiplePredicatesOverMultikeyFieldNoElemMatch) {
    addWildcardIndex(BSON("$**" << 1), {"a"});
    runQuery(fromjson("{a: {$gt: 0, $lt: 9}}"));

    assertNumSolutions(2U);
    assertSolutionExists(
        "{fetch: {filter: {a: {$gt: 0}}, node: "
        "{ixscan: {filter: null, pattern: {'$_path': 1, a: 1},"
        "bounds: {'$_path': [['a','a',true,true]], a: [[-Infinity,9,true,false]]}}}}}");
    assertSolutionExists(
        "{fetch: {filter: {a: {$lt: 9}}, node: "
        "{ixscan: {filter: null, pattern: {'$_path': 1, a: 1},"
        "bounds: {'$_path': [['a','a',true,true]], a: [[0,Infinity,false,true]]}}}}}");
}

TEST_F(QueryPlannerWildcardTest, MultiplePredicatesOverMultikeyFieldWithElemMatch) {
    addWildcardIndex(BSON("$**" << 1), {"a"});
    runQuery(fromjson("{a: {$elemMatch: {$gt: 0, $lt: 9}}}"));

    assertNumSolutions(1U);
    assertSolutionExists(
        "{fetch: {filter: {a: {$elemMatch: {$gt: 0, $lt: 9}}}, node: "
        "{ixscan: {filter: null, pattern: {'$_path': 1, a: 1},"
        "bounds: {'$_path': [['a','a',true,true]], a: [[0,9,false,false]]}}}}}");
}

TEST_F(QueryPlannerWildcardTest, MultiplePredicatesOverNonMultikeyFieldWithMultikeyIndex) {
    addWildcardIndex(BSON("$**" << 1), {"b"});
    runQuery(fromjson("{a: {$gt: 0, $lt: 9}}"));

    assertNumSolutions(1U);
    assertSolutionExists(
        "{fetch: {filter: null, node: {ixscan: {filter: null, pattern: {'$_path': 1, a: 1},"
        "bounds: {'$_path': [['a','a',true,true]], a: [[0,9,false,false]]}}}}}");
}

TEST_F(QueryPlannerWildcardTest, MultiplePredicatesOverNestedFieldWithFirstComponentMultikey) {
    addWildcardIndex(BSON("$**" << 1), {"a"});
    runQuery(fromjson("{'a.b': {$gt: 0, $lt: 9}}"));

    assertNumSolutions(2U);
    assertSolutionExists(
        "{fetch: {filter: {'a.b': {$gt: 0}}, node: "
        "{ixscan: {filter: null, pattern: {'$_path': 1, 'a.b': 1},"
        "bounds: {'$_path': [['a.b','a.b',true,true]], 'a.b': [[-Infinity,9,true,false]]}}}}}");
    assertSolutionExists(
        "{fetch: {filter: {'a.b': {$lt: 9}}, node: "
        "{ixscan: {filter: null, pattern: {'$_path': 1, 'a.b': 1},"
        "bounds: {'$_path': [['a.b','a.b',true,true]], 'a.b': [[0,Infinity,false,true]]}}}}}");
}

TEST_F(QueryPlannerWildcardTest, MultiplePredicatesOverNestedFieldWithElemMatchObject) {
    addWildcardIndex(BSON("$**" << 1), {"a"});
    runQuery(fromjson("{a: {$elemMatch: {b: {$gt: 0, $lt: 9}}}}"));

    assertNumSolutions(1U);
    assertSolutionExists(
        "{fetch: {filter: {a: {$elemMatch: {b: {$gt: 0, $lt: 9}}}}, node: "
        "{ixscan: {filter: null, pattern: {'$_path': 1, 'a.b': 1},"
        "bounds: {'$_path': [['a.b','a.b',true,true]], 'a.b': [[0,9,false,false]]}}}}}");
}

TEST_F(QueryPlannerWildcardTest,
       MultiplePredicatesOverNestedFieldWithElemMatchObjectBothComponentsMultikey) {
    addWildcardIndex(BSON("$**" << 1), {"a", "a.b"});
    runQuery(fromjson("{a: {$elemMatch: {b: {$gt: 0, $lt: 9}}}}"));

    assertNumSolutions(2U);
    assertSolutionExists(
        "{fetch: {filter: {a: {$elemMatch: {b: {$gt: 0, $lt: 9}}}}, node: "
        "{ixscan: {filter: null, pattern: {'$_path': 1, 'a.b': 1},"
        "bounds: {'$_path': [['a.b','a.b',true,true]], 'a.b': [[-Infinity,9,true,false]]}}}}}");
    assertSolutionExists(
        "{fetch: {filter: {a: {$elemMatch: {b: {$gt: 0, $lt: 9}}}}, node: "
        "{ixscan: {filter: null, pattern: {'$_path': 1, 'a.b': 1},"
        "bounds: {'$_path': [['a.b','a.b',true,true]], 'a.b': [[0,Infinity,false,true]]}}}}}");
}

TEST_F(QueryPlannerWildcardTest, MultiplePredicatesOverNestedFieldWithTwoElemMatches) {
    addWildcardIndex(BSON("$**" << 1), {"a", "a.b"});
    runQuery(fromjson("{a: {$elemMatch: {b: {$elemMatch: {$gt: 0, $lt: 9}}}}}"));

    assertNumSolutions(1U);
    assertSolutionExists(
        "{fetch: {filter: {a: {$elemMatch: {b: {$elemMatch: {$gt: 0, $lt: 9}}}}}, node: "
        "{ixscan: {filter: null, pattern: {'$_path': 1, 'a.b': 1},"
        "bounds: {'$_path': [['a.b','a.b',true,true]], 'a.b': [[0,9,false,false]]}}}}}");
}

TEST_F(QueryPlannerWildcardTest, ElemMatchOnInnermostMultikeyPathPermitsTightBounds) {
    addWildcardIndex(BSON("$**" << 1), {"a", "a.b", "a.b.c"});
    runQuery(fromjson("{'a.b.c': {$elemMatch: {'d.e.f': {$gt: 0, $lt: 9}}}}"));

    assertNumSolutions(1U);
    assertSolutionExists(
        "{fetch: {filter: {'a.b.c': {$elemMatch: {'d.e.f': {$gt: 0, $lt: 9}}}}, node: "
        "{ixscan: {filter: null, pattern: {'$_path': 1, 'a.b.c.d.e.f': 1},"
        "bounds: {'$_path': [['a.b.c.d.e.f','a.b.c.d.e.f',true,true]],"
        "'a.b.c.d.e.f': [[0,9,false,false]]}}}}}");
}

TEST_F(QueryPlannerWildcardTest, AllPredsEligibleForIndexUseGenerateCandidatePlans) {
    addWildcardIndex(BSON("a.$**" << 1), {"a.b", "a.c"});
    runQuery(
        fromjson("{'a.b': {$gt: 0, $lt: 9}, 'a.c': {$gt: 11, $lt: 20}, d: {$gt: 31, $lt: 40}}"));

    assertNumSolutions(4U);
    assertSolutionExists(
        "{fetch: {filter: {'a.b':{$gt:0,$lt: 9},'a.c':{$gt:11},d:{$gt:31,$lt:40}}, node: "
        "{ixscan: {filter: null, pattern: {'$_path': 1, 'a.c': 1},"
        "bounds: {'$_path': [['a.c','a.c',true,true]], 'a.c': [[-Infinity,20,true,false]]}}}}}");
    assertSolutionExists(
        "{fetch: {filter: {'a.b':{$gt:0,$lt: 9},'a.c':{$lt:20},d:{$gt:31,$lt:40}}, node: "
        "{ixscan: {filter: null, pattern: {'$_path': 1, 'a.c': 1},"
        "bounds: {'$_path': [['a.c','a.c',true,true]], 'a.c': [[11,Infinity,false,true]]}}}}}");
    assertSolutionExists(
        "{fetch: {filter: {'a.b':{$gt:0},'a.c':{$gt:11,$lt:20},d:{$gt:31,$lt:40}}, node: "
        "{ixscan: {filter: null, pattern: {'$_path': 1, 'a.b': 1},"
        "bounds: {'$_path': [['a.b','a.b',true,true]], 'a.b': [[-Infinity,9,true,false]]}}}}}");
    assertSolutionExists(
        "{fetch: {filter: {'a.b':{$lt:9},'a.c':{$gt:11,$lt:20},d:{$gt:31,$lt:40}}, node: "
        "{ixscan: {filter: null, pattern: {'$_path': 1, 'a.b': 1},"
        "bounds: {'$_path': [['a.b','a.b',true,true]], 'a.b': [[0,Infinity,false,true]]}}}}}");
}

TEST_F(QueryPlannerWildcardTest, RangeIndexScan) {
    addWildcardIndex(BSON("$**" << 1));
    runQuery(fromjson("{a: {$gt: 0, $lt: 9}}"));

    assertNumSolutions(1U);
    assertSolutionExists(
        "{fetch: {filter: null, node: "
        "{ixscan: {filter: null, pattern: {'$_path': 1, a: 1},"
        "bounds: {'$_path': [['a','a',true,true]], a: [[0,9,false,false]]}}}}}");
}

TEST_F(QueryPlannerWildcardTest, RangeIndexScanEmptyRange) {
    addWildcardIndex(BSON("$**" << 1));
    runQuery(fromjson("{a: {$gt: 9, $lt: 0}}"));

    assertNumSolutions(1U);
    assertSolutionExists(
        "{fetch: {filter: null, node: "
        "{ixscan: {filter: null, pattern: {'$_path': 1, a: 1},"
        "bounds: {'$_path': [['a','a',true,true]], 'a': []}}}}}");
}

TEST_F(QueryPlannerWildcardTest, RangeIndexScanMinKeyMaxKey) {
    addWildcardIndex(BSON("$**" << 1));
    runQuery(fromjson("{a: {$gt: {$minKey: 1}, $lt: {$maxKey: 1}}}"));

    assertNumSolutions(1U);
    assertSolutionExists(
        "{fetch: {filter: null, node: "
        "{ixscan: {filter: null, pattern: {'$_path': 1, a: 1},"
        "bounds: {'$_path': [['a','a',true,true], ['a.', 'a/', true, false]], 'a': [['MinKey', "
        "'MaxKey', true, true]]}}}}}");
}

TEST_F(QueryPlannerWildcardTest, RangeIndexScanNestedField) {
    addWildcardIndex(BSON("$**" << 1));
    runQuery(fromjson("{'a.b': {$gt: 0, $lt: 9}}"));

    assertNumSolutions(1U);
    assertSolutionExists(
        "{fetch: {filter: null, node: "
        "{ixscan: {filter: null, pattern: {'$_path': 1, 'a.b': 1},"
        "bounds: {'$_path': [['a.b','a.b',true,true]], 'a.b': [[0,9,false,false]]}}}}}");
}

TEST_F(QueryPlannerWildcardTest, EqualityIndexScan) {
    addWildcardIndex(BSON("$**" << 1));
    runQuery(fromjson("{a: {$eq: 5}}"));

    assertNumSolutions(1U);
    assertSolutionExists(
        "{fetch: {filter: null, node: "
        "{ixscan: {filter: null, pattern: {'$_path': 1, a: 1},"
        "bounds: {'$_path': [['a','a',true,true]], a: [[5,5,true,true]]}}}}}");
}

TEST_F(QueryPlannerWildcardTest, EqualityIndexScanOverNestedField) {
    addWildcardIndex(BSON("$**" << 1));
    runQuery(fromjson("{'a.b': {$eq: 5}}"));

    assertNumSolutions(1U);
    assertSolutionExists(
        "{fetch: {filter: null, node: "
        "{ixscan: {filter: null, pattern: {'$_path': 1, 'a.b': 1},"
        "bounds: {'$_path': [['a.b','a.b',true,true]], 'a.b': [[5,5,true,true]]}}}}}");
}

TEST_F(QueryPlannerWildcardTest, ExprEqCanUseIndex) {
    addWildcardIndex(BSON("$**" << 1));
    runQuery(fromjson("{a: {$_internalExprEq: 1}}"));

    assertNumSolutions(1U);
    assertSolutionExists(
        "{fetch: {filter: null, node: {ixscan: {pattern: {'$_path': 1, a: 1},"
        "bounds: {'$_path': [['a','a',true,true]], a: [[1,1,true,true]]}}}}}");
}

TEST_F(QueryPlannerWildcardTest, ExprEqCanUseSparseIndexForEqualityToNull) {
    addWildcardIndex(BSON("$**" << 1));
    runQuery(fromjson("{a: {$_internalExprEq: null}}"));

    assertNumSolutions(1U);
    assertSolutionExists(
        "{fetch: {filter: {a: {$_internalExprEq: null}}, node: {ixscan: {pattern: {'$_path': 1, a: "
        "1}, bounds: {'$_path': [['a','a',true,true]], a: [[undefined,undefined,true,true], "
        "[null,null,true,true]]}}}}}");
}

TEST_F(QueryPlannerWildcardTest, PrefixRegex) {
    addWildcardIndex(BSON("$**" << 1));
    runQuery(fromjson("{a: /^foo/}"));

    assertNumSolutions(1U);
    assertSolutionExists(
        "{fetch: {filter: null, node: {ixscan: {pattern: {'$_path': 1, a: 1},"
        "bounds: {'$_path': [['a','a',true,true]],"
        "a: [['foo','fop',true,false], [/^foo/,/^foo/,true,true]]}}}}}");
}

TEST_F(QueryPlannerWildcardTest, NonPrefixRegex) {
    addWildcardIndex(BSON("$**" << 1));
    runQuery(fromjson("{a: /foo/}"));

    assertNumSolutions(1U);
    assertSolutionExists(
        "{fetch: {filter: null, node: {ixscan: {filter: {a: /foo/}, pattern: {'$_path': 1, a: 1},"
        "bounds: {'$_path': [['a','a',true,true]],"
        "a: [['',{},true,false], [/foo/,/foo/,true,true]]}}}}}");
}

TEST_F(QueryPlannerWildcardTest, GreaterThan) {
    addWildcardIndex(BSON("$**" << 1));
    runQuery(fromjson("{a: {$gt: 5}}"));

    assertNumSolutions(1U);
    assertSolutionExists(
        "{fetch: {filter: null, node: "
        "{ixscan: {filter: null, pattern: {'$_path': 1, a: 1},"
        "bounds: {'$_path': [['a','a',true,true]], a: [[5,Infinity,false,true]]}}}}}");
}

TEST_F(QueryPlannerWildcardTest, GreaterThanEqualTo) {
    addWildcardIndex(BSON("$**" << 1));
    runQuery(fromjson("{a: {$gte: 5}}"));

    assertNumSolutions(1U);
    assertSolutionExists(
        "{fetch: {filter: null, node: "
        "{ixscan: {filter: null, pattern: {'$_path': 1, a: 1},"
        "bounds: {'$_path': [['a','a',true,true]], a: [[5,Infinity,true,true]]}}}}}");
}

TEST_F(QueryPlannerWildcardTest, LessThan) {
    addWildcardIndex(BSON("$**" << 1));
    runQuery(fromjson("{a: {$lt: 5}}"));

    assertNumSolutions(1U);
    assertSolutionExists(
        "{fetch: {filter: null, node: "
        "{ixscan: {filter: null, pattern: {'$_path': 1, a: 1},"
        "bounds: {'$_path': [['a','a',true,true]], a: [[-Infinity,5,true,false]]}}}}}");
}

TEST_F(QueryPlannerWildcardTest, LessThanEqualTo) {
    addWildcardIndex(BSON("$**" << 1));
    runQuery(fromjson("{a: {$lte: 5}}"));

    assertNumSolutions(1U);
    assertSolutionExists(
        "{fetch: {filter: null, node: "
        "{ixscan: {filter: null, pattern: {'$_path': 1, a: 1},"
        "bounds: {'$_path': [['a','a',true,true]], a: [[-Infinity,5,true,true]]}}}}}");
}

TEST_F(QueryPlannerWildcardTest, Mod) {
    addWildcardIndex(BSON("$**" << 1));
    runQuery(fromjson("{a: {$mod: [2, 0]}}"));

    assertNumSolutions(1U);
    assertSolutionExists(
        "{fetch: {filter: null, node: "
        "{ixscan: {filter: {a: {$mod: [2, 0]}}, pattern: {'$_path': 1, a: 1},"
        "bounds: {'$_path': [['a','a',true,true]], a: [[NaN,Infinity, true, true]]}}}}}");
}

TEST_F(QueryPlannerWildcardTest, ExistsTrue) {
    addWildcardIndex(BSON("$**" << 1));
    runQuery(fromjson("{x: {$exists: true}}"));

    assertNumSolutions(1U);
    assertSolutionExists(
        "{fetch: {filter: null, node: "
        "{ixscan: {filter: null, pattern: {'$_path': 1, x: 1},"
        "bounds: {'$_path': [['x','x',true,true],['x.','x/',true,false]], x: "
        "[['MinKey','MaxKey',true,true]]}}}}}");
}

TEST_F(QueryPlannerWildcardTest, ExistsFalseDoesNotUseIndex) {
    addWildcardIndex(BSON("$**" << 1));
    runQuery(fromjson("{x: {$exists: false}}"));

    assertNumSolutions(1U);
    assertSolutionExists("{cscan: {dir: 1}}");
}

TEST_F(QueryPlannerWildcardTest, AndEqualityWithTwoPredicatesIndexesOnePath) {
    addWildcardIndex(BSON("$**" << 1));
    runQuery(fromjson("{a: 5, b: 10}"));

    assertNumSolutions(2U);
    assertSolutionExists(
        "{fetch: {filter: {b: {$eq: 10}}, node: "
        "{ixscan: {filter: null, pattern: {'$_path': 1, a: 1},"
        "bounds: {'$_path': [['a','a',true,true]], a: [[5,5,true,true]]}}}}}");
}

TEST_F(QueryPlannerWildcardTest, OrEqualityWithTwoPredicatesUsesTwoPaths) {
    addWildcardIndex(BSON("$**" << 1));
    runQuery(fromjson("{$or: [{a: 5}, {b: 10}]}"));

    assertNumSolutions(1U);
    assertSolutionExists(
        "{fetch: {filter: null, node: {or: {nodes: ["
        "{ixscan: {filter: null, pattern: {'$_path': 1, a: 1},"
        "bounds: {'$_path': [['a','a',true,true]], a: [[5,5,true,true]]}}}, "
        "{ixscan: {filter: null, pattern: {'$_path': 1, b: 1},"
        "bounds: {'$_path': [['b','b',true,true]], b: [[10,10,true,true]]}}}]}}}}");
    ;
}

TEST_F(QueryPlannerWildcardTest, OrWithOneRegularAndOneWildcardIndexPathUsesTwoIndexes) {
    addWildcardIndex(BSON("a.$**" << 1));
    addIndex(BSON("b" << 1));
    runQuery(fromjson("{$or: [{a: 5}, {b: 10}]}"));

    assertNumSolutions(1U);
    assertSolutionExists(
        "{fetch: {filter: null, node: {or: {nodes: ["
        "{ixscan: {filter: null, pattern: {'$_path': 1, a: 1},"
        "bounds: {'$_path': [['a','a',true,true]], a: [[5,5,true,true]]}}}, "
        "{ixscan: {filter: null, pattern: {b: 1},"
        "bounds: {b: [[10,10,true,true]]}}}]}}}}");
    ;
}

TEST_F(QueryPlannerWildcardTest, BasicSkip) {
    addWildcardIndex(BSON("$**" << 1));
    runQuerySkipNToReturn(BSON("a" << 5), 8, 0);

    assertNumSolutions(1U);
    assertSolutionExists(
        "{fetch: {filter: null, node: {skip: {n: 8, node: "
        "{ixscan: {filter: null, pattern: {'$_path': 1, a: 1},"
        "bounds: {'$_path': [['a','a',true,true]], a: [[5,5,true,true]]}}}}}}}");
}

TEST_F(QueryPlannerWildcardTest, CoveredSkip) {
    addWildcardIndex(BSON("$**" << 1));
    runQuerySortProjSkipNToReturn(fromjson("{a: 5}"), BSONObj(), fromjson("{_id: 0, a: 1}"), 8, 0);

    assertNumSolutions(1U);
    assertSolutionExists(
        "{proj: {spec: {_id: 0, a: 1}, node: {skip: {n: 8, node: "
        "{ixscan: {filter: null, pattern: {'$_path': 1, a: 1},"
        "bounds: {'$_path': [['a','a',true,true]], a: [[5,5,true,true]]}}}}}}}");
}

TEST_F(QueryPlannerWildcardTest, BasicLimit) {
    addWildcardIndex(BSON("$**" << 1));
    runQuerySkipNToReturn(BSON("a" << 5), 0, -5);

    assertNumSolutions(1U);
    assertSolutionExists(
        "{limit: {n: 5, node: {fetch: {filter: null, node: "
        "{ixscan: {filter: null, pattern: {'$_path': 1, a: 1},"
        "bounds: {'$_path': [['a','a',true,true]], a: [[5,5,true,true]]}}}}}}}");
}

TEST_F(QueryPlannerWildcardTest, BasicCovering) {
    addWildcardIndex(BSON("$**" << 1));
    runQuerySortProj(fromjson("{ x : {$gt: 1}}"), BSONObj(), fromjson("{_id: 0, x: 1}"));

    assertNumSolutions(1U);
    assertSolutionExists(
        "{proj: {spec: {_id: 0, x: 1}, node: {ixscan: {filter: null, pattern: {'$_path': 1, x: 1},"
        "bounds: {'$_path': [['x','x',true,true]], x: [[1,Infinity,false,true]]}}}}}");
}

TEST_F(QueryPlannerWildcardTest, DottedFieldCovering) {
    addWildcardIndex(BSON("$**" << 1));
    runQuerySortProj(fromjson("{'a.b': 5}"), BSONObj(), fromjson("{_id: 0, 'a.b': 1}"));

    assertNumSolutions(1U);
    assertSolutionExists(
        "{proj: {spec: {_id: 0, 'a.b': 1}, node: {ixscan: {filter: null, pattern: {'$_path': 1, "
        "'a.b': 1},"
        "bounds: {'$_path': [['a.b','a.b',true,true]], 'a.b': [[5,5,true,true]]}}}}}");
}

TEST_F(QueryPlannerWildcardTest, CoveredIxscanForCountOnIndexedPath) {
    params.options = QueryPlannerParams::IS_COUNT;
    addWildcardIndex(BSON("$**" << 1));
    runQuery(fromjson("{a: 5}"));

    assertNumSolutions(1U);
    assertSolutionExists(
        "{ixscan: {filter: null, pattern: {'$_path': 1, 'a': 1},"
        "bounds: {'$_path': [['a','a',true,true]], 'a': [[5,5,true,true]]}}}");
}

TEST_F(QueryPlannerWildcardTest, InBasic) {
    addWildcardIndex(BSON("$**" << 1));
    runQuery(fromjson("{a: {$in: [1, 2]}}"));

    assertNumSolutions(1U);
    assertSolutionExists(
        "{fetch: {filter: null, "
        "node: {ixscan: {filter: null, pattern: {'$_path': 1, a: 1},"
        "bounds: {'$_path': [['a','a',true,true]], a: [[1,1,true,true],[2,2,true,true]]}}}}}");
}

//
// Array tests.
//

TEST_F(QueryPlannerWildcardTest, EqualsEmptyArray) {
    addWildcardIndex(BSON("$**" << 1));
    runQuery(fromjson("{a: []}"));

    assertNumSolutions(1U);
    assertSolutionExists(
        "{fetch: {node: {ixscan: {pattern: {'$_path': 1, a: 1},"
        "bounds: {'$_path': [['a','a',true,true]], a: "
        "[[undefined,undefined,true,true],[[],[],true,true]]}}}}}");
}

TEST_F(QueryPlannerWildcardTest, EqualsNonEmptyArray) {
    addWildcardIndex(BSON("$**" << 1));
    runQuery(fromjson("{a: [1]}"));

    assertHasOnlyCollscan();
}

TEST_F(QueryPlannerWildcardTest, EqualsNestedEmptyArray) {
    addWildcardIndex(BSON("$**" << 1));
    runQuery(fromjson("{a: [[]]}"));

    assertHasOnlyCollscan();
}

TEST_F(QueryPlannerWildcardTest, EqualsArrayWithValue) {
    addWildcardIndex(BSON("$**" << 1));
    runQuery(fromjson("{a: [[1]]}"));

    assertHasOnlyCollscan();
}

//
// $in tests.
//

TEST_F(QueryPlannerWildcardTest, InEmptyArray) {
    addWildcardIndex(BSON("$**" << 1));
    runQuery(fromjson("{a: {$in: [[]]}}"));

    assertNumSolutions(1U);
    assertSolutionExists(
        "{fetch: {node: {ixscan: {pattern: {'$_path': 1, a: 1},"
        "bounds: {'$_path': [['a','a',true,true]], a: "
        "[[undefined,undefined,true,true],[[],[],true,true]]}}}}}");
}

TEST_F(QueryPlannerWildcardTest, InNonEmptyArray) {
    addWildcardIndex(BSON("$**" << 1));
    runQuery(fromjson("{a: {$in: [[1]]}}"));

    assertHasOnlyCollscan();
}

TEST_F(QueryPlannerWildcardTest, InNestedEmptyArray) {
    addWildcardIndex(BSON("$**" << 1));
    runQuery(fromjson("{a: {$in: [[[]]]}}"));

    assertHasOnlyCollscan();
}

TEST_F(QueryPlannerWildcardTest, InArrayWithValue) {
    addWildcardIndex(BSON("$**" << 1));
    runQuery(fromjson("{a: {$in: [[[1]]]}}"));

    assertHasOnlyCollscan();
}

// Logically equivalent to the preceding $in query.
// Indexed solution should be the same.
TEST_F(QueryPlannerWildcardTest, InBasicOrEquivalent) {
    addWildcardIndex(BSON("$**" << 1));
    runQuery(fromjson("{$or: [{a: 1}, {a: 2}]}"));

    assertNumSolutions(1U);
    assertSolutionExists(
        "{fetch: {filter: null, "
        "node: {ixscan: {filter: null, pattern: {'$_path': 1, a: 1},"
        "bounds: {'$_path': [['a','a',true,true]], a: [[1,1,true,true],[2,2,true,true]]}}}}}");
}

//
// Partial index tests.
//

TEST_F(QueryPlannerWildcardTest, PartialIndexCanAnswerPredicateOnFilteredField) {
    auto filterObj = fromjson("{a: {$gt: 0}}");
    auto filterExpr = QueryPlannerTest::parseMatchExpression(filterObj);
    addWildcardIndex(BSON("$**" << 1), {}, BSONObj{}, filterExpr.get());

    runQuery(fromjson("{a: {$gte: 5}}"));
    assertNumSolutions(1U);
    assertSolutionExists(
        "{fetch: {filter: null, node: "
        "{ixscan: {filter: null, pattern: {'$_path': 1, a: 1},"
        "bounds: {'$_path': [['a','a',true,true]], a: [[5,Infinity,true,true]]}}}}}");

    runQuery(fromjson("{a: 5}"));
    assertNumSolutions(1U);
    assertSolutionExists(
        "{fetch: {filter: null, node: "
        "{ixscan: {filter: null, pattern: {'$_path': 1, a: 1},"
        "bounds: {'$_path': [['a','a',true,true]], a: [[5,5,true,true]]}}}}}");

    runQuery(fromjson("{a: {$gte: 1, $lte: 10}}"));
    assertNumSolutions(1U);
    assertSolutionExists(
        "{fetch: {filter: null, node: "
        "{ixscan: {filter: null, pattern: {'$_path': 1, a: 1},"
        "bounds: {'$_path': [['a','a',true,true]], a: [[1,10,true,true]]}}}}}");
}

TEST_F(QueryPlannerWildcardTest, PartialIndexDoesNotAnswerPredicatesExcludedByFilter) {
    // Must keep 'filterObj' around since match expressions will store pointers into the BSON they
    // were parsed from.
    auto filterObj = fromjson("{a: {$gt: 0}}");
    auto filterExpr = QueryPlannerTest::parseMatchExpression(filterObj);
    addWildcardIndex(BSON("$**" << 1), {}, BSONObj{}, filterExpr.get());

    runQuery(fromjson("{a: {$gte: -1}}"));
    assertHasOnlyCollscan();

    runQuery(fromjson("{a: {$lte: 10}}"));
    assertHasOnlyCollscan();

    runQuery(fromjson("{a: {$eq: 0}}"));
    assertHasOnlyCollscan();
}

TEST_F(QueryPlannerWildcardTest, PartialIndexCanAnswerPredicateOnUnrelatedField) {
    auto filterObj = fromjson("{a: {$gt: 0}}");
    auto filterExpr = QueryPlannerTest::parseMatchExpression(filterObj);
    addWildcardIndex(BSON("$**" << 1), {}, BSONObj{}, filterExpr.get());

    // Test when the field query is not included by the partial filter expression.
    runQuery(fromjson("{b: {$gte: -1}, a: {$gte: 5}}"));
    assertNumSolutions(2U);
    assertSolutionExists(
        "{fetch: {filter: {a: {$gte: 5}}, node: "
        "{ixscan: {filter: null, pattern: {'$_path': 1, b: 1},"
        "bounds: {'$_path': [['b','b',true,true]], b: [[-1,Infinity,true,true]]}}}}}");
    assertSolutionExists(
        "{fetch: {filter: {b: {$gte: -1}}, node: "
        "{ixscan: {filter: null, pattern: {'$_path': 1, a: 1},"
        "bounds: {'$_path': [['a','a',true,true]], a: [[5,Infinity,true,true]]}}}}}");
}

TEST_F(QueryPlannerWildcardTest, PartialIndexWithExistsTrueFilterCanAnswerExistenceQuery) {
    auto filterObj = fromjson("{x: {$exists: true}}");
    auto filterExpr = QueryPlannerTest::parseMatchExpression(filterObj);
    addWildcardIndex(BSON("$**" << 1), {}, BSONObj{}, filterExpr.get());
    runQuery(fromjson("{x: {$exists: true}}"));

    assertNumSolutions(1U);
    assertSolutionExists(
        "{fetch: {filter: null, node: "
        "{ixscan: {filter: null, pattern: {'$_path': 1, x: 1},"
        "bounds: {'$_path': [['x','x',true,true],['x.','x/',true,false]], x: "
        "[['MinKey','MaxKey',true,true]]}}}}}");
}

//
// Index intersection tests.
//

TEST_F(QueryPlannerWildcardTest, WildcardIndexDoesNotParticipateInIndexIntersection) {
    // Enable both AND_SORTED and AND_HASH index intersection for this test.
    params.options |= QueryPlannerParams::INDEX_INTERSECTION;
    internalQueryPlannerEnableHashIntersection.store(true);

    // Add two standard single-field indexes.
    addIndex(BSON("a" << 1));
    addIndex(BSON("b" << 1));

    // Run a point query on both fields and confirm that an AND_SORTED plan is generated.
    runQuery(fromjson("{a:10, b:10}"));
    // Three plans are generated: one IXSCAN for each index, and an AND_SORTED on both.
    assertNumSolutions(3U);
    assertSolutionExists(
        "{fetch: {filter: {a:10}, node: {ixscan: {filter: null, pattern: {b:1}}}}}");
    assertSolutionExists(
        "{fetch: {filter: {b:10}, node: {ixscan: {filter: null, pattern: {a:1}}}}}");
    assertSolutionExists(
        "{fetch: {filter: {a:10, b:10}, node: {andSorted: {nodes: [{ixscan: {filter: null, "
        "pattern: {a:1}}},{ixscan: {filter: null, pattern: {b:1}}}]}}}}");

    // Run a range query on both fields and confirm that an AND_HASH plan is generated.
    runQuery(fromjson("{a:{$gt: 10}, b:{$gt: 10}}"));
    // Three plans are generated: one IXSCAN for each index, and an AND_HASH on both.
    assertNumSolutions(3U);
    assertSolutionExists(
        "{fetch: {filter: {a:{$gt: 10}}, node: {ixscan: {filter: null, pattern: {b:1}}}}}");
    assertSolutionExists(
        "{fetch: {filter: {b:{$gt: 10}}, node: {ixscan: {filter: null, pattern: {a:1}}}}}");
    assertSolutionExists(
        "{fetch: {filter: {a:{$gt: 10}, b:{$gt: 10}}, node: {andHash: {nodes: [{ixscan: "
        "{filter: null, pattern: {a:1}}},{ixscan: {filter: null, pattern: {b:1}}}]}}}}");

    // Now add a $** index and re-run the tests.
    addWildcardIndex(BSON("$**" << 1));

    // First re-run the AND_SORTED test.
    runQuery(fromjson("{a:10, b:10}"));
    // Solution count has increased from 3 to 5, as $** 'duplicates' the {a:1} and {b:1} IXSCANS.
    assertNumSolutions(5U);
    assertSolutionExists(
        "{fetch: {filter: {a:10}, node: {ixscan: {filter: null, pattern: {b:1}}}}}");
    assertSolutionExists(
        "{fetch: {filter: {b:10}, node: {ixscan: {filter: null, pattern: {a:1}}}}}");
    // The previous AND_SORTED solution is still present...
    assertSolutionExists(
        "{fetch: {filter: {a:10, b:10}, node: {andSorted: {nodes: [{ixscan: {filter: null, "
        "pattern: {a:1}}},{ixscan: {filter: null, pattern: {b:1}}}]}}}}");
    // ... but there are no additional AND_SORTED solutions contributed by the $** index.
    assertSolutionExists(
        "{fetch: {filter: {a:10}, node: {ixscan: {filter: null, pattern: {$_path:1, b:1}}}}}");
    assertSolutionExists(
        "{fetch: {filter: {b:10}, node: {ixscan: {filter: null, pattern: {$_path:1, a:1}}}}}");

    // Now re-run the AND_HASH test.
    runQuery(fromjson("{a:{$gt: 10}, b:{$gt: 10}}"));
    // Solution count has increased from 3 to 5, as $** 'duplicates' the {a:1} and {b:1} IXSCANS.
    assertNumSolutions(5U);
    assertSolutionExists(
        "{fetch: {filter: {a:{$gt:10}}, node: {ixscan: {filter: null, pattern: {b:1}}}}}");
    assertSolutionExists(
        "{fetch: {filter: {b:{$gt:10}}, node: {ixscan: {filter: null, pattern: {a:1}}}}}");
    // The previous AND_HASH solution is still present...
    assertSolutionExists(
        "{fetch: {filter: {a:{$gt:10}, b:{$gt:10}}, node: {andHash: {nodes: [{ixscan: "
        "{filter: null, pattern: {a:1}}},{ixscan: {filter: null, pattern: {b:1}}}]}}}}");
    // ... but there are no additional AND_HASH solutions contributed by the $** index.
    assertSolutionExists(
        "{fetch: {filter:{a:{$gt:10}}, node: {ixscan: {filter: null, pattern: {$_path:1, b:1}}}}}");
    assertSolutionExists(
        "{fetch: {filter:{b:{$gt:10}}, node: {ixscan: {filter: null, pattern: {$_path:1, a:1}}}}}");
}

//
// Wildcard and $text index tests.
//

TEST_F(QueryPlannerWildcardTest, WildcardIndexDoesNotSupplyCandidatePlanForTextSearch) {
    addWildcardIndex(BSON("$**" << 1));
    addIndex(BSON("a" << 1 << "_fts"
                      << "text"
                      << "_ftsx"
                      << 1));

    // Confirm that the wildcard index generates candidate plans for queries which do not include a
    // $text predicate.
    runQuery(fromjson("{a: 10, b: 10}"));
    assertNumSolutions(2U);
    assertSolutionExists(
        "{fetch: {filter: {b: 10}, node: {ixscan: {filter: null, pattern: {'$_path': 1, a: 1}}}}}");
    assertSolutionExists(
        "{fetch: {filter: {a: 10}, node: {ixscan: {filter: null, pattern: {'$_path': 1, b: 1}}}}}");

    // Confirm that the wildcard index does not produce any candidate plans when a query includes a
    // $text predicate, even for non-$text predicates which may be present in the query.
    runQuery(fromjson("{a: 10, b: 10, $text: {$search: 'banana'}}"));
    assertNumSolutions(1U);
    assertSolutionExists(
        "{fetch: {filter: {b: 10}, node: {text: {prefix: {a: 10}, search: 'banana'}}}}");
}

//
// Negation tests.
//

TEST_F(QueryPlannerWildcardTest, WildcardDoesNotSupportNegationPredicate) {
    // Wildcard indexes can't support negation queries because they are sparse, and {a: {$ne: 5}}
    // will match documents which don't have an "a" field.
    addWildcardIndex(BSON("$**" << 1));
    runQuery(fromjson("{a: {$ne: 5}}"));
    assertHasOnlyCollscan();

    runQuery(fromjson("{a: {$not: {$gt: 3, $lt: 5}}}"));
    assertHasOnlyCollscan();
}

TEST_F(QueryPlannerWildcardTest,
       WildcardDoesNotSupportNegationPredicateInsideElemMatchMultiKeyPath) {
    // Logically, there's no reason a (sparse) wildcard index could not support a negation inside a
    // "$elemMatch value", but it is not something we've implemented.
    addWildcardIndex(BSON("$**" << 1), {"a"});
    runQuery(fromjson("{a: {$elemMatch: {$ne: 5}}}"));
    assertHasOnlyCollscan();

    runQuery(fromjson("{a: {$elemMatch: {$not: {$gt: 3, $lt: 5}}}}"));
    assertHasOnlyCollscan();
}

TEST_F(QueryPlannerWildcardTest, WildcardDoesNotSupportNegationPredicateInsideElemMatch) {
    // Test the case where we use $elemMatch on a path which isn't even multikey. In this case,
    // we'd know up front that the results would be empty, but this is not an optimization we
    // support.
    addWildcardIndex(BSON("$**" << 1));
    runQuery(fromjson("{a: {$elemMatch: {$ne: 5}}}"));
    assertHasOnlyCollscan();

    runQuery(fromjson("{a: {$elemMatch: {$not: {$gt: 3, $lt: 5}}}}"));
    assertHasOnlyCollscan();
}

//
// Hinting with all paths index tests.
//

TEST_F(QueryPlannerWildcardTest, ChooseWildcardIndexHint) {
    addWildcardIndex(BSON("$**" << 1));
    addIndex(BSON("x" << 1));

    runQueryHint(fromjson("{x: {$eq: 1}}"), BSON("$**" << 1));

    assertNumSolutions(1U);
    assertSolutionExists("{fetch: {node: {ixscan: {pattern: {$_path: 1, x: 1}}}}}");
}

<<<<<<< HEAD
TEST_F(QueryPlannerTest, ChooseAllPathsIndexHintByName) {
    addIndex(BSON("$**" << 1), nullptr, "wildcard"_sd);
=======
TEST_F(QueryPlannerWildcardTest, ChooseWildcardIndexHintByName) {
    std::string wildcard = "wildcard";
    CollatorInterface* nullCollator = nullptr;
    addWildcardIndex(BSON("$**" << 1), {}, {}, {}, nullCollator, wildcard);
>>>>>>> 838700e1
    addIndex(BSON("x" << 1));

    runQueryHint(fromjson("{x: {$eq: 1}}"),
                 BSON("$hint"
                      << "wildcard"));

    assertNumSolutions(1U);
    assertSolutionExists("{fetch: {node: {ixscan: {pattern: {$_path: 1, x: 1}}}}}");
}

TEST_F(QueryPlannerWildcardTest, ChooseWildcardIndexHintWithPath) {
    addWildcardIndex(BSON("x.$**" << 1));
    addIndex(BSON("x" << 1));

    runQueryHint(fromjson("{x: {$eq: 1}}"), BSON("x.$**" << 1));

    assertNumSolutions(1U);
    assertSolutionExists("{fetch: {node: {ixscan: {pattern: {$_path: 1, x: 1}}}}}");
}

TEST_F(QueryPlannerWildcardTest, ChooseWildcardIndexHintWithOr) {
    addWildcardIndex(BSON("$**" << 1));
    addIndex(BSON("x" << 1 << "y" << 1));

    runQueryHint(fromjson("{$or: [{x: 1}, {y: 1}]}"), BSON("$**" << 1));

    assertNumSolutions(1U);
    assertSolutionExists(
        "{fetch: {node: {or: {nodes: [{ixscan: {pattern: {$_path: 1, x: 1}}},"
        " {ixscan: {pattern: {$_path: 1, y: 1}}}]}}}}");
}

TEST_F(QueryPlannerWildcardTest, ChooseWildcardIndexHintWithCompoundIndex) {
    addWildcardIndex(BSON("$**" << 1));
    addIndex(BSON("x" << 1 << "y" << 1));

    runQueryHint(fromjson("{x: 1, y: 1}"), BSON("$**" << 1));

    assertNumSolutions(2U);
    assertSolutionExists("{fetch: {node: {ixscan: {pattern: {$_path: 1, x: 1}}}}}");
    assertSolutionExists("{fetch: {node: {ixscan: {pattern: {$_path: 1, y: 1}}}}}");
}

TEST_F(QueryPlannerWildcardTest, QueryNotInWildcardIndexHint) {
    addWildcardIndex(BSON("a.$**" << 1));
    addIndex(BSON("x" << 1));

    runQueryHint(fromjson("{x: {$eq: 1}}"), BSON("a.$**" << 1));
    assertNumSolutions(0U);
}

TEST_F(QueryPlannerWildcardTest, WildcardIndexDoesNotExist) {
    addIndex(BSON("x" << 1));

    runInvalidQueryHint(fromjson("{x: {$eq: 1}}"), BSON("$**" << 1));
}

TEST_F(QueryPlannerWildcardTest, WildcardIndexHintWithPartialFilter) {
    auto filterObj = fromjson("{a: {$gt: 100}}");
    auto filterExpr = QueryPlannerTest::parseMatchExpression(filterObj);
    addWildcardIndex(BSON("$**" << 1), {}, {}, filterExpr.get());

    runQueryHint(fromjson("{a: {$eq: 1}}"), BSON("$**" << 1));
    assertNumSolutions(0U);
}

TEST_F(QueryPlannerWildcardTest, MultipleWildcardIndexesHintWithPartialFilter) {
    auto filterObj = fromjson("{a: {$gt: 100}, b: {$gt: 100}}");
    auto filterExpr = QueryPlannerTest::parseMatchExpression(filterObj);
    addWildcardIndex(BSON("$**" << 1), {}, {}, filterExpr.get());

    runQueryHint(fromjson("{a: {$eq: 1}, b: {$eq: 1}}"), BSON("$**" << 1));
    assertNumSolutions(0U);
}

//
// Object comparison tests.
//

TEST_F(QueryPlannerWildcardTest, WildcardIndexesDoNotSupportObjectEquality) {
    addWildcardIndex(BSON("$**" << 1));

    runQuery(fromjson("{x: {abc: 1}}"));
    assertHasOnlyCollscan();

    runQuery(fromjson("{$or: [{z: {abc: 1}}]}"));
    assertHasOnlyCollscan();

    // We can only use the index for the predicate on 'x'.
    runQuery(fromjson("{x: 5, y: {abc: 1}}"));
    assertNumSolutions(1U);
    assertSolutionExists("{fetch: {node: {ixscan: {pattern: {$_path: 1, x: 1}}}}}");
}

TEST_F(QueryPlannerWildcardTest, WildcardIndexesDoNotSupportObjectInequality) {
    addWildcardIndex(BSON("$**" << 1));

    runQuery(fromjson("{x: {$lt: {abc: 1}}}"));
    assertHasOnlyCollscan();
    runQuery(fromjson("{x: {$lte: {abc: 1}}}"));
    assertHasOnlyCollscan();
    runQuery(fromjson("{x: {$gte: {abc: 1}}}"));
    assertHasOnlyCollscan();
    runQuery(fromjson("{x: {$gt: {abc: 1}}}"));
    assertHasOnlyCollscan();
    runQuery(fromjson("{x: {ne: {abc: 1}}}"));
    assertHasOnlyCollscan();

    runQuery(fromjson("{x: {$lt: [1, 2, 'a string']}}"));
    assertHasOnlyCollscan();
    runQuery(fromjson("{x: {$lte: [1, 2, 'a string']}}"));
    assertHasOnlyCollscan();
    runQuery(fromjson("{x: {$gte: [1, 2, 'a string']}}"));
    assertHasOnlyCollscan();
    runQuery(fromjson("{x: {$gt: [1, 2, 'a string']}}"));
    assertHasOnlyCollscan();
    runQuery(fromjson("{x: {ne: [1, 2, 'a string']}}"));
    assertHasOnlyCollscan();

    runQuery(fromjson("{$or: [{z: {$ne: {abc: 1}}}]}"));
    assertHasOnlyCollscan();

    runQuery(fromjson("{$and: [{x: 5}, {$or: [{x: 1}, {y: {abc: 1}}]}]}"));
    assertNumSolutions(1U);
    assertSolutionExists("{fetch: {node: {ixscan: {pattern: {$_path: 1, x: 1}}}}}");
}

//
// Unsupported values tests.
//

TEST_F(QueryPlannerWildcardTest, WildcardIndexesDoNotSupportInWithUnsupportedValues) {
    addWildcardIndex(BSON("$**" << 1));

    runQuery(fromjson("{x: {$in: [1, 2, 3, {abc: 1}]}}"));
    assertHasOnlyCollscan();
    runQuery(fromjson("{x: {$in: [1, 2, 3, ['a', 'b', 'c']]}}"));
    assertHasOnlyCollscan();
    runQuery(fromjson("{x: {$in: [1, 2, 3, null]}}"));
    assertHasOnlyCollscan();
}

TEST_F(QueryPlannerWildcardTest, WildcardIndexesSupportElemMatchWithNull) {
    addWildcardIndex(BSON("$**" << 1));

    // Simple case.
    runQuery(fromjson("{x: {$elemMatch: {$lt: 5, $gt: 0}}}"));
    assertNumSolutions(1U);
    assertSolutionExists("{fetch: {node: {ixscan: {pattern: {$_path: 1, x: 1}}}}}");

    // null inside an $in inside an $elemMatch is supported by the wildcard index, since it means
    // we're searching for an explicit null value.
    runQuery(fromjson("{x: {$elemMatch: {$in: [1, 2, 3, null]}}}"));
    assertNumSolutions(1U);
    assertSolutionExists("{fetch: {node: {ixscan: {pattern: {$_path: 1, x: 1}}}}}");
}

TEST_F(QueryPlannerWildcardTest, WildcardIndexesDoNotSupportElemMatchWithUnsupportedValues) {
    runQuery(fromjson("{x: {$elemMatch: {$eq: ['a', 'b', 'c']}}}"));
    assertHasOnlyCollscan();

    // An object or array inside an $in inside a $elemMatch is not supported by the index.
    runQuery(fromjson("{x: {$elemMatch: {$in: [1, 2, 3, {a: 1}]}}}"));
    assertHasOnlyCollscan();

    runQuery(fromjson("{x: {$elemMatch: {$in: [1, 2, 3, ['a', 'b', 'c']]}}}"));
    assertHasOnlyCollscan();
}

TEST_F(QueryPlannerWildcardTest, WildcardIndexesDoNotSupportElemMatchObject) {
    runQuery(fromjson("{x: {$elemMatch: {a: 1}}}"));
    assertHasOnlyCollscan();
}

//
// Sorting tests.
//

TEST_F(QueryPlannerWildcardTest, WildcardIndexCanProvideNonBlockingSort) {
    addWildcardIndex(BSON("$**" << 1));

    runQuerySortProj(fromjson("{a: 1}"), BSON("a" << 1), BSONObj());
    assertNumSolutions(1U);
    assertSolutionExists(
        "{fetch: {node: {ixscan: {pattern: {'$_path': 1, a: 1}, "
        "bounds: {'$_path': [['a','a',true,true]], a: [[1,1,true,true]]}}}}}");
}

TEST_F(QueryPlannerWildcardTest,
       WildcardIndexCanProvideNonBlockingSortWhenFilterIncludesAdditionalFields) {
    addWildcardIndex(BSON("$**" << 1));

    runQuerySortProj(fromjson("{a: {$gte: 3}, b: 1}"), BSON("a" << 1), BSONObj());
    assertNumSolutions(2U);
    // The non-blocking sort solution.
    assertSolutionExists(
        "{fetch: {node: {ixscan: {pattern: {'$_path': 1, a: 1}, "
        "bounds: {'$_path': [['a','a',true,true]], a: [[3,Infinity,true,true]]}}}}}");

    // A blocking sort solution (by doing a scan with a filter on 'b').
    assertSolutionExists(
        "{sort: {pattern: {a: 1}, limit: 0, node: {sortKeyGen: {node: "
        "{fetch: {filter: {a: {$gte: 3}}, node: "
        "{ixscan: {pattern: {'$_path': 1, b: 1},"
        "bounds: {'$_path': [['b','b',true,true]], b: [[1, 1, true, true]]}}}}}}}}}");
}

TEST_F(QueryPlannerWildcardTest, WildcardIndexMustUseBlockingSortWithElemMatch) {
    addWildcardIndex(BSON("$**" << 1), {"a"});

    runQuerySortProj(fromjson("{a: {$elemMatch: {$eq: 1}}}"), BSON("a" << 1), BSONObj());
    assertNumSolutions(1U);
    assertSolutionExists(
        "{sort: {pattern: {a: 1}, limit: 0, node: {sortKeyGen: {node: "
        "{fetch: {filter: {a: {$elemMatch: {$eq: 1}}}, node: "
        "{ixscan: {pattern: {'$_path': 1, a: 1},"
        "bounds: {'$_path': [['a','a',true,true]], a: [[1, 1, true, true]]}}}}}}}}}");
}

TEST_F(QueryPlannerWildcardTest, WildcardIndexMustUseBlockingSortWithCompoundSort) {
    addWildcardIndex(BSON("$**" << 1));

    runQuerySortProj(fromjson("{a: {$lte: 3}}"), BSON("a" << 1 << "b" << 1), BSONObj());
    assertNumSolutions(1U);
    assertSolutionExists(
        "{sort: {pattern: {a: 1, b: 1}, limit: 0, node: {sortKeyGen: {node: "
        "{fetch: {filter: null, node: "
        "{ixscan: {pattern: {'$_path': 1, a: 1},"
        "bounds: {'$_path': [['a','a',true,true]], a: [[-Infinity, 3, true, true]]}}}}}}}}}");
}

TEST_F(QueryPlannerWildcardTest, WildcardIndexMustUseBlockingSortWithExistsQueries) {
    addWildcardIndex(BSON("$**" << 1));

    runQuerySortProj(fromjson("{a: {$exists: true}}"), BSON("a" << 1), BSONObj());
    assertNumSolutions(1U);
    assertSolutionExists(
        "{sort: {pattern: {a: 1}, limit: 0, node: {sortKeyGen: {node: "
        "{fetch: {filter: null, node: "
        "{ixscan: {pattern: {'$_path': 1, a: 1},"
        "bounds: {'$_path': [['a','a',true,true], ['a.', 'a/', true, false]],"
        "a: [['MinKey', 'MaxKey', true, true]]}}}}}}}}}");
}

TEST_F(QueryPlannerWildcardTest, WildcardIndexMustUseBlockingSortWhenFilterNotPresent) {
    // Since there's no filter on the field that we're sorting by, we cannot use an index scan to
    // answer the query as $** indexes are sparse.
    runQuerySortProj(BSONObj(), fromjson("{a: 1}"), BSONObj());
    assertSolutionExists(
        "{sort: {pattern: {a: 1}, limit: 0, node: {sortKeyGen: {node: "
        "{cscan: {dir: 1}}}}}}");
}

TEST_F(QueryPlannerWildcardTest, WildcardIndexMustUseBlockingSortWhenFilterDoesNotIncludeSortKey) {
    addWildcardIndex(BSON("$**" << 1));

    runQuerySortProj(fromjson("{b: 1, c: 1}"), fromjson("{a: 1}"), BSONObj());
    assertNumSolutions(2U);
    assertSolutionExists(
        "{sort: {pattern: {a: 1}, limit: 0, node: {sortKeyGen: {node: "
        "{fetch: {filter: {c: 1}, node: "
        "{ixscan: {pattern: {'$_path': 1, b: 1},"
        "bounds: {'$_path': [['b','b',true,true]], b: [[1, 1, true, true]]}}}}}}}}}");
    assertSolutionExists(
        "{sort: {pattern: {a: 1}, limit: 0, node: {sortKeyGen: {node: "
        "{fetch: {filter: {b: 1}, node: "
        "{ixscan: {pattern: {'$_path': 1, c: 1},"
        "bounds: {'$_path': [['c','c',true,true]], c: [[1, 1, true, true]]}}}}}}}}}");
}

TEST_F(QueryPlannerWildcardTest, WildcardIndexMustUseBlockingSortWhenFieldIsNotIncluded) {
    addWildcardIndex(BSON("$**" << 1), {}, BSON("b" << 0));

    runQuerySortProj(fromjson("{b: 1}"), fromjson("{b: 1}"), BSONObj());
    assertNumSolutions(1U);
    assertSolutionExists(
        "{sort: {pattern: {b: 1}, limit: 0, node: "
        "{sortKeyGen: {node: "
        "{cscan: {dir: 1, filter: {b: 1}}}"
        "}}}}");
}

//
// Field name or array index tests.
//

TEST_F(QueryPlannerWildcardTest, CannotAnswerQueryThroughArrayIndexProjection) {
    addWildcardIndex(BSON("$**" << 1), {"a"}, fromjson("{'a.0': 1, 'a.b': 1}"));

    // Queries whose path lies along a projected array index cannot be answered.
    runQuery(fromjson("{'a.0': 10}"));
    assertNumSolutions(1U);
    assertSolutionExists("{cscan: {dir: 1}}");

    runQuery(fromjson("{'a.0.b': 10}"));
    assertNumSolutions(1U);
    assertSolutionExists("{cscan: {dir: 1}}");
}

TEST_F(QueryPlannerWildcardTest, CanAnswerQueryOnNonProjectedArrayIndex) {
    addWildcardIndex(BSON("$**" << 1), {"a", "c"}, fromjson("{'a.0': 1, b: 1, c: 1}"));

    // Queries on fields that are not projected array indices can be answered, even when such a
    // projection is present in the 'starPathsTempName' spec.
    runQuery(fromjson("{b: 10}"));
    assertNumSolutions(1U);
    assertSolutionExists(
        "{fetch: {filter: null, node: {ixscan: {filter: null, pattern: {'$_path': 1, b: 1}, "
        "bounds: {'$_path': [['b','b',true,true]], b: [[10,10,true,true]]}}}}}");

    // Queries on indices of arrays that have been projected in their entirety can be answered.
    runQuery(fromjson("{'c.0': 10}"));
    assertNumSolutions(1U);
    assertSolutionExists(
        "{fetch: {filter: {'c.0': 10}, node: {ixscan: {filter: null, pattern: {'$_path': 1, 'c.0': "
        "1}, bounds: {'$_path': [['c','c',true,true], ['c.0','c.0',true,true]], 'c.0': "
        "[[10,10,true,true]]}}}}}");
}

TEST_F(QueryPlannerWildcardTest, ShouldGenerateAllPotentialPathBoundsForArrayIndexQueries) {
    addWildcardIndex(BSON("a.$**" << 1), {"a", "a.b"});

    // A numeric path component immediately following a multikey path may represent an array index,
    // a fieldname, or both. The $** index does not record array indices explicitly, so for all such
    // potential array indices in the query path, we generate bounds that both include and exclude
    // the numeric path components.
    runQuery(fromjson("{'a.0': 10}"));
    assertNumSolutions(1U);
    assertSolutionExists(
        "{fetch: {filter: {'a.0': 10}, node: {ixscan: {filter: null, pattern: {'$_path': 1, 'a.0': "
        "1}, bounds: {'$_path': [['a','a',true,true], ['a.0','a.0',true,true]], 'a.0': "
        "[[10,10,true,true]]}}}}}");

    runQuery(fromjson("{'a.0.b': 10}"));
    assertNumSolutions(1U);
    assertSolutionExists(
        "{fetch: {filter: {'a.0.b': 10}, node: {ixscan: {filter: null, pattern: {'$_path': 1, "
        "'a.0.b': 1}, bounds: {'$_path': [['a.0.b','a.0.b',true,true], ['a.b','a.b',true,true]], "
        "'a.0.b': [[10,10,true,true]]}}}}}");

    runQuery(fromjson("{'a.0.b.1.c': 10}"));
    assertNumSolutions(1U);
    assertSolutionExists(
        "{fetch: {filter: {'a.0.b.1.c': 10}, node: {ixscan: {filter: null, pattern: {'$_path': 1, "
        "'a.0.b.1.c': 1}, bounds: {'$_path': [['a.0.b.1.c','a.0.b.1.c',true,true], "
        "['a.0.b.c','a.0.b.c',true,true], ['a.b.1.c','a.b.1.c',true,true], "
        "['a.b.c','a.b.c',true,true]], 'a.0.b.1.c': [[10,10,true,true]]}}}}}");
}

TEST_F(QueryPlannerWildcardTest, ShouldAddAllPredicatesToFetchFilterForArrayIndexQueries) {
    addWildcardIndex(BSON("$**" << 1), {"a", "a.b"});

    // Ordinarily, a query such as {'a': {$gt: 0, $lt: 5}} on a multikey field 'a' produces an EXACT
    // IXSCAN on one of the predicates and a FETCH filter on the other. For fieldname-or-array-index
    // queries on 'a.0' or similar, however, *all* predicates must be added to the FETCH filter to
    // ensure correctness.
    runQuery(fromjson("{'a.0': {$gt: 10, $lt: 20}}"));
    assertNumSolutions(2U);
    assertSolutionExists(
        "{fetch: {filter: {'a.0': {$gt: 10, $lt: 20}}, node: {ixscan: {filter: null, pattern: "
        "{'$_path': 1, 'a.0': 1}, bounds: {'$_path': [['a','a',true,true], "
        "['a.0','a.0',true,true]], 'a.0': [[-inf,20,true,false]]}}}}}");
    assertSolutionExists(
        "{fetch: {filter: {'a.0': {$gt: 10, $lt: 20}}, node: {ixscan: {filter: null, pattern: "
        "{'$_path': 1, 'a.0': 1}, bounds: {'$_path': [['a','a',true,true], "
        "['a.0','a.0',true,true]], 'a.0': [[10,inf,false,true]]}}}}}");

    runQuery(fromjson("{'a.0.b': {$gte: 10, $lte: 20, $ne: 15}}"));
    assertNumSolutions(2U);
    assertSolutionExists(
        "{fetch: {filter: {'a.0.b': {$gte: 10, $lte: 20, $ne: 15}}, node: {ixscan: {filter: null, "
        "pattern: {'$_path': 1, 'a.0.b': 1}, bounds: {'$_path': [['a.0.b','a.0.b',true,true], "
        "['a.b','a.b',true,true]], 'a.0.b': [[-inf,20.0,true,true]]}}}}}");
    assertSolutionExists(
        "{fetch: {filter: {'a.0.b': {$gte: 10, $lte: 20, $ne: 15}}, node: {ixscan: {filter: null, "
        "pattern: {'$_path': 1, 'a.0.b': 1}, bounds: {'$_path': [['a.0.b','a.0.b',true,true], "
        "['a.b','a.b',true,true]], 'a.0.b': [[10,inf,true,true]]}}}}}");

    runQuery(fromjson("{'a.0.b.1.c': {$in: [10, 20, 30]}}"));
    assertNumSolutions(1U);
    assertSolutionExists(
        "{fetch: {filter: {'a.0.b.1.c': {$in: [10, 20, 30]}}, node: {ixscan: {filter: null, "
        "pattern: {'$_path': 1, 'a.0.b.1.c': 1}, bounds: {'$_path': "
        "[['a.0.b.1.c','a.0.b.1.c',true,true], ['a.0.b.c','a.0.b.c',true,true], "
        "['a.b.1.c','a.b.1.c',true,true], ['a.b.c','a.b.c',true,true]], 'a.0.b.1.c': "
        "[[10,10,true,true], [20,20,true,true], [30,30,true,true]]}}}}}");

    runQuery(fromjson("{'a.0.b.1.c': {$gte: 10, $lte: 30}, 'a.1.b.0.c': {$in: [10, 20, 30]}}"));
    assertNumSolutions(3U);
    assertSolutionExists(
        "{fetch: {filter: {'a.0.b.1.c': {$gte: 10, $lte: 30}, 'a.1.b.0.c': {$in: [10, 20, 30]}}, "
        "node: {ixscan: {filter: null, pattern: {'$_path': 1, 'a.0.b.1.c': 1}, bounds: {'$_path': "
        "[['a.0.b.1.c','a.0.b.1.c',true,true], ['a.0.b.c','a.0.b.c',true,true], "
        "['a.b.1.c','a.b.1.c',true,true], ['a.b.c','a.b.c',true,true]], 'a.0.b.1.c': "
        "[[-inf,30,true,true]]}}}}}");
    assertSolutionExists(
        "{fetch: {filter: {'a.0.b.1.c': {$gte: 10, $lte: 30}, 'a.1.b.0.c': {$in: [10, 20, 30]}}, "
        "node: {ixscan: {filter: null, pattern: {'$_path': 1, 'a.0.b.1.c': 1}, bounds: {'$_path': "
        "[['a.0.b.1.c','a.0.b.1.c',true,true], ['a.0.b.c','a.0.b.c',true,true], "
        "['a.b.1.c','a.b.1.c',true,true], ['a.b.c','a.b.c',true,true]], 'a.0.b.1.c': "
        "[[10,inf,true,true]]}}}}}");
    assertSolutionExists(
        "{fetch: {filter: {'a.0.b.1.c': {$gte: 10, $lte: 30}, 'a.1.b.0.c': {$in: [10, 20, 30]}}, "
        "node: {ixscan: {filter: null, pattern: {'$_path': 1, 'a.1.b.0.c': 1}, bounds: {'$_path': "
        "[['a.1.b.0.c','a.1.b.0.c',true,true], ['a.1.b.c','a.1.b.c',true,true], "
        "['a.b.0.c','a.b.0.c',true,true], ['a.b.c','a.b.c',true,true]], 'a.1.b.0.c': "
        "[[10,10,true,true], [20,20,true,true], [30,30,true,true]]}}}}}");

    // Finally, confirm that queries which include a numeric path component on a field that is *not*
    // multikey produce EXACT bounds and do *not* add their predicates to the filter.
    runQuery(fromjson("{'d.0': {$gt: 10, $lt: 20}}"));
    assertNumSolutions(1U);
    assertSolutionExists(
        "{fetch: {filter: null, node: {ixscan: {filter: null, pattern: {'$_path': 1, 'd.0': 1}, "
        "bounds: {'$_path': [['d.0','d.0',true,true]], 'd.0': [[10,20,false,false]]}}}}}");

    // Here, in contrast to the multikey case, we generate one indexed solution for each predicate
    // and only filter the *other* predicate in the FETCH stage.
    runQuery(fromjson("{'d.0.e': {$gt: 10, $lt: 20}, 'd.1.f': {$in: [10, 20, 30]}}"));
    assertNumSolutions(2U);
    assertSolutionExists(
        "{fetch: {filter: {'d.0.e': {$gt: 10, $lt: 20}}, node: {ixscan: {filter: null, pattern: "
        "{'$_path': 1, 'd.1.f': 1}, bounds: {'$_path': [['d.1.f','d.1.f',true,true]], 'd.1.f': "
        "[[10,10,true,true], [20,20,true,true], [30,30,true,true]]}}}}}");
    assertSolutionExists(
        "{fetch: {filter: {'d.1.f': {$in: [10, 20, 30]}}, node: {ixscan: {filter: null, pattern: "
        "{'$_path': 1, 'd.0.e': 1}, bounds: {'$_path': [['d.0.e','d.0.e',true,true]], 'd.0.e': "
        "[[10,20,false,false]]}}}}}");
}

TEST_F(QueryPlannerWildcardTest, ShouldOnlyBuildSpecialBoundsForMultikeyPaths) {
    addWildcardIndex(BSON("a.$**" << 1), {"a.b", "a.b.c.d"});

    // 'a' is not multikey, so 'a.0' refers specifically to a fieldname rather than an array index,
    // and special bounds will not be generated.
    runQuery(fromjson("{'a.0': 10}"));
    assertNumSolutions(1U);
    assertSolutionExists(
        "{fetch: {filter: null, node: {ixscan: {filter: null, pattern: {'$_path': 1, 'a.0': 1}, "
        "bounds: {'$_path': [['a.0','a.0',true,true]], 'a.0': [[10,10,true,true]]}}}}}");

    // 'a' is not multikey, so 'a.0.b' does not refer to multikey path 'a.b' and 'b.1' is therefore
    // also strictly a fieldname. Special bounds will not be generated for either.
    runQuery(fromjson("{'a.0.b.1': 10}"));
    assertNumSolutions(1U);
    assertSolutionExists(
        "{fetch: {filter: null, node: {ixscan: {filter: null, pattern: {'$_path': 1, 'a.0.b.1': "
        "1}, bounds: {'$_path': [['a.0.b.1','a.0.b.1',true,true]], 'a.0.b.1': "
        "[[10,10,true,true]]}}}}}");

    // 'a.b' is multikey but 'a.b.c' is not, so special bounds will only be generated for 'b.1'.
    runQuery(fromjson("{'a.b.1.c.2.d': 10}"));
    assertNumSolutions(1U);
    assertSolutionExists(
        "{fetch: {filter: {'a.b.1.c.2.d': 10}, node: {ixscan: {filter: null, pattern: {'$_path': "
        "1, 'a.b.1.c.2.d': 1}, bounds: {'$_path': [['a.b.1.c.2.d','a.b.1.c.2.d',true,true], "
        "['a.b.c.2.d','a.b.c.2.d',true,true]], 'a.b.1.c.2.d': [[10,10,true,true]]}}}}}");

    // 'a.b' is multikey but 'a.b.c' is not. 'a.b.c.2.d' therefore refers to a different path than
    // multikey path 'a.[b].c.[d]', so special bounds will be generated for 'b.1' but not for 'd.3'.
    runQuery(fromjson("{'a.b.1.c.2.d.3.e': 10}"));
    assertNumSolutions(1U);
    assertSolutionExists(
        "{fetch: {filter: {'a.b.1.c.2.d.3.e': 10}, node: {ixscan: {filter: null, pattern: "
        "{'$_path': 1, 'a.b.1.c.2.d.3.e': 1}, bounds: "
        "{'$_path':[['a.b.1.c.2.d.3.e','a.b.1.c.2.d.3.e',true,true], "
        "['a.b.c.2.d.3.e','a.b.c.2.d.3.e',true,true]], 'a.b.1.c.2.d.3.e':[[10,10,true,true]]}}}}}");

    // 'a.b' and 'a.b.c.d' are both multikey. Special bounds will be generated for 'b.1' and 'd.3'.
    runQuery(fromjson("{'a.b.1.c.d.3.e': 10}"));
    assertNumSolutions(1U);
    assertSolutionExists(
        "{fetch: {filter: {'a.b.1.c.d.3.e': 10}, node: {ixscan: {filter: null, pattern: {'$_path': "
        "1, 'a.b.1.c.d.3.e': 1}, bounds: {'$_path':[['a.b.1.c.d.3.e','a.b.1.c.d.3.e',true,true], "
        "['a.b.1.c.d.e','a.b.1.c.d.e',true,true], ['a.b.c.d.3.e','a.b.c.d.3.e',true,true], "
        "['a.b.c.d.e','a.b.c.d.e',true,true]], 'a.b.1.c.d.3.e':[[10,10,true,true]]}}}}}");
}

TEST_F(QueryPlannerWildcardTest, ShouldGenerateSpecialBoundsForNumericMultikeyPaths) {
    addWildcardIndex(BSON("a.$**" << 1), {"a.b", "a.b.0"});

    // 'a.b.0' is itself a multikey path, but since 'a.b' is multikey 'b.0' may refer to an array
    // element of 'b'. We generate special bounds for 'b.0'.
    runQuery(fromjson("{'a.b.0': 10}"));
    assertNumSolutions(1U);
    assertSolutionExists(
        "{fetch: {filter: {'a.b.0': 10}, node: {ixscan: {filter: null, pattern: {'$_path': 1, "
        "'a.b.0': 1}, bounds: {'$_path': [['a.b','a.b',true,true], ['a.b.0','a.b.0',true,true]], "
        "'a.b.0': [[10,10,true,true]]}}}}}");

    // 'a.b' and 'a.b.0' are both multikey paths; we generate special bounds for 'b.0' and '0.1'.
    runQuery(fromjson("{'a.b.0.1.c': 10}"));
    assertNumSolutions(1U);
    assertSolutionExists(
        "{fetch: {filter: {'a.b.0.1.c': 10}, node: {ixscan: {filter: null, pattern: {'$_path': 1, "
        "'a.b.0.1.c': 1}, bounds: {'$_path': [['a.b.0.1.c','a.b.0.1.c',true,true], "
        "['a.b.0.c','a.b.0.c',true,true], ['a.b.1.c','a.b.1.c',true,true], "
        "['a.b.c','a.b.c',true,true]], 'a.b.0.1.c': [[10,10,true,true]]}}}}}");

    // 'a.b' is multikey but 'a.b.1' is not, so we only generate special bounds for 'b.1'.
    runQuery(fromjson("{'a.b.1.1.c': 10}"));
    assertNumSolutions(1U);
    assertSolutionExists(
        "{fetch: {filter: {'a.b.1.1.c': 10}, node: {ixscan: {filter: null, pattern: {'$_path': 1, "
        "'a.b.1.1.c': 1}, bounds: {'$_path': [['a.b.1.1.c','a.b.1.1.c',true,true], "
        "['a.b.1.c','a.b.1.c',true,true]], 'a.b.1.1.c': [[10,10,true,true]]}}}}}");
}

TEST_F(QueryPlannerWildcardTest, ShouldNotGenerateSpecialBoundsForFieldNamesWithLeadingZeroes) {
    addWildcardIndex(BSON("a.$**" << 1), {"a.b"});

    // 'a.b' is multikey, but '01' is not eligible for consideration as a numeric array index; it is
    // always strictly a field name. We therefore do not generate special bounds.
    runQuery(fromjson("{'a.b.01': 10}"));
    assertNumSolutions(1U);
    assertSolutionExists(
        "{fetch: {filter: null, node: {ixscan: {filter: null, pattern: {'$_path': 1, 'a.b.01': 1}, "
        "bounds: {'$_path': [['a.b.01','a.b.01',true,true]], 'a.b.01': [[10,10,true,true]]}}}}}");
}

TEST_F(QueryPlannerWildcardTest, InitialNumericPathComponentIsAlwaysFieldName) {
    addWildcardIndex(BSON("$**" << 1), {"0"}, fromjson("{'0': 1}"));

    // '0' is multikey, but the first component in a path can never be an array index since it must
    // always be a field name. We therefore do not generate special bounds for '0.b'.
    runQuery(fromjson("{'0.b': 10}"));
    assertNumSolutions(1U);
    assertSolutionExists(
        "{fetch: {filter: null, node: {ixscan: {filter: null, pattern: {'$_path': 1, '0.b': 1}, "
        "bounds: {'$_path': [['0.b','0.b',true,true]], '0.b': [[10,10,true,true]]}}}}}");

    // '0' is multikey, so a query on '0.1.b' will generate special bounds for '1' but not for '0'.
    runQuery(fromjson("{'0.1.b': 10}"));
    assertNumSolutions(1U);
    assertSolutionExists(
        "{fetch: {filter: {'0.1.b': 10}, node: {ixscan: {filter: null, pattern: {'$_path': 1, "
        "'0.1.b': 1}, bounds: {'$_path': [['0.1.b','0.1.b',true,true], ['0.b','0.b',true,true]], "
        "'0.1.b': [[10,10,true,true]]}}}}}");
}

TEST_F(QueryPlannerWildcardTest, ShouldGenerateSpecialBoundsForNullAndExistenceQueries) {
    addWildcardIndex(BSON("a.$**" << 1), {"a", "a.b", "a.b.2", "a.b.2.3", "a.b.2.3.4"});

    runQuery(fromjson("{'a.0.b': {$exists: true}}"));
    assertNumSolutions(1U);
    assertSolutionExists(
        "{fetch: {filter: {'a.0.b': {$exists: true}}, node: {ixscan: {filter: null, pattern: "
        "{'$_path': 1, 'a.0.b': 1}, bounds: {'$_path': [['a.0.b','a.0.b',true,true], "
        "['a.0.b.','a.0.b/',true,false], ['a.b','a.b',true,true], ['a.b.','a.b/',true,false]], "
        "'a.0.b': [[{$minKey: 1},{$maxKey: 1},true,true]]}}}}}");

    runQuery(fromjson("{'a.0.b.1.c': {$exists: true, $eq: null}}"));
    assertNumSolutions(1U);
    assertSolutionExists(
        "{fetch: {filter: {'a.0.b.1.c': {$exists: true, $eq: null}}, node: {ixscan: {filter:null, "
        "pattern:{'$_path': 1, 'a.0.b.1.c': 1}, bounds: {'$_path': "
        "[['a.0.b.1.c','a.0.b.1.c',true,true], ['a.0.b.1.c.','a.0.b.1.c/',true,false], "
        "['a.0.b.c','a.0.b.c',true,true], ['a.0.b.c.','a.0.b.c/',true,false], "
        "['a.b.1.c','a.b.1.c',true,true], ['a.b.1.c.','a.b.1.c/',true,false], "
        "['a.b.c','a.b.c',true,true], ['a.b.c.','a.b.c/',true,false]], 'a.0.b.1.c': [[{$minKey: "
        "1},{$maxKey: 1},true,true]]}}}}}");

    // Confirm that any trailing array index fields are trimmed before the fieldname-or-array-index
    // pathset is generated, such that the subpath bounds do not overlap.
    runQuery(fromjson("{'a.0.b.1': {$exists: true, $eq: null}}"));
    assertNumSolutions(1U);
    assertSolutionExists(
        "{fetch: {filter: {'a.0.b.1': {$exists: true, $eq: null}}, node: {ixscan: {filter:null, "
        "pattern:{'$_path': 1, 'a.0.b.1': 1}, bounds: {'$_path': [['a.0.b','a.0.b',true,true], "
        "['a.0.b.','a.0.b/',true,false], ['a.b','a.b',true,true], ['a.b.','a.b/',true,false]], "
        "'a.0.b.1': [[{$minKey: 1},{$maxKey: 1},true,true]]}}}}}");

    runQuery(fromjson("{'a.0.b.2.3.4': {$exists: true, $eq: null}}"));
    assertNumSolutions(1U);
    assertSolutionExists(
        "{fetch: {filter: {'a.0.b.2.3.4': {$exists: true, $eq: null}}, node: {ixscan: {filter:null,"
        "pattern:{'$_path': 1, 'a.0.b.2.3.4': 1}, bounds: {'$_path': [['a.0.b','a.0.b',true,true], "
        "['a.0.b.','a.0.b/',true,false], ['a.b','a.b',true,true], ['a.b.','a.b/',true,false]], "
        "'a.0.b.2.3.4': [[{$minKey: 1},{$maxKey: 1},true,true]]}}}}}");
}

TEST_F(QueryPlannerWildcardTest, ShouldDeclineToAnswerQueriesThatTraverseTooManyArrays) {
    addWildcardIndex(BSON("$**" << 1),
                     {"a",
                      "a.b",
                      "a.b.c",
                      "a.b.c.d",
                      "a.b.c.d.e",
                      "a.b.c.d.e.f",
                      "a.b.c.d.e.f.g",
                      "a.b.c.d.e.f.g.h",
                      "a.b.c.d.e.f.g.h.i",
                      "a.b.c.d.e.f.g.h.i.j",
                      "a.b.c.d.e.f.g.h.i.j.k"});

    // We can query through 8 levels of arrays via explicit array indices...
    runQuery(fromjson("{'a.1.b.2.c.3.d.4.e.5.f.6.g.7.h.8': 1}"));
    assertNumSolutions(1U);
    assertSolutionExists(
        "{fetch: {node: {ixscan: {pattern: {$_path: 1, 'a.1.b.2.c.3.d.4.e.5.f.6.g.7.h.8': 1}}}}}");

    // ... but after that, we decline to answer the query using the $** index.
    runQuery(fromjson("{'a.1.b.2.c.3.d.4.e.5.f.6.g.7.h.8.i.9': 1}"));
    assertNumSolutions(1U);
    assertSolutionExists("{cscan: {dir: 1}}");

    // However, we continue to allow implicit (non-indices) traversal of arrays to any depth.
    runQuery(fromjson("{'a.1.b.2.c.3.d.4.e.5.f.6.g.7.h.8.i.j.k': 1}"));
    assertNumSolutions(1U);
    assertSolutionExists(
        "{fetch:{node:{ixscan:{pattern:{$_path:1, 'a.1.b.2.c.3.d.4.e.5.f.6.g.7.h.8.i.j.k': 1}}}}}");
}

//
// Min/max with wildcard index.
//

TEST_F(QueryPlannerWildcardTest, WildcardIndexDoesNotSupportMin) {
    addWildcardIndex(BSON("$**" << 1));

    runInvalidQueryHintMinMax(BSONObj(), BSON("$**" << 1), fromjson("{x: 1}"), BSONObj());
}

TEST_F(QueryPlannerWildcardTest, WildcardIndexDoesNotSupportMax) {
    addWildcardIndex(BSON("$**" << 1));

    runInvalidQueryHintMinMax(BSONObj(), BSON("$**" << 1), BSONObj(), fromjson("{x: 10}"));
}

TEST_F(QueryPlannerWildcardTest, WildcardIndexDoesNotSupportMinMax) {
    addWildcardIndex(BSON("$**" << 1));

    runInvalidQueryHintMinMax(BSONObj(), BSON("$**" << 1), fromjson("{x: 1}"), fromjson("{x: 10}"));
}

TEST_F(QueryPlannerWildcardTest, WildcardIndexDoesNotSupportCompoundMinMax) {
    addWildcardIndex(BSON("$**" << 1));

    runInvalidQueryHintMinMax(
        BSONObj(), BSON("$**" << 1), fromjson("{x: 1, y: 1}"), fromjson("{x: 10, y:10}"));
}

// Test with a query argument to check that the expanded indices are not used.

TEST_F(QueryPlannerWildcardTest, WildcardIndexDoesNotSupportMinWithFilter) {
    addWildcardIndex(BSON("$**" << 1));

    runInvalidQueryHintMinMax(
        fromjson("{x: {$eq: 5}}"), BSON("$**" << 1), fromjson("{x: 1}"), BSONObj());
}

TEST_F(QueryPlannerWildcardTest, WildcardIndexDoesNotSupportMaxWithFilter) {
    addWildcardIndex(BSON("$**" << 1));

    runInvalidQueryHintMinMax(
        fromjson("{x: {$eq: 5}}"), BSON("$**" << 1), BSONObj(), fromjson("{x: 10}"));
}

TEST_F(QueryPlannerWildcardTest, WildcardIndexDoesNotSupportMinMaxWithFilter) {
    addWildcardIndex(BSON("$**" << 1));

    runInvalidQueryHintMinMax(
        fromjson("{x: {$eq: 5}}"), BSON("$**" << 1), fromjson("{x: 1}"), fromjson("{x: 10}"));
}

TEST_F(QueryPlannerWildcardTest, WildcardIndexDoesNotSupportCompoundMinMaxWithFilter) {
    addWildcardIndex(BSON("$**" << 1));

    runInvalidQueryHintMinMax(fromjson("{x: 5, y: 5}"),
                              BSON("$**" << 1),
                              fromjson("{x: 1, y: 1}"),
                              fromjson("{x: 10, y:10}"));
}

TEST_F(QueryPlannerWildcardTest, PathSpecifiedWildcardIndexDoesNotSupportMinMax) {
    addWildcardIndex(BSON("x.$**" << 1));

    runInvalidQueryHintMinMax(
        fromjson("{x: {$eq: 5}}"), BSON("x.$**" << 1), fromjson("{x: 1}"), fromjson("{x: 10}"));
}

TEST_F(QueryPlannerWildcardTest, WildcardIndexDoesNotEffectValidMinMax) {
    addWildcardIndex(BSON("$**" << 1));
    addIndex(BSON("x" << 1));

    runQueryHintMinMax(
        fromjson("{x: {$eq: 5}}"), BSONObj(), fromjson("{x: 1}"), fromjson("{x: 10}"));

    assertNumSolutions(1U);
    assertSolutionExists(
        "{fetch: {filter: {x: {$eq: 5}}, "
        "node: {ixscan: {filter: null, pattern: {x: 1}}}}}");
}

TEST_F(QueryPlannerWildcardTest, WildcardIndexDoesNotSupportMinMaxWithoutHint) {
    addWildcardIndex(BSON("$**" << 1));

    runInvalidQueryHintMinMax(
        fromjson("{x: {$eq: 5}}"), BSONObj(), fromjson("{x: 1}"), fromjson("{x: 10}"));
}

TEST_F(QueryPlannerWildcardTest, CanAnswerEqualityToEmptyObject) {
    addWildcardIndex(BSON("$**" << 1));
    runQuery(fromjson("{a: {}}"));
    assertNumSolutions(1U);
    assertSolutionExists(
        "{fetch: {filter: null, node: {ixscan: {filter: null, pattern: {$_path: 1, a: 1}},"
        "bounds: {$_path: [['a', 'a', true, true]], a: [[{}, {}, true, true]]}}}}");
}

TEST_F(QueryPlannerWildcardTest, CanAnswerLTEToEmptyObject) {
    addWildcardIndex(BSON("$**" << 1));
    runQuery(fromjson("{a: {$lte: {}}}"));
    assertNumSolutions(1U);
    assertSolutionExists(
        "{fetch: {filter: null, node: {ixscan: {filter: null, pattern: {$_path: 1, a: 1}},"
        "bounds: {$_path: [['a', 'a', true, true]], a: [[{}, {}, true, true]]}}}}");
}

TEST_F(QueryPlannerWildcardTest, CannotAnswerInequalityToEmptyObject) {
    addWildcardIndex(BSON("$**" << 1));
    runQuery(fromjson("{a: {$gte: {}}}"));
    assertHasOnlyCollscan();
}

TEST_F(QueryPlannerWildcardTest, CannotAnswerNotEqualToEmptyObject) {
    addWildcardIndex(BSON("$**" << 1));
    runQuery(fromjson("{a: {$ne: {}}}"));
    assertHasOnlyCollscan();
}

TEST_F(QueryPlannerWildcardTest, CanAnswerEqualityToEmptyObjectWhenPathIsMultikey) {
    addWildcardIndex(BSON("$**" << 1), {"a"});
    runQuery(fromjson("{a: {$eq: {}}}"));
    assertNumSolutions(1U);
    assertSolutionExists(
        "{fetch: {filter: null, node: {ixscan: {filter: null, pattern: {$_path: 1, a: 1}},"
        "bounds: {$_path: [['a', 'a', true, true]], a: [[{}, {}, true, true]]}}}}");
}

TEST_F(QueryPlannerWildcardTest, CanAnswerEqualityToEmptyObjectWithProjectionInKeyPattern) {
    addWildcardIndex(BSON("a.b.$**" << 1));
    runQuery(fromjson("{'a.b.c': {$eq: {}}}"));
    assertNumSolutions(1U);
    assertSolutionExists(
        "{fetch: {filter: null, node: {ixscan: {filter: null, pattern: {$_path: 1, 'a.b.c': 1}},"
        "bounds: {$_path: [['a.b.c', 'a.b.c', true, true]], 'a.b.c': [[{}, {}, true, true]]}}}}");
}

TEST_F(QueryPlannerWildcardTest, CanAnswerEqualityToEmptyObjectWithWildcardProjection) {
    addWildcardIndex(BSON("$**" << 1), {}, BSON("a.b" << 1 << "c.d" << 1));
    runQuery(fromjson("{'a.b.c': {$eq: {}}}"));
    assertNumSolutions(1U);
    assertSolutionExists(
        "{fetch: {filter: null, node: {ixscan: {filter: null, pattern: {$_path: 1, 'a.b.c': 1}},"
        "bounds: {$_path: [['a.b.c', 'a.b.c', true, true]], 'a.b.c': [[{}, {}, true, true]]}}}}");
}

TEST_F(QueryPlannerWildcardTest, CanAnswerEqualityToEmptyObjectWithinElemMatchObject) {
    addWildcardIndex(BSON("$**" << 1), {"a"});
    runQuery(fromjson("{a: {$elemMatch: {b: {}}}}"));
    assertNumSolutions(1U);
    assertSolutionExists(
        "{fetch: {filter: {a: {$elemMatch: {b: {$eq: {}}}}},"
        "node: {ixscan: {filter: null, pattern: {$_path: 1, 'a.b': 1}},"
        "bounds: {$_path: [['a.b', 'a.b', true, true]], 'a.b': [[{}, {}, true, true]]}}}}");
}

TEST_F(QueryPlannerWildcardTest, CanAnswerEqualityToEmptyObjectWithinElemMatchValue) {
    addWildcardIndex(BSON("$**" << 1), {"a"});
    runQuery(fromjson("{a: {$elemMatch: {$eq: {}}}}"));
    assertNumSolutions(1U);
    assertSolutionExists(
        "{fetch: {filter: {a: {$elemMatch: {$eq: {}}}},"
        "node: {ixscan: {filter: null, pattern: {$_path: 1, a: 1}},"
        "bounds: {$_path: [['a', 'a', true, true]], a: [[{}, {}, true, true]]}}}}");
}

TEST_F(QueryPlannerWildcardTest, CanAnswerInContainingEmptyObject) {
    addWildcardIndex(BSON("$**" << 1));
    runQuery(fromjson("{a: {$in: [2, {}]}}"));
    assertNumSolutions(1U);
    assertSolutionExists(
        "{fetch: {filter: null, node: {ixscan: {filter: null, pattern: {$_path: 1, a: 1}},"
        "bounds: {$_path: [['a','a',true,true]], a: [[2,2,true,true],[{},{},true,true]]}}}}");
}

TEST_F(QueryPlannerWildcardTest, CanAnswerInContainingEmptyObjectWhenPathIsMultikey) {
    addWildcardIndex(BSON("$**" << 1), {"a"});
    runQuery(fromjson("{a: {$in: [2, {}]}}"));
    assertNumSolutions(1U);
    assertSolutionExists(
        "{fetch: {filter: null, node: {ixscan: {filter: null, pattern: {$_path: 1, a: 1}},"
        "bounds: {$_path: [['a','a',true,true]], a: [[2,2,true,true],[{},{},true,true]]}}}}");
}

TEST_F(QueryPlannerWildcardTest, CanProduceSortMergePlanWithWildcardIndex) {
    addWildcardIndex(BSON("$**" << 1));
    addIndex(BSON("a" << 1 << "b" << 1));
    runQueryAsCommand(fromjson("{filter: {$or: [{a: 1, b: 1}, {b: 2}]}, sort: {b: -1}}"));
    assertNumSolutions(3U);
    assertSolutionExists(
        "{fetch: {filter: null, node: {mergeSort: {nodes: ["
        "{fetch: {filter: {a: 1}, node: {ixscan: {pattern: {$_path: 1, b: 1}, bounds: "
        "{$_path: [['b','b',true,true]], b: [[1,1,true,true]]}}}}},"
        "{ixscan: {pattern: {$_path: 1, b: 1}, bounds:"
        "{$_path: [['b','b',true,true]], b: [[2,2,true,true]]}}}]}}}}");
    assertSolutionExists(
        "{fetch: {filter: null, node: {mergeSort: {nodes: ["
        "{ixscan: {pattern: {a: 1, b: 1}, bounds: "
        "{a: [[1,1,true,true]], b: [[1,1,true,true]]}}},"
        "{ixscan: {pattern: {$_path: 1, b: 1}, bounds:"
        "{$_path: [['b','b',true,true]], b: [[2,2,true,true]]}}}]}}}}");
    assertSolutionExists(
        "{sort: {pattern: {b: -1}, limit: 0, node: {sortKeyGen: {node: "
        "{fetch: {filter: null, node: {or: {nodes: ["
        "{fetch: {filter: {b: 1}, node: {ixscan: {pattern: {$_path: 1, a: 1}, bounds:"
        "{$_path: [['a','a',true,true]], a: [[1,1,true,true]]}}}}},"
        "{ixscan: {filter: null, pattern: {$_path: 1, b: 1}, bounds:"
        "{$_path: [['b','b',true,true]], b: [[2,2,true,true]]}}}]}}}}}}}}");
}

TEST_F(QueryPlannerWildcardTest, ContainedOrPushdownWorksWithWildcardIndex) {
    addWildcardIndex(BSON("$**" << 1));
    addIndex(BSON("a" << 1 << "b" << 1));
    runQuery(fromjson("{a: 1, $or: [{c: 2}, {b: 3}]}"));
    assertNumSolutions(4U);
    assertSolutionExists(
        "{fetch: {filter: {a: 1}, node: {or: {nodes: ["
        "{ixscan: {pattern: {a: 1, b: 1}, filter: null, bounds:"
        "{a: [[1,1,true,true]], b: [[3,3,true,true]]}}},"
        "{ixscan: {pattern: {$_path: 1, c: 1}, filter: null, bounds:"
        "{$_path: [['c','c',true,true]], c: [[2,2,true,true]]}}}]}}}}");
    assertSolutionExists(
        "{fetch: {filter: {a: 1}, node: {or: {nodes: ["
        "{ixscan: {pattern: {$_path: 1, c: 1}, filter: null, bounds:"
        "{$_path: [['c','c',true,true]], c: [[2,2,true,true]]}}},"
        "{ixscan: {pattern: {$_path: 1, b: 1}, filter: null, bounds:"
        "{$_path: [['b','b',true,true]], b: [[3,3,true,true]]}}}]}}}}");
    assertSolutionExists(
        "{fetch: {filter: {$or: [{c: 2}, {b: 3}]}, node:"
        "{ixscan: {filter: null, pattern: {a: 1, b: 1}, bounds:"
        "{a: [[1,1,true,true]], b:[['MinKey','MaxKey',true,true]]}}}}}");
    assertSolutionExists(
        "{fetch: {filter: {$or: [{c: 2}, {b: 3}]}, node:"
        "{ixscan: {filter: null, pattern: {$_path: 1, a: 1}, bounds:"
        "{$_path: [['a','a',true,true]], a:[[1,1,true,true]]}}}}}");
}

TEST_F(QueryPlannerWildcardTest, TypeOfObjectWithWildcardIndex) {
    addWildcardIndex(BSON("$**" << 1));
    runQuery(fromjson("{a: {$type: 'object'}}"));

    assertNumSolutions(1U);
    assertSolutionExists(
        "{fetch: {filter: {a: {$type: [3]}}, node:"
        "{ixscan: {filter: null, pattern: {$_path: 1, a: 1}, bounds:"
        "{$_path: [['a','a',true,true], ['a.','a/', true, false]], "
        "a:[['MinKey','MaxKey',true,true]]}}}}}");
}

TEST_F(QueryPlannerWildcardTest, TypeOfArrayWithWildcardIndex) {
    addWildcardIndex(BSON("$**" << 1));
    runQuery(fromjson("{a: {$type: 'array'}}"));

    assertNumSolutions(1U);
    assertSolutionExists(
        "{fetch: {filter: {a: {$type: [4]}}, node:"
        "{ixscan: {filter: null, pattern: {$_path: 1, a: 1}, bounds:"
        "{$_path: [['a','a',true,true], ['a.','a/', true, false]], "
        "a:[['MinKey','MaxKey',true,true]]}}}}}");
}

TEST_F(QueryPlannerWildcardTest,
       StringComparisonWithUnequalCollatorsAndWildcardIndexResultsInCollscan) {
    CollatorInterfaceMock alwaysEqualCollator(CollatorInterfaceMock::MockType::kAlwaysEqual);
    addWildcardIndex(fromjson("{'$**': 1}"), {}, {}, {}, &alwaysEqualCollator);

    runQueryAsCommand(
        fromjson("{find: 'testns', filter: {a: {$lt: 'foo'}}, collation: {locale: 'reverse'}}"));

    assertNumSolutions(1U);
    assertSolutionExists("{cscan: {dir: 1}}");
}

TEST_F(QueryPlannerWildcardTest, StringComparisonWithEqualCollatorsAndWildcardIndexUsesIndex) {
    params.options &= ~QueryPlannerParams::INCLUDE_COLLSCAN;

    CollatorInterfaceMock reverseStringCollator(CollatorInterfaceMock::MockType::kReverseString);
    addWildcardIndex(fromjson("{'$**': 1}"), {}, {}, {}, &reverseStringCollator);

    runQueryAsCommand(
        fromjson("{find: 'testns', filter: {a: {$lt: 'foo'}}, collation: {locale: 'reverse'}}"));

    assertNumSolutions(1U);
    assertSolutionExists(
        "{fetch: {filter: null, collation: {locale: 'reverse'}, node: "
        "{ixscan: {filter: null, pattern: {'$_path': 1, a: 1},"
        "bounds: {'$_path': [['a','a',true,true]], 'a': [['','oof',true,false]]}}}}}");
}

}  // namespace mongo<|MERGE_RESOLUTION|>--- conflicted
+++ resolved
@@ -36,6 +36,8 @@
 #include "mongo/db/query/query_planner_test_fixture.h"
 #include "mongo/unittest/death_test.h"
 
+using namespace std::literals::string_literals;
+
 namespace mongo {
 
 namespace wcp = ::mongo::wildcard_planning;
@@ -975,15 +977,8 @@
     assertSolutionExists("{fetch: {node: {ixscan: {pattern: {$_path: 1, x: 1}}}}}");
 }
 
-<<<<<<< HEAD
-TEST_F(QueryPlannerTest, ChooseAllPathsIndexHintByName) {
-    addIndex(BSON("$**" << 1), nullptr, "wildcard"_sd);
-=======
 TEST_F(QueryPlannerWildcardTest, ChooseWildcardIndexHintByName) {
-    std::string wildcard = "wildcard";
-    CollatorInterface* nullCollator = nullptr;
-    addWildcardIndex(BSON("$**" << 1), {}, {}, {}, nullCollator, wildcard);
->>>>>>> 838700e1
+    addWildcardIndex(BSON("$**" << 1), {}, {}, {}, nullptr, "wildcard"s);
     addIndex(BSON("x" << 1));
 
     runQueryHint(fromjson("{x: {$eq: 1}}"),
