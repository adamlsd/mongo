/**
 *    Copyright (C) 2018-present MongoDB, Inc.
 *
 *    This program is free software: you can redistribute it and/or modify
 *    it under the terms of the Server Side Public License, version 1,
 *    as published by MongoDB, Inc.
 *
 *    This program is distributed in the hope that it will be useful,
 *    but WITHOUT ANY WARRANTY; without even the implied warranty of
 *    MERCHANTABILITY or FITNESS FOR A PARTICULAR PURPOSE.  See the
 *    Server Side Public License for more details.
 *
 *    You should have received a copy of the Server Side Public License
 *    along with this program. If not, see
 *    <http://www.mongodb.com/licensing/server-side-public-license>.
 *
 *    As a special exception, the copyright holders give permission to link the
 *    code of portions of this program with the OpenSSL library under certain
 *    conditions as described in each individual source file and distribute
 *    linked combinations including the program with the OpenSSL library. You
 *    must comply with the Server Side Public License in all respects for
 *    all of the code used other than as permitted herein. If you modify file(s)
 *    with this exception, you may extend this exception to your version of the
 *    file(s), but you are not obligated to do so. If you do not wish to do so,
 *    delete this exception statement from your version. If you delete this
 *    exception statement from all source files in the program, then also delete
 *    it in the license file.
 */

#define MONGO_LOG_DEFAULT_COMPONENT ::mongo::logger::LogComponent::kStorage

#include "mongo/platform/basic.h"

#include "repair_database_and_check_version.h"

#include <functional>

#include "mongo/db/catalog/collection.h"
#include "mongo/db/catalog/collection_catalog_entry.h"
#include "mongo/db/catalog/create_collection.h"
#include "mongo/db/catalog/database.h"
#include "mongo/db/catalog/database_holder.h"
#include "mongo/db/catalog/multi_index_block.h"
#include "mongo/db/commands/feature_compatibility_version.h"
#include "mongo/db/commands/feature_compatibility_version_documentation.h"
#include "mongo/db/commands/feature_compatibility_version_parser.h"
#include "mongo/db/concurrency/write_conflict_exception.h"
#include "mongo/db/db_raii.h"
#include "mongo/db/dbhelpers.h"
#include "mongo/db/namespace_string.h"
#include "mongo/db/operation_context.h"
#include "mongo/db/repair_database.h"
#include "mongo/db/repl/replication_coordinator.h"
#include "mongo/db/repl_set_member_in_standalone_mode.h"
#include "mongo/db/server_options.h"
#include "mongo/db/storage/storage_repair_observer.h"
#include "mongo/util/exit.h"
#include "mongo/util/fail_point.h"
#include "mongo/util/log.h"
#include "mongo/util/quick_exit.h"

#if !defined(_WIN32)
#include <sys/file.h>
#endif

namespace mongo {

// Exit after repair has started, but before data is repaired.
MONGO_FAIL_POINT_DEFINE(exitBeforeDataRepair);
// Exit after repairing data, but before the replica set configuration is invalidated.
MONGO_FAIL_POINT_DEFINE(exitBeforeRepairInvalidatesConfig);

namespace {

const std::string mustDowngradeErrorMsg = str::stream()
    << "UPGRADE PROBLEM: The data files need to be fully upgraded to version 4.0 before attempting "
       "an upgrade to 4.2; see "
    << feature_compatibility_version_documentation::kUpgradeLink << " for more details.";

Status restoreMissingFeatureCompatibilityVersionDocument(OperationContext* opCtx,
                                                         const std::vector<std::string>& dbNames) {
    NamespaceString fcvNss(NamespaceString::kServerConfigurationNamespace);

    // If the admin database, which contains the server configuration collection with the
    // featureCompatibilityVersion document, does not exist, create it.
    auto databaseHolder = DatabaseHolder::get(opCtx);
    auto db = databaseHolder->getDb(opCtx, fcvNss.db());
    if (!db) {
        log() << "Re-creating admin database that was dropped.";
    }
    db = databaseHolder->openDb(opCtx, fcvNss.db());
    invariant(db);

    // If the server configuration collection, which contains the FCV document, does not exist, then
    // create it.
    if (!db->getCollection(opCtx, NamespaceString::kServerConfigurationNamespace)) {
        log() << "Re-creating the server configuration collection (admin.system.version) that was "
                 "dropped.";
        uassertStatusOK(
            createCollection(opCtx, fcvNss.db().toString(), BSON("create" << fcvNss.coll())));
    }

    Collection* fcvColl = db->getCollection(opCtx, NamespaceString::kServerConfigurationNamespace);
    invariant(fcvColl);

    // Restore the featureCompatibilityVersion document if it is missing.
    BSONObj featureCompatibilityVersion;
    if (!Helpers::findOne(opCtx,
                          fcvColl,
                          BSON("_id" << FeatureCompatibilityVersionParser::kParameterName),
                          featureCompatibilityVersion)) {
        log() << "Re-creating featureCompatibilityVersion document that was deleted with version "
              << FeatureCompatibilityVersionParser::kVersion40 << ".";

        BSONObj fcvObj = BSON("_id" << FeatureCompatibilityVersionParser::kParameterName
                                    << FeatureCompatibilityVersionParser::kVersionField
                                    << FeatureCompatibilityVersionParser::kVersion40);

        writeConflictRetry(opCtx, "insertFCVDocument", fcvNss.ns(), [&] {
            WriteUnitOfWork wunit(opCtx);
            OpDebug* const nullOpDebug = nullptr;
            uassertStatusOK(
                fcvColl->insertDocument(opCtx, InsertStatement(fcvObj), nullOpDebug, false));
            wunit.commit();
        });
    }

    invariant(Helpers::findOne(opCtx,
                               fcvColl,
                               BSON("_id" << FeatureCompatibilityVersionParser::kParameterName),
                               featureCompatibilityVersion));

    return Status::OK();
}

/**
 * Returns true if the collection associated with the given CollectionCatalogEntry has an index on
 * the _id field
 */
bool checkIdIndexExists(OperationContext* opCtx, const CollectionCatalogEntry* catalogEntry) {
    auto indexCount = catalogEntry->getTotalIndexCount(opCtx);
    auto indexNames = std::vector<std::string>(indexCount);
    catalogEntry->getAllIndexes(opCtx, &indexNames);

    for (auto name : indexNames) {
        if (name == "_id_") {
            return true;
        }
    }
    return false;
}

Status buildMissingIdIndex(OperationContext* opCtx, Collection* collection) {
    MultiIndexBlock indexer;
    ON_BLOCK_EXIT([&] { indexer.cleanUpAfterBuild(opCtx, collection); });

    const auto indexCatalog = collection->getIndexCatalog();
    const auto idIndexSpec = indexCatalog->getDefaultIdIndexSpec();

    auto swSpecs = indexer.init(opCtx, collection, idIndexSpec, MultiIndexBlock::kNoopOnInitFn);
    if (!swSpecs.isOK()) {
        return swSpecs.getStatus();
    }

    auto status = indexer.insertAllDocumentsInCollection(opCtx, collection);
    if (!status.isOK()) {
        return status;
    }

    status = indexer.checkConstraints(opCtx);
    if (!status.isOK()) {
        return status;
    }

    WriteUnitOfWork wuow(opCtx);
    status = indexer.commit(
        opCtx, collection, MultiIndexBlock::kNoopOnCreateEachFn, MultiIndexBlock::kNoopOnCommitFn);
    wuow.commit();
    return status;
}


/**
 * Checks that all collections in the given list of 'dbNames' have valid properties for this version
 * of MongoDB.
 *
 * This validates that all collections have UUIDs and an _id index. If a collection is missing an
 * _id index, this function will build it.
 *
 * Returns a MustDowngrade error if any collections are missing UUIDs.
 * Returns a MustDowngrade error if any index builds on the required _id field fail.
 */
Status ensureCollectionProperties(OperationContext* opCtx,
                                  const std::vector<std::string>& dbNames) {
    auto databaseHolder = DatabaseHolder::get(opCtx);
    auto downgradeError = Status{ErrorCodes::MustDowngrade, mustDowngradeErrorMsg};
    invariant(opCtx->lockState()->isW());

    for (const auto& dbName : dbNames) {
        auto db = databaseHolder->openDb(opCtx, dbName);
        invariant(db);

        for (auto collIt = db->begin(opCtx); collIt != db->end(opCtx); ++collIt) {
            auto coll = *collIt;
            if (!coll) {
                break;
            }

            // We expect all collections to have UUIDs in MongoDB 4.2
            if (!coll->uuid()) {
                error() << "collection " << coll->ns() << " is missing a UUID";
                return downgradeError;
            }

            // All user-created replicated collections created since MongoDB 4.0 have _id indexes.
            auto requiresIndex = coll->requiresIdIndex() && coll->ns().isReplicated();
            auto catalogEntry = coll->getCatalogEntry();
            auto collOptions = catalogEntry->getCollectionOptions(opCtx);
            auto hasAutoIndexIdField = collOptions.autoIndexId == CollectionOptions::YES;

            // Even if the autoIndexId field is not YES, the collection may still have an _id index
            // that was created manually by the user. Check the list of indexes to confirm index
            // does not exist before attempting to build it or returning an error.
            if (requiresIndex && !hasAutoIndexIdField && !checkIdIndexExists(opCtx, catalogEntry)) {
                log() << "collection " << coll->ns() << " is missing an _id index; building it now";
                auto status = buildMissingIdIndex(opCtx, coll);
                if (!status.isOK()) {
                    error() << "could not build an _id index on collection " << coll->ns() << ": "
                            << status;
                    return downgradeError;
                }
            }
        }
    }
    return Status::OK();
}

const NamespaceString startupLogCollectionName("local.startup_log");

/**
 * Returns 'true' if this server has a configuration document in local.system.replset.
 */
bool hasReplSetConfigDoc(OperationContext* opCtx) {
    Lock::GlobalWrite lk(opCtx);
    BSONObj config;
    return Helpers::getSingleton(
        opCtx, NamespaceString::kSystemReplSetNamespace.ns().c_str(), config);
}

/**
* Check that the oplog is capped, and abort the process if it is not.
* Caller must lock DB before calling this function.
*/
void checkForCappedOplog(OperationContext* opCtx, Database* db) {
    const NamespaceString oplogNss(NamespaceString::kRsOplogNamespace);
    invariant(opCtx->lockState()->isDbLockedForMode(oplogNss.db(), MODE_IS));
    Collection* oplogCollection = db->getCollection(opCtx, oplogNss);
    if (oplogCollection && !oplogCollection->isCapped()) {
        severe() << "The oplog collection " << oplogNss
                 << " is not capped; a capped oplog is a requirement for replication to function.";
        fassertFailedNoTrace(40115);
    }
}

void rebuildIndexes(OperationContext* opCtx, StorageEngine* storageEngine) {
    std::vector<StorageEngine::CollectionIndexNamePair> indexesToRebuild =
        fassert(40593, storageEngine->reconcileCatalogAndIdents(opCtx));

    if (!indexesToRebuild.empty() && serverGlobalParams.indexBuildRetry) {
        log() << "note: restart the server with --noIndexBuildRetry "
              << "to skip index rebuilds";
    }

    if (!serverGlobalParams.indexBuildRetry) {
        log() << "  not rebuilding interrupted indexes";
        return;
    }

    // Determine which indexes need to be rebuilt. rebuildIndexesOnCollection() requires that all
    // indexes on that collection are done at once, so we use a map to group them together.
    StringMap<IndexNameObjs> nsToIndexNameObjMap;
    for (auto&& indexNamespace : indexesToRebuild) {
        NamespaceString collNss(indexNamespace.first);
        const std::string& indexName = indexNamespace.second;

        CollectionCatalogEntry* cce =
            CollectionCatalog::get(opCtx).lookupCollectionCatalogEntryByNamespace(collNss);
        invariant(cce,
                  str::stream() << "couldn't get collection catalog entry for collection "
                                << collNss.toString());

        auto swIndexSpecs = getIndexNameObjs(
            opCtx, cce, [&indexName](const std::string& name) { return name == indexName; });
        if (!swIndexSpecs.isOK() || swIndexSpecs.getValue().first.empty()) {
            fassert(40590,
                    {ErrorCodes::InternalError,
                     str::stream() << "failed to get index spec for index " << indexName
                                   << " in collection "
                                   << collNss.toString()});
        }

        auto& indexesToRebuild = swIndexSpecs.getValue();
        invariant(indexesToRebuild.first.size() == 1 && indexesToRebuild.second.size() == 1,
                  str::stream() << "Num Index Names: " << indexesToRebuild.first.size()
                                << " Num Index Objects: "
                                << indexesToRebuild.second.size());
        auto& ino = nsToIndexNameObjMap[collNss.ns()];
        ino.first.emplace_back(std::move(indexesToRebuild.first.back()));
        ino.second.emplace_back(std::move(indexesToRebuild.second.back()));
    }

    for (const auto& entry : nsToIndexNameObjMap) {
        NamespaceString collNss(entry.first);

        auto collCatalogEntry =
            CollectionCatalog::get(opCtx).lookupCollectionCatalogEntryByNamespace(collNss);
        for (const auto& indexName : entry.second.first) {
            log() << "Rebuilding index. Collection: " << collNss << " Index: " << indexName;
        }

        std::vector<BSONObj> indexSpecs = entry.second.second;
        fassert(40592, rebuildIndexesOnCollection(opCtx, collCatalogEntry, indexSpecs));
    }
}

/**
 * Sets the appropriate flag on the service context decorable 'replSetMemberInStandaloneMode' to
 * 'true' if this is a replica set node running in standalone mode, otherwise 'false'.
 */
void setReplSetMemberInStandaloneMode(OperationContext* opCtx) {
    const repl::ReplSettings& replSettings =
        repl::ReplicationCoordinator::get(opCtx)->getSettings();

    if (replSettings.usingReplSets()) {
        // Not in standalone mode.
        setReplSetMemberInStandaloneMode(opCtx->getServiceContext(), false);
        return;
    }

    invariant(opCtx->lockState()->isW());
    Collection* collection = CollectionCatalog::get(opCtx).lookupCollectionByNamespace(
        NamespaceString::kSystemReplSetNamespace);
    if (collection && collection->numRecords(opCtx) > 0) {
        setReplSetMemberInStandaloneMode(opCtx->getServiceContext(), true);
        return;
    }

    setReplSetMemberInStandaloneMode(opCtx->getServiceContext(), false);
}

}  // namespace

/**
 * Return whether there are non-local databases. If there was an error becauses the wrong mongod
 * version was used for these datafiles, a DBException with status ErrorCodes::MustDowngrade is
 * thrown.
 */
bool repairDatabasesAndCheckVersion(OperationContext* opCtx) {
    auto const storageEngine = opCtx->getServiceContext()->getStorageEngine();
    Lock::GlobalWrite lk(opCtx);

    std::vector<std::string> dbNames = storageEngine->listDatabases();

    // Rebuilding indexes must be done before a database can be opened, except when using repair,
    // which rebuilds all indexes when it is done.
    if (!storageGlobalParams.readOnly && !storageGlobalParams.repair) {
        // Determine whether this is a replica set node running in standalone mode. If we're in
        // repair mode, we cannot set the flag yet as it needs to open a database and look through a
        // collection. Rebuild the necessary indexes after setting the flag.
        setReplSetMemberInStandaloneMode(opCtx);
        rebuildIndexes(opCtx, storageEngine);
    }

    bool ensuredCollectionProperties = false;

    // Repair all databases first, so that we do not try to open them if they are in bad shape
    auto databaseHolder = DatabaseHolder::get(opCtx);
    if (storageGlobalParams.repair) {
        invariant(!storageGlobalParams.readOnly);

        if (MONGO_FAIL_POINT(exitBeforeDataRepair)) {
            log() << "Exiting because 'exitBeforeDataRepair' fail point was set.";
            quickExit(EXIT_ABRUPT);
        }

        // Ensure that the local database is repaired first, if it exists, so that we can open it
        // before any other database to be able to determine if this is a replica set node running
        // in standalone mode before rebuilding any indexes.
        auto dbNamesIt = std::find(dbNames.begin(), dbNames.end(), NamespaceString::kLocalDb);
        if (dbNamesIt != dbNames.end()) {
            std::swap(dbNames.front(), *dbNamesIt);
            invariant(dbNames.front() == NamespaceString::kLocalDb);
        }

<<<<<<< HEAD
        std::function<void(const std::string& dbName)> onRecordStoreRepair =
            [opCtx](const std::string& dbName) {
                if (dbName == NamespaceString::kLocalDb) {
                    setReplSetMemberInStandaloneMode(opCtx);
                }
            };

=======
>>>>>>> c4363665
        for (const auto& dbName : dbNames) {
            LOG(1) << "    Repairing database: " << dbName;
            fassertNoTrace(18506, repairDatabase(opCtx, storageEngine, dbName));
        }

        setReplSetMemberInStandaloneMode(opCtx);

        // All collections must have UUIDs before restoring the FCV document to a version that
        // requires UUIDs.
        uassertStatusOK(ensureCollectionProperties(opCtx, dbNames));
        ensuredCollectionProperties = true;

        // Attempt to restore the featureCompatibilityVersion document if it is missing.
        NamespaceString fcvNSS(NamespaceString::kServerConfigurationNamespace);

        auto db = databaseHolder->getDb(opCtx, fcvNSS.db());
        Collection* versionColl;
        BSONObj featureCompatibilityVersion;
        if (!db || !(versionColl = db->getCollection(opCtx, fcvNSS)) ||
            !Helpers::findOne(opCtx,
                              versionColl,
                              BSON("_id" << FeatureCompatibilityVersionParser::kParameterName),
                              featureCompatibilityVersion)) {
            uassertStatusOK(restoreMissingFeatureCompatibilityVersionDocument(opCtx, dbNames));
        }
    }

    if (!ensuredCollectionProperties) {
        uassertStatusOK(ensureCollectionProperties(opCtx, dbNames));
    }

    if (!storageGlobalParams.readOnly) {
        // We open the "local" database before calling hasReplSetConfigDoc() to ensure the in-memory
        // catalog entries for the 'kSystemReplSetNamespace' collection have been populated if the
        // collection exists. If the "local" database didn't exist at this point yet, then it will
        // be created. If the mongod is running in a read-only mode, then it is fine to not open the
        // "local" database and populate the catalog entries because we won't attempt to drop the
        // temporary collections anyway.
        Lock::DBLock dbLock(opCtx, NamespaceString::kSystemReplSetNamespace.db(), MODE_X);
        databaseHolder->openDb(opCtx, NamespaceString::kSystemReplSetNamespace.db());
    }

    if (storageGlobalParams.repair) {
        if (MONGO_FAIL_POINT(exitBeforeRepairInvalidatesConfig)) {
            log() << "Exiting because 'exitBeforeRepairInvalidatesConfig' fail point was set.";
            quickExit(EXIT_ABRUPT);
        }
        // This must be done after opening the "local" database as it modifies the replica set
        // config.
        auto repairObserver = StorageRepairObserver::get(opCtx->getServiceContext());
        repairObserver->onRepairDone(opCtx);
        if (repairObserver->isDataModified()) {
            warning() << "Modifications made by repair:";
            const auto& mods = repairObserver->getModifications();
            for (const auto& mod : mods) {
                warning() << "  " << mod;
            }
            if (hasReplSetConfigDoc(opCtx)) {
                warning() << "WARNING: Repair may have modified replicated data. This node will no "
                             "longer be able to join a replica set without a full re-sync";
            }
        }
    }

    const repl::ReplSettings& replSettings =
        repl::ReplicationCoordinator::get(opCtx)->getSettings();

    // On replica set members we only clear temp collections on DBs other than "local" during
    // promotion to primary. On pure slaves, they are only cleared when the oplog tells them
    // to. The local DB is special because it is not replicated.  See SERVER-10927 for more
    // details.
    const bool shouldClearNonLocalTmpCollections =
        !(hasReplSetConfigDoc(opCtx) || replSettings.usingReplSets());

    // To check whether a featureCompatibilityVersion document exists.
    bool fcvDocumentExists = false;

    // To check whether we have databases other than local.
    bool nonLocalDatabases = false;

    // Refresh list of database names to include newly-created admin, if it exists.
    dbNames = storageEngine->listDatabases();
    for (const auto& dbName : dbNames) {
        if (dbName != "local") {
            nonLocalDatabases = true;
        }
        LOG(1) << "    Recovering database: " << dbName;

        auto db = databaseHolder->openDb(opCtx, dbName);
        invariant(db);

        // First thing after opening the database is to check for file compatibility,
        // otherwise we might crash if this is a deprecated format.
        auto status = storageEngine->currentFilesCompatible(opCtx);
        if (!status.isOK()) {
            if (status.code() == ErrorCodes::CanRepairToDowngrade) {
                // Convert CanRepairToDowngrade statuses to MustUpgrade statuses to avoid logging a
                // potentially confusing and inaccurate message.
                //
                // TODO SERVER-24097: Log a message informing the user that they can start the
                // current version of mongod with --repair and then proceed with normal startup.
                status = {ErrorCodes::MustUpgrade, status.reason()};
            }
            severe() << "Unable to start mongod due to an incompatibility with the data files and"
                        " this version of mongod: "
                     << redact(status);
            severe() << "Please consult our documentation when trying to downgrade to a previous"
                        " major release";
            quickExit(EXIT_NEED_UPGRADE);
            MONGO_UNREACHABLE;
        }


        // If the server configuration collection already contains a valid
        // featureCompatibilityVersion document, cache it in-memory as a server parameter.
        if (dbName == "admin") {
            if (Collection* versionColl =
                    db->getCollection(opCtx, NamespaceString::kServerConfigurationNamespace)) {
                BSONObj featureCompatibilityVersion;
                if (Helpers::findOne(
                        opCtx,
                        versionColl,
                        BSON("_id" << FeatureCompatibilityVersionParser::kParameterName),
                        featureCompatibilityVersion)) {
                    auto swVersion =
                        FeatureCompatibilityVersionParser::parse(featureCompatibilityVersion);
                    // Note this error path captures all cases of an FCV document existing,
                    // but with any value other than "4.0" or "4.2". This includes unexpected
                    // cases with no path forward such as the FCV value not being a string.
                    uassert(ErrorCodes::MustDowngrade,
                            str::stream()
                                << "UPGRADE PROBLEM: Found an invalid "
                                   "featureCompatibilityVersion document (ERROR: "
                                << swVersion.getStatus()
                                << "). If the current featureCompatibilityVersion is below "
                                   "4.0, see the documentation on upgrading at "
                                << feature_compatibility_version_documentation::kUpgradeLink
                                << ".",
                            swVersion.isOK());

                    fcvDocumentExists = true;
                    auto version = swVersion.getValue();
                    serverGlobalParams.featureCompatibility.setVersion(version);
                    FeatureCompatibilityVersion::updateMinWireVersion();

                    // On startup, if the version is in an upgrading or downrading state, print a
                    // warning.
                    if (version ==
                        ServerGlobalParams::FeatureCompatibility::Version::kUpgradingTo42) {
                        log() << "** WARNING: A featureCompatibilityVersion upgrade did not "
                              << "complete. " << startupWarningsLog;
                        log() << "**          The current featureCompatibilityVersion is "
                              << FeatureCompatibilityVersionParser::toString(version) << "."
                              << startupWarningsLog;
                        log() << "**          To fix this, use the setFeatureCompatibilityVersion "
                              << "command to resume upgrade to 4.2." << startupWarningsLog;
                    } else if (version == ServerGlobalParams::FeatureCompatibility::Version::
                                              kDowngradingTo40) {
                        log() << "** WARNING: A featureCompatibilityVersion downgrade did not "
                              << "complete. " << startupWarningsLog;
                        log() << "**          The current featureCompatibilityVersion is "
                              << FeatureCompatibilityVersionParser::toString(version) << "."
                              << startupWarningsLog;
                        log() << "**          To fix this, use the setFeatureCompatibilityVersion "
                              << "command to resume downgrade to 4.0." << startupWarningsLog;
                    }
                }
            }
        }

        if (replSettings.usingReplSets()) {
            // We only care about _id indexes and drop-pending collections if we are in a replset.
            db->checkForIdIndexesAndDropPendingCollections(opCtx);
            // Ensure oplog is capped (mongodb does not guarantee order of inserts on noncapped
            // collections)
            if (db->name() == "local") {
                checkForCappedOplog(opCtx, db);
            }
        }

        if (!storageGlobalParams.readOnly &&
            (shouldClearNonLocalTmpCollections || dbName == "local")) {
            db->clearTmpCollections(opCtx);
        }
    }

    // Fail to start up if there is no featureCompatibilityVersion document and there are non-local
    // databases present.
    if (!fcvDocumentExists && nonLocalDatabases) {
        severe()
            << "Unable to start up mongod due to missing featureCompatibilityVersion document.";
        severe() << "Please run with --repair to restore the document.";
        fassertFailedNoTrace(40652);
    }

    LOG(1) << "done repairDatabases";
    return nonLocalDatabases;
}

}  // namespace mongo<|MERGE_RESOLUTION|>--- conflicted
+++ resolved
@@ -392,16 +392,6 @@
             invariant(dbNames.front() == NamespaceString::kLocalDb);
         }
 
-<<<<<<< HEAD
-        std::function<void(const std::string& dbName)> onRecordStoreRepair =
-            [opCtx](const std::string& dbName) {
-                if (dbName == NamespaceString::kLocalDb) {
-                    setReplSetMemberInStandaloneMode(opCtx);
-                }
-            };
-
-=======
->>>>>>> c4363665
         for (const auto& dbName : dbNames) {
             LOG(1) << "    Repairing database: " << dbName;
             fassertNoTrace(18506, repairDatabase(opCtx, storageEngine, dbName));
