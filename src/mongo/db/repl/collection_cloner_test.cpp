/**
 *    Copyright 2015 MongoDB Inc.
 *
 *    This program is free software: you can redistribute it and/or  modify
 *    it under the terms of the GNU Affero General Public License, version 3,
 *    as published by the Free Software Foundation.
 *
 *    This program is distributed in the hope that it will be useful,
 *    but WITHOUT ANY WARRANTY; without even the implied warranty of
 *    MERCHANTABILITY or FITNESS FOR A PARTICULAR PURPOSE.  See the
 *    GNU Affero General Public License for more details.
 *
 *    You should have received a copy of the GNU Affero General Public License
 *    along with this program.  If not, see <http://www.gnu.org/licenses/>.
 *
 *    As a special exception, the copyright holders give permission to link the
 *    code of portions of this program with the OpenSSL library under certain
 *    conditions as described in each individual source file and distribute
 *    linked combinations including the program with the OpenSSL library. You
 *    must comply with the GNU Affero General Public License in all respects for
 *    all of the code used other than as permitted herein. If you modify file(s)
 *    with this exception, you may extend this exception to your version of the
 *    file(s), but you are not obligated to do so. If you do not wish to do so,
 *    delete this exception statement from your version. If you delete this
 *    exception statement from all source files in the program, then also delete
 *    it in the license file.
 */
#include "mongo/platform/basic.h"

#include <memory>
#include <vector>

#include "mongo/db/commands.h"
#include "mongo/db/jsobj.h"
#include "mongo/db/operation_context.h"
#include "mongo/db/repl/base_cloner_test_fixture.h"
#include "mongo/db/repl/collection_cloner.h"
#include "mongo/db/repl/storage_interface.h"
#include "mongo/db/repl/storage_interface_mock.h"
#include "mongo/stdx/memory.h"
#include "mongo/unittest/task_executor_proxy.h"
#include "mongo/unittest/unittest.h"
#include "mongo/util/mongoutils/str.h"

namespace {

using namespace mongo;
using namespace mongo::repl;
using namespace unittest;

class MockCallbackState final : public mongo::executor::TaskExecutor::CallbackState {
public:
    MockCallbackState() = default;
    void cancel() override {}
    void waitForCompletion() override {}
    bool isCanceled() const override {
        return false;
    }
};

class CollectionClonerTest : public BaseClonerTest {
public:
    BaseCloner* getCloner() const override;

protected:
    void setUp() override;
    void tearDown() override;

    CollectionOptions options;
    std::unique_ptr<CollectionCloner> collectionCloner;
    CollectionMockStats collectionStats;  // Used by the _loader.
    CollectionBulkLoaderMock* _loader;    // Owned by CollectionCloner.
};

void CollectionClonerTest::setUp() {
    BaseClonerTest::setUp();
    options = {};
    collectionCloner.reset(nullptr);
    collectionCloner = stdx::make_unique<CollectionCloner>(
        &getExecutor(),
        dbWorkThreadPool.get(),
        target,
        nss,
        options,
        stdx::bind(&CollectionClonerTest::setStatus, this, stdx::placeholders::_1),
        storageInterface.get());
    collectionStats = CollectionMockStats();
    storageInterface->createCollectionForBulkFn =
        [this](const NamespaceString& nss,
               const CollectionOptions& options,
               const BSONObj idIndexSpec,
               const std::vector<BSONObj>& secondaryIndexSpecs) {
<<<<<<< HEAD
            (_loader = new CollectionBulkLoaderMock(&collectionStats))
                ->init(nullptr, secondaryIndexSpecs)
                .transitional_ignore();
=======
            (_loader = new CollectionBulkLoaderMock(&collectionStats))->init(secondaryIndexSpecs);
>>>>>>> e262c56e

            return StatusWith<std::unique_ptr<CollectionBulkLoader>>(
                std::unique_ptr<CollectionBulkLoader>(_loader));
        };
}

void CollectionClonerTest::tearDown() {
    BaseClonerTest::tearDown();
    // Executor may still invoke collection cloner's callback before shutting down.
    collectionCloner.reset(nullptr);
    options = {};
}

BaseCloner* CollectionClonerTest::getCloner() const {
    return collectionCloner.get();
}

TEST_F(CollectionClonerTest, InvalidConstruction) {
    executor::TaskExecutor& executor = getExecutor();
    auto pool = dbWorkThreadPool.get();

    const auto& cb = [](const Status&) { FAIL("should not reach here"); };

    // Null executor -- error from Fetcher, not CollectionCloner.
    {
        StorageInterface* si = storageInterface.get();
        ASSERT_THROWS_CODE_AND_WHAT(CollectionCloner(nullptr, pool, target, nss, options, cb, si),
                                    UserException,
                                    ErrorCodes::BadValue,
                                    "task executor cannot be null");
    }

    // Null storage interface
    ASSERT_THROWS_CODE_AND_WHAT(
        CollectionCloner(&executor, pool, target, nss, options, cb, nullptr),
        UserException,
        ErrorCodes::BadValue,
        "storage interface cannot be null");

    // Invalid namespace.
    {
        NamespaceString badNss("db.");
        StorageInterface* si = storageInterface.get();
        ASSERT_THROWS_CODE_AND_WHAT(
            CollectionCloner(&executor, pool, target, badNss, options, cb, si),
            UserException,
            ErrorCodes::BadValue,
            "invalid collection namespace: db.");
    }

    // Invalid collection options - error from CollectionOptions::validate(), not CollectionCloner.
    {
        CollectionOptions invalidOptions;
        invalidOptions.storageEngine = BSON("storageEngine1"
                                            << "not a document");
        StorageInterface* si = storageInterface.get();
        ASSERT_THROWS_CODE_AND_WHAT(
            CollectionCloner(&executor, pool, target, nss, invalidOptions, cb, si),
            UserException,
            ErrorCodes::BadValue,
            "'storageEngine.storageEngine1' has to be an embedded document.");
    }

    // Callback function cannot be null.
    {
        CollectionCloner::CallbackFn nullCb;
        StorageInterface* si = storageInterface.get();
        ASSERT_THROWS_CODE_AND_WHAT(
            CollectionCloner(&executor, pool, target, nss, options, nullCb, si),
            UserException,
            ErrorCodes::BadValue,
            "callback function cannot be null");
    }
}

TEST_F(CollectionClonerTest, ClonerLifeCycle) {
    testLifeCycle();
}

TEST_F(CollectionClonerTest, FirstRemoteCommand) {
    ASSERT_OK(collectionCloner->startup());

    auto net = getNet();
    executor::NetworkInterfaceMock::InNetworkGuard guard(getNet());
    ASSERT_TRUE(net->hasReadyRequests());
    NetworkOperationIterator noi = net->getNextReadyRequest();
    auto&& noiRequest = noi->getRequest();
    ASSERT_EQUALS(nss.db().toString(), noiRequest.dbname);
    ASSERT_EQUALS("count", std::string(noiRequest.cmdObj.firstElementFieldName()));
    ASSERT_EQUALS(nss.coll().toString(), noiRequest.cmdObj.firstElement().valuestrsafe());
    ASSERT_FALSE(net->hasReadyRequests());
    ASSERT_TRUE(collectionCloner->isActive());
}

TEST_F(CollectionClonerTest, CollectionClonerSetsDocumentCountInStatsFromCountCommandResult) {
    ASSERT_OK(collectionCloner->startup());

    ASSERT_EQUALS(0U, collectionCloner->getStats().documentToCopy);
    {
        executor::NetworkInterfaceMock::InNetworkGuard guard(getNet());
        processNetworkResponse(createCountResponse(100));
    }
    getExecutor().shutdown();
    collectionCloner->join();
    ASSERT_EQUALS(100U, collectionCloner->getStats().documentToCopy);
}

TEST_F(CollectionClonerTest, CollectionClonerPassesThroughNonRetriableErrorFromCountCommand) {
    ASSERT_OK(collectionCloner->startup());

    {
        executor::NetworkInterfaceMock::InNetworkGuard guard(getNet());
        processNetworkResponse(ErrorCodes::OperationFailed, "");
    }
    collectionCloner->join();
    ASSERT_EQUALS(ErrorCodes::OperationFailed, getStatus());
}

TEST_F(CollectionClonerTest, CollectionClonerPassesThroughCommandStatusErrorFromCountCommand) {
    ASSERT_OK(collectionCloner->startup());

    {
        executor::NetworkInterfaceMock::InNetworkGuard guard(getNet());
        processNetworkResponse(BSON("ok" << 0 << "errmsg"
                                         << "count error"
                                         << "code"
                                         << int(ErrorCodes::OperationFailed)));
    }
    collectionCloner->join();
    ASSERT_EQUALS(ErrorCodes::OperationFailed, getStatus());
    ASSERT_STRING_CONTAINS(getStatus().reason(), "count error");
}

TEST_F(CollectionClonerTest, CollectionClonerResendsCountCommandOnRetriableError) {
    ASSERT_OK(collectionCloner->startup());

    {
        executor::NetworkInterfaceMock::InNetworkGuard guard(getNet());
        processNetworkResponse(ErrorCodes::HostNotFound, "");
        processNetworkResponse(ErrorCodes::NetworkTimeout, "");
        processNetworkResponse(createCountResponse(100));
    }
    getExecutor().shutdown();
    collectionCloner->join();
    ASSERT_EQUALS(100U, collectionCloner->getStats().documentToCopy);
}

TEST_F(CollectionClonerTest, CollectionClonerReturnsLastRetriableErrorOnExceedingCountAttempts) {
    ASSERT_OK(collectionCloner->startup());

    {
        executor::NetworkInterfaceMock::InNetworkGuard guard(getNet());
        processNetworkResponse(ErrorCodes::HostNotFound, "");
        processNetworkResponse(ErrorCodes::NetworkTimeout, "");
        processNetworkResponse(ErrorCodes::NotMaster, "");
    }
    collectionCloner->join();
    ASSERT_EQUALS(ErrorCodes::NotMaster, getStatus());
}

TEST_F(CollectionClonerTest, CollectionClonerReturnsNoSuchKeyOnMissingDocumentCountFieldName) {
    ASSERT_OK(collectionCloner->startup());

    {
        executor::NetworkInterfaceMock::InNetworkGuard guard(getNet());
        processNetworkResponse(BSON("ok" << 1));
    }
    collectionCloner->join();
    ASSERT_EQUALS(ErrorCodes::NoSuchKey, getStatus());
}

TEST_F(CollectionClonerTest, CollectionClonerReturnsBadValueOnNegativeDocumentCount) {
    ASSERT_OK(collectionCloner->startup());

    {
        executor::NetworkInterfaceMock::InNetworkGuard guard(getNet());
        processNetworkResponse(createCountResponse(-1));
    }
    collectionCloner->join();
    ASSERT_EQUALS(ErrorCodes::BadValue, getStatus());
}

class TaskExecutorWithFailureInScheduleRemoteCommand : public unittest::TaskExecutorProxy {
public:
    using ShouldFailRequestFn = stdx::function<bool(const executor::RemoteCommandRequest&)>;

    TaskExecutorWithFailureInScheduleRemoteCommand(executor::TaskExecutor* executor,
                                                   ShouldFailRequestFn shouldFailRequest)
        : unittest::TaskExecutorProxy(executor), _shouldFailRequest(shouldFailRequest) {}

    StatusWith<CallbackHandle> scheduleRemoteCommand(const executor::RemoteCommandRequest& request,
                                                     const RemoteCommandCallbackFn& cb) override {
        if (_shouldFailRequest(request)) {
            return Status(ErrorCodes::OperationFailed, "failed to schedule remote command");
        }
        return getExecutor()->scheduleRemoteCommand(request, cb);
    }

private:
    ShouldFailRequestFn _shouldFailRequest;
};

TEST_F(CollectionClonerTest,
       CollectionClonerReturnsScheduleErrorOnFailingToScheduleListIndexesCommand) {
    TaskExecutorWithFailureInScheduleRemoteCommand _executorProxy(
        &getExecutor(), [](const executor::RemoteCommandRequest& request) {
            return str::equals("listIndexes", request.cmdObj.firstElementFieldName());
        });

    collectionCloner = stdx::make_unique<CollectionCloner>(
        &_executorProxy,
        dbWorkThreadPool.get(),
        target,
        nss,
        options,
        stdx::bind(&CollectionClonerTest::setStatus, this, stdx::placeholders::_1),
        storageInterface.get());

    ASSERT_OK(collectionCloner->startup());

    {
        executor::NetworkInterfaceMock::InNetworkGuard guard(getNet());
        processNetworkResponse(createCountResponse(100));
    }
    collectionCloner->join();
    ASSERT_EQUALS(ErrorCodes::OperationFailed, getStatus());
}

TEST_F(CollectionClonerTest, DoNotCreateIDIndexIfAutoIndexIdUsed) {
    options = {};
    options.autoIndexId = CollectionOptions::NO;
    collectionCloner.reset(new CollectionCloner(
        &getExecutor(),
        dbWorkThreadPool.get(),
        target,
        nss,
        options,
        stdx::bind(&CollectionClonerTest::setStatus, this, stdx::placeholders::_1),
        storageInterface.get()));

    NamespaceString collNss;
    CollectionOptions collOptions;
    std::vector<BSONObj> collIndexSpecs{BSON("fakeindexkeys" << 1)};  // init with one doc.
    storageInterface->createCollectionForBulkFn = [&,
                                                   this](const NamespaceString& theNss,
                                                         const CollectionOptions& theOptions,
                                                         const BSONObj idIndexSpec,
                                                         const std::vector<BSONObj>& theIndexSpecs)
        -> StatusWith<std::unique_ptr<CollectionBulkLoader>> {
            CollectionBulkLoaderMock* loader = new CollectionBulkLoaderMock(&collectionStats);
            collNss = theNss;
            collOptions = theOptions;
            collIndexSpecs = theIndexSpecs;
<<<<<<< HEAD
            loader->init(nullptr, theIndexSpecs).transitional_ignore();
=======
            loader->init(theIndexSpecs);
>>>>>>> e262c56e
            return std::unique_ptr<CollectionBulkLoader>(loader);
        };

    ASSERT_OK(collectionCloner->startup());
    {
        executor::NetworkInterfaceMock::InNetworkGuard guard(getNet());
        processNetworkResponse(createCountResponse(0));
        processNetworkResponse(createListIndexesResponse(0, BSONArray()));
    }
    ASSERT_TRUE(collectionCloner->isActive());

    collectionCloner->waitForDbWorker();
    ASSERT_TRUE(collectionCloner->isActive());
    ASSERT_TRUE(collectionStats.initCalled);

    const BSONObj doc = BSON("_id" << 1);
    {
        executor::NetworkInterfaceMock::InNetworkGuard guard(getNet());
        processNetworkResponse(createCursorResponse(0, BSON_ARRAY(doc)));
    }
    collectionCloner->join();
    ASSERT_EQUALS(1, collectionStats.insertCount);
    ASSERT_TRUE(collectionStats.commitCalled);

    ASSERT_OK(getStatus());
    ASSERT_FALSE(collectionCloner->isActive());
    ASSERT_EQ(collOptions.autoIndexId, CollectionOptions::NO);
    ASSERT_EQ(0UL, collIndexSpecs.size());
    ASSERT_EQ(collNss, nss);
}

// A collection may have no indexes. The cloner will produce a warning but
// will still proceed with cloning.
TEST_F(CollectionClonerTest, ListIndexesReturnedNoIndexes) {
    ASSERT_OK(collectionCloner->startup());

    // Using a non-zero cursor to ensure that
    // the cloner stops the fetcher from retrieving more results.
    {
        executor::NetworkInterfaceMock::InNetworkGuard guard(getNet());
        processNetworkResponse(createCountResponse(0));
        processNetworkResponse(createListIndexesResponse(1, BSONArray()));
    }

    ASSERT_EQUALS(getDetectableErrorStatus(), getStatus());
    ASSERT_TRUE(collectionCloner->isActive());

    {
        executor::NetworkInterfaceMock::InNetworkGuard guard(getNet());
        ASSERT_TRUE(getNet()->hasReadyRequests());
    }
}

TEST_F(CollectionClonerTest, ListIndexesReturnedNamespaceNotFound) {
    ASSERT_OK(collectionCloner->startup());

    bool collectionCreated = false;
    bool writesAreReplicatedOnOpCtx = false;
    NamespaceString collNss;
    storageInterface->createCollFn = [&collNss, &collectionCreated, &writesAreReplicatedOnOpCtx](
        OperationContext* opCtx, const NamespaceString& nss, const CollectionOptions& options) {
        writesAreReplicatedOnOpCtx = opCtx->writesAreReplicated();
        collectionCreated = true;
        collNss = nss;
        return Status::OK();
    };
    // Using a non-zero cursor to ensure that
    // the cloner stops the fetcher from retrieving more results.
    {
        executor::NetworkInterfaceMock::InNetworkGuard guard(getNet());
        processNetworkResponse(createCountResponse(0));
        processNetworkResponse(ErrorCodes::NamespaceNotFound, "The collection doesn't exist.");
    }

    collectionCloner->join();
    ASSERT_OK(getStatus());
    ASSERT_FALSE(collectionCloner->isActive());
    ASSERT_TRUE(collectionCreated);
    ASSERT_FALSE(writesAreReplicatedOnOpCtx);
    ASSERT_EQ(collNss, nss);
}


TEST_F(CollectionClonerTest, CollectionClonerResendsListIndexesCommandOnRetriableError) {
    ASSERT_OK(collectionCloner->startup());

    auto net = getNet();
    executor::NetworkInterfaceMock::InNetworkGuard guard(net);

    // First request sent by CollectionCloner. CollectionCollection sends listIndexes request
    // irrespective of collection size in a successful count response.
    assertRemoteCommandNameEquals("count", net->scheduleSuccessfulResponse(createCountResponse(0)));
    net->runReadyNetworkOperations();

    // Respond to first listIndexes request with a retriable error.
    assertRemoteCommandNameEquals("listIndexes",
                                  net->scheduleErrorResponse(Status(ErrorCodes::HostNotFound, "")));
    net->runReadyNetworkOperations();
    ASSERT_TRUE(collectionCloner->isActive());

    // Confirm that CollectionCloner resends the listIndexes request.
    auto noi = net->getNextReadyRequest();
    assertRemoteCommandNameEquals("listIndexes", noi->getRequest());
    net->blackHole(noi);
}

TEST_F(CollectionClonerTest,
       ListIndexesReturnedNamespaceNotFoundAndCreateCollectionCallbackCanceled) {
    ASSERT_OK(collectionCloner->startup());

    // Replace scheduleDbWork function to schedule the create collection task with an injected error
    // status.
    auto exec = &getExecutor();
    collectionCloner->setScheduleDbWorkFn_forTest([exec](
        const executor::TaskExecutor::CallbackFn& workFn) {
        auto wrappedTask = [workFn](const executor::TaskExecutor::CallbackArgs& cbd) {
            workFn(executor::TaskExecutor::CallbackArgs(
                cbd.executor, cbd.myHandle, Status(ErrorCodes::CallbackCanceled, ""), cbd.opCtx));
        };
        return exec->scheduleWork(wrappedTask);
    });

    bool collectionCreated = false;
    storageInterface->createCollFn = [&collectionCreated](
        OperationContext*, const NamespaceString& nss, const CollectionOptions&) {
        collectionCreated = true;
        return Status::OK();
    };

    // Using a non-zero cursor to ensure that
    // the cloner stops the fetcher from retrieving more results.
    {
        executor::NetworkInterfaceMock::InNetworkGuard guard(getNet());
        processNetworkResponse(createCountResponse(0));
        processNetworkResponse(ErrorCodes::NamespaceNotFound, "The collection doesn't exist.");
    }

    collectionCloner->join();
    ASSERT_EQUALS(ErrorCodes::CallbackCanceled, getStatus());
    ASSERT_FALSE(collectionCloner->isActive());
    ASSERT_FALSE(collectionCreated);
}

TEST_F(CollectionClonerTest, BeginCollectionScheduleDbWorkFailed) {
    ASSERT_OK(collectionCloner->startup());

    // Replace scheduleDbWork function so that cloner will fail to schedule DB work after
    // getting index specs.
    collectionCloner->setScheduleDbWorkFn_forTest(
        [](const executor::TaskExecutor::CallbackFn& workFn) {
            return StatusWith<executor::TaskExecutor::CallbackHandle>(ErrorCodes::UnknownError, "");
        });

    {
        executor::NetworkInterfaceMock::InNetworkGuard guard(getNet());
        processNetworkResponse(createCountResponse(0));
        processNetworkResponse(createListIndexesResponse(0, BSON_ARRAY(idIndexSpec)));
    }

    ASSERT_EQUALS(ErrorCodes::UnknownError, getStatus().code());
    ASSERT_FALSE(collectionCloner->isActive());
}

TEST_F(CollectionClonerTest, BeginCollectionCallbackCanceled) {
    ASSERT_OK(collectionCloner->startup());

    // Replace scheduleDbWork function so that the callback runs with a cancelled status.
    auto&& executor = getExecutor();
    collectionCloner->setScheduleDbWorkFn_forTest(
        [&](const executor::TaskExecutor::CallbackFn& workFn) {
            executor::TaskExecutor::CallbackHandle handle(std::make_shared<MockCallbackState>());
            mongo::executor::TaskExecutor::CallbackArgs args{
                &executor,
                handle,
                {ErrorCodes::CallbackCanceled, "Never run, but treat like cancelled."}};
            workFn(args);
            return StatusWith<executor::TaskExecutor::CallbackHandle>(handle);
        });

    {
        executor::NetworkInterfaceMock::InNetworkGuard guard(getNet());
        processNetworkResponse(createCountResponse(0));
        processNetworkResponse(createListIndexesResponse(0, BSON_ARRAY(idIndexSpec)));
    }

    collectionCloner->waitForDbWorker();
    ASSERT_EQUALS(ErrorCodes::CallbackCanceled, getStatus().code());
    ASSERT_FALSE(collectionCloner->isActive());
}

TEST_F(CollectionClonerTest, BeginCollectionFailed) {
    ASSERT_OK(collectionCloner->startup());

    storageInterface->createCollectionForBulkFn = [&](const NamespaceString& theNss,
                                                      const CollectionOptions& theOptions,
                                                      const BSONObj idIndexSpec,
                                                      const std::vector<BSONObj>& theIndexSpecs) {
        return Status(ErrorCodes::OperationFailed, "");
    };

    {
        executor::NetworkInterfaceMock::InNetworkGuard guard(getNet());
        processNetworkResponse(createCountResponse(0));
        processNetworkResponse(createListIndexesResponse(0, BSON_ARRAY(idIndexSpec)));
    }

    collectionCloner->waitForDbWorker();

    ASSERT_EQUALS(ErrorCodes::OperationFailed, getStatus());
    ASSERT_FALSE(collectionCloner->isActive());
}

TEST_F(CollectionClonerTest, BeginCollection) {
    ASSERT_OK(collectionCloner->startup());

    CollectionMockStats stats;
    CollectionBulkLoaderMock* loader = new CollectionBulkLoaderMock(&stats);
    NamespaceString collNss;
    CollectionOptions collOptions;
    std::vector<BSONObj> collIndexSpecs;
    storageInterface->createCollectionForBulkFn = [&](const NamespaceString& theNss,
                                                      const CollectionOptions& theOptions,
                                                      const BSONObj idIndexSpec,
                                                      const std::vector<BSONObj>& theIndexSpecs)
        -> StatusWith<std::unique_ptr<CollectionBulkLoader>> {
            collNss = theNss;
            collOptions = theOptions;
            collIndexSpecs = theIndexSpecs;
            return std::unique_ptr<CollectionBulkLoader>(loader);
        };

    // Split listIndexes response into 2 batches: first batch contains idIndexSpec and
    // second batch contains specs
    std::vector<BSONObj> specs{BSON("v" << 1 << "key" << BSON("a" << 1) << "name"
                                        << "a_1"
                                        << "ns"
                                        << nss.ns()),
                               BSON("v" << 1 << "key" << BSON("b" << 1) << "name"
                                        << "b_1"
                                        << "ns"
                                        << nss.ns())};

    // First batch contains the _id_ index spec.
    {
        executor::NetworkInterfaceMock::InNetworkGuard guard(getNet());
        processNetworkResponse(createCountResponse(0));
        processNetworkResponse(createListIndexesResponse(1, BSON_ARRAY(idIndexSpec)));
    }

    // 'status' should not be modified because cloning is not finished.
    ASSERT_EQUALS(getDetectableErrorStatus(), getStatus());
    ASSERT_TRUE(collectionCloner->isActive());

    // Second batch contains the other index specs.
    {
        executor::NetworkInterfaceMock::InNetworkGuard guard(getNet());
        processNetworkResponse(
            createListIndexesResponse(0, BSON_ARRAY(specs[0] << specs[1]), "nextBatch"));
    }

    collectionCloner->waitForDbWorker();

    // 'status' will be set if listIndexes fails.
    ASSERT_EQUALS(getDetectableErrorStatus(), getStatus());

    ASSERT_EQUALS(nss.ns(), collNss.ns());
    ASSERT_BSONOBJ_EQ(options.toBSON(), collOptions.toBSON());
    ASSERT_EQUALS(specs.size(), collIndexSpecs.size());
    for (std::vector<BSONObj>::size_type i = 0; i < specs.size(); ++i) {
        ASSERT_BSONOBJ_EQ(specs[i], collIndexSpecs[i]);
    }

    // Cloner is still active because it has to read the documents from the source collection.
    ASSERT_TRUE(collectionCloner->isActive());
}

TEST_F(CollectionClonerTest, FindFetcherScheduleFailed) {
    ASSERT_OK(collectionCloner->startup());

    // Shut down executor while in beginCollection callback.
    // This will cause the fetcher to fail to schedule the find command.
    CollectionMockStats stats;
    CollectionBulkLoaderMock* loader = new CollectionBulkLoaderMock(&stats);
    bool collectionCreated = false;
    storageInterface->createCollectionForBulkFn = [&](const NamespaceString& theNss,
                                                      const CollectionOptions& theOptions,
                                                      const BSONObj idIndexSpec,
                                                      const std::vector<BSONObj>& theIndexSpecs)
        -> StatusWith<std::unique_ptr<CollectionBulkLoader>> {
            collectionCreated = true;
            getExecutor().shutdown();
            return std::unique_ptr<CollectionBulkLoader>(loader);
        };

    {
        executor::NetworkInterfaceMock::InNetworkGuard guard(getNet());
        processNetworkResponse(createCountResponse(0));
        processNetworkResponse(createListIndexesResponse(0, BSON_ARRAY(idIndexSpec)));
    }

    collectionCloner->waitForDbWorker();
    ASSERT_TRUE(collectionCreated);

    ASSERT_EQUALS(ErrorCodes::ShutdownInProgress, getStatus().code());
    ASSERT_FALSE(collectionCloner->isActive());
}

TEST_F(CollectionClonerTest, FindCommandAfterBeginCollection) {
    ASSERT_OK(collectionCloner->startup());

    CollectionMockStats stats;
    CollectionBulkLoaderMock* loader = new CollectionBulkLoaderMock(&stats);
    bool collectionCreated = false;
    storageInterface->createCollectionForBulkFn = [&](const NamespaceString& theNss,
                                                      const CollectionOptions& theOptions,
                                                      const BSONObj idIndexSpec,
                                                      const std::vector<BSONObj>& theIndexSpecs)
        -> StatusWith<std::unique_ptr<CollectionBulkLoader>> {
            collectionCreated = true;
            return std::unique_ptr<CollectionBulkLoader>(loader);
        };

    {
        executor::NetworkInterfaceMock::InNetworkGuard guard(getNet());
        processNetworkResponse(createCountResponse(0));
        processNetworkResponse(createListIndexesResponse(0, BSON_ARRAY(idIndexSpec)));
    }

    collectionCloner->waitForDbWorker();
    ASSERT_TRUE(collectionCreated);

    // Fetcher should be scheduled after cloner creates collection.
    auto net = getNet();
    executor::NetworkInterfaceMock::InNetworkGuard guard(net);
    ASSERT_TRUE(net->hasReadyRequests());
    NetworkOperationIterator noi = net->getNextReadyRequest();
    auto&& noiRequest = noi->getRequest();
    ASSERT_EQUALS(nss.db().toString(), noiRequest.dbname);
    ASSERT_EQUALS("find", std::string(noiRequest.cmdObj.firstElementFieldName()));
    ASSERT_EQUALS(nss.coll().toString(), noiRequest.cmdObj.firstElement().valuestrsafe());
    ASSERT_TRUE(noiRequest.cmdObj.getField("noCursorTimeout").trueValue());
    ASSERT_FALSE(net->hasReadyRequests());
}

TEST_F(CollectionClonerTest, FindCommandFailed) {
    ASSERT_OK(collectionCloner->startup());

    {
        executor::NetworkInterfaceMock::InNetworkGuard guard(getNet());
        processNetworkResponse(createCountResponse(0));
        processNetworkResponse(createListIndexesResponse(0, BSON_ARRAY(idIndexSpec)));
    }
    ASSERT_TRUE(collectionCloner->isActive());
    collectionCloner->waitForDbWorker();
    ASSERT_TRUE(collectionCloner->isActive());

    {
        executor::NetworkInterfaceMock::InNetworkGuard guard(getNet());
        processNetworkResponse(BSON("ok" << 0 << "errmsg"
                                         << ""
                                         << "code"
                                         << ErrorCodes::CursorNotFound));
    }

    ASSERT_EQUALS(ErrorCodes::CursorNotFound, getStatus().code());
    ASSERT_FALSE(collectionCloner->isActive());
}

TEST_F(CollectionClonerTest, CollectionClonerResendsFindCommandOnRetriableError) {
    ASSERT_OK(collectionCloner->startup());

    auto net = getNet();
    executor::NetworkInterfaceMock::InNetworkGuard guard(net);

    // CollectionCollection sends listIndexes request irrespective of collection size in a
    // successful count response.
    assertRemoteCommandNameEquals("count", net->scheduleSuccessfulResponse(createCountResponse(0)));
    net->runReadyNetworkOperations();

    // CollectionCloner requires a successful listIndexes response in order to send the find request
    // for the documents in the collection.
    assertRemoteCommandNameEquals(
        "listIndexes",
        net->scheduleSuccessfulResponse(createListIndexesResponse(0, BSON_ARRAY(idIndexSpec))));
    net->runReadyNetworkOperations();

    // Respond to the find request with a retriable error.
    assertRemoteCommandNameEquals("find",
                                  net->scheduleErrorResponse(Status(ErrorCodes::HostNotFound, "")));
    net->runReadyNetworkOperations();
    ASSERT_TRUE(collectionCloner->isActive());

    // Confirm that CollectionCloner resends the find request.
    auto noi = net->getNextReadyRequest();
    assertRemoteCommandNameEquals("find", noi->getRequest());
    net->blackHole(noi);
}

TEST_F(CollectionClonerTest, FindCommandCanceled) {
    ASSERT_OK(collectionCloner->startup());

    ASSERT_TRUE(collectionCloner->isActive());
    {
        executor::NetworkInterfaceMock::InNetworkGuard guard(getNet());
        processNetworkResponse(createCountResponse(0));
        scheduleNetworkResponse(createListIndexesResponse(0, BSON_ARRAY(idIndexSpec)));
    }
    ASSERT_TRUE(collectionCloner->isActive());

    auto net = getNet();
    {
        executor::NetworkInterfaceMock::InNetworkGuard guard(getNet());

        net->runReadyNetworkOperations();
    }

    collectionCloner->waitForDbWorker();

    ASSERT_TRUE(collectionCloner->isActive());
    {
        executor::NetworkInterfaceMock::InNetworkGuard guard(getNet());
        scheduleNetworkResponse(BSON("ok" << 1));
    }
    ASSERT_TRUE(collectionCloner->isActive());

    collectionCloner->shutdown();

    {
        executor::NetworkInterfaceMock::InNetworkGuard guard(getNet());
        getNet()->logQueues();
        net->runReadyNetworkOperations();
    }

    ASSERT_EQUALS(ErrorCodes::CallbackCanceled, getStatus().code());
    ASSERT_FALSE(collectionCloner->isActive());
}

TEST_F(CollectionClonerTest, InsertDocumentsScheduleDbWorkFailed) {
    ASSERT_OK(collectionCloner->startup());

    {
        executor::NetworkInterfaceMock::InNetworkGuard guard(getNet());
        processNetworkResponse(createCountResponse(0));
        processNetworkResponse(createListIndexesResponse(0, BSON_ARRAY(idIndexSpec)));
    }

    collectionCloner->waitForDbWorker();

    // Replace scheduleDbWork function so that cloner will fail to schedule DB work after
    // getting documents.
    collectionCloner->setScheduleDbWorkFn_forTest(
        [](const executor::TaskExecutor::CallbackFn& workFn) {
            return StatusWith<executor::TaskExecutor::CallbackHandle>(ErrorCodes::UnknownError, "");
        });

    const BSONObj doc = BSON("_id" << 1);
    {
        executor::NetworkInterfaceMock::InNetworkGuard guard(getNet());
        processNetworkResponse(createCursorResponse(0, BSON_ARRAY(doc)));
    }

    ASSERT_EQUALS(ErrorCodes::UnknownError, getStatus().code());
    ASSERT_FALSE(collectionCloner->isActive());
}

TEST_F(CollectionClonerTest, InsertDocumentsCallbackCanceled) {
    ASSERT_OK(collectionCloner->startup());

    {
        executor::NetworkInterfaceMock::InNetworkGuard guard(getNet());
        processNetworkResponse(createCountResponse(0));
        processNetworkResponse(createListIndexesResponse(0, BSON_ARRAY(idIndexSpec)));
    }

    collectionCloner->waitForDbWorker();

    // Replace scheduleDbWork function so that the callback runs with a cancelled status.
    auto&& executor = getExecutor();
    collectionCloner->setScheduleDbWorkFn_forTest(
        [&](const executor::TaskExecutor::CallbackFn& workFn) {
            executor::TaskExecutor::CallbackHandle handle(std::make_shared<MockCallbackState>());
            mongo::executor::TaskExecutor::CallbackArgs args{
                &executor,
                handle,
                {ErrorCodes::CallbackCanceled, "Never run, but treat like cancelled."}};
            workFn(args);
            return StatusWith<executor::TaskExecutor::CallbackHandle>(handle);
        });

    {
        executor::NetworkInterfaceMock::InNetworkGuard guard(getNet());
        processNetworkResponse(createCursorResponse(0, BSON_ARRAY(BSON("_id" << 1))));
    }
    collectionCloner->join();
    ASSERT_EQUALS(ErrorCodes::CallbackCanceled, getStatus().code());
    ASSERT_FALSE(collectionCloner->isActive());
}

TEST_F(CollectionClonerTest, InsertDocumentsFailed) {
    ASSERT_OK(collectionCloner->startup());
    ASSERT_TRUE(collectionCloner->isActive());

    {
        executor::NetworkInterfaceMock::InNetworkGuard guard(getNet());
        processNetworkResponse(createCountResponse(0));
        processNetworkResponse(createListIndexesResponse(0, BSON_ARRAY(idIndexSpec)));
    }
    ASSERT_TRUE(collectionCloner->isActive());
    getNet()->logQueues();

    collectionCloner->waitForDbWorker();
    ASSERT_TRUE(collectionCloner->isActive());
    ASSERT_TRUE(collectionStats.initCalled);

    ASSERT(_loader != nullptr);
    _loader->insertDocsFn = [](const std::vector<BSONObj>::const_iterator begin,
                               const std::vector<BSONObj>::const_iterator end) {
        return Status(ErrorCodes::OperationFailed, "");
    };

    {
        executor::NetworkInterfaceMock::InNetworkGuard guard(getNet());
        processNetworkResponse(createCursorResponse(0, BSON_ARRAY(BSON("_id" << 1))));
    }

    collectionCloner->join();
    ASSERT_FALSE(collectionCloner->isActive());
    ASSERT_EQUALS(0, collectionStats.insertCount);

    ASSERT_EQUALS(ErrorCodes::OperationFailed, getStatus().code());
}

TEST_F(CollectionClonerTest, InsertDocumentsSingleBatch) {
    ASSERT_OK(collectionCloner->startup());
    ASSERT_TRUE(collectionCloner->isActive());

    {
        executor::NetworkInterfaceMock::InNetworkGuard guard(getNet());
        processNetworkResponse(createCountResponse(0));
        processNetworkResponse(createListIndexesResponse(0, BSON_ARRAY(idIndexSpec)));
    }
    ASSERT_TRUE(collectionCloner->isActive());

    collectionCloner->waitForDbWorker();
    ASSERT_TRUE(collectionCloner->isActive());
    ASSERT_TRUE(collectionStats.initCalled);

    const BSONObj doc = BSON("_id" << 1);
    {
        executor::NetworkInterfaceMock::InNetworkGuard guard(getNet());
        processNetworkResponse(createCursorResponse(0, BSON_ARRAY(doc)));
    }

    collectionCloner->join();
    // TODO: record the documents during insert and compare them
    //       -- maybe better done using a real storage engine, like ephemeral for test.
    ASSERT_EQUALS(1, collectionStats.insertCount);
    ASSERT_TRUE(collectionStats.commitCalled);

    ASSERT_OK(getStatus());
    ASSERT_FALSE(collectionCloner->isActive());
}

TEST_F(CollectionClonerTest, InsertDocumentsMultipleBatches) {
    ASSERT_OK(collectionCloner->startup());
    ASSERT_TRUE(collectionCloner->isActive());

    {
        executor::NetworkInterfaceMock::InNetworkGuard guard(getNet());
        processNetworkResponse(createCountResponse(0));
        processNetworkResponse(createListIndexesResponse(0, BSON_ARRAY(idIndexSpec)));
    }
    ASSERT_TRUE(collectionCloner->isActive());

    collectionCloner->waitForDbWorker();
    ASSERT_TRUE(collectionCloner->isActive());
    ASSERT_TRUE(collectionStats.initCalled);

    const BSONObj doc = BSON("_id" << 1);
    {
        executor::NetworkInterfaceMock::InNetworkGuard guard(getNet());
        processNetworkResponse(createCursorResponse(1, BSON_ARRAY(doc)));
    }

    collectionCloner->waitForDbWorker();
    // TODO: record the documents during insert and compare them
    //       -- maybe better done using a real storage engine, like ephemeral for test.
    ASSERT_EQUALS(1, collectionStats.insertCount);

    ASSERT_EQUALS(getDetectableErrorStatus(), getStatus());
    ASSERT_TRUE(collectionCloner->isActive());

    const BSONObj doc2 = BSON("_id" << 1);
    {
        executor::NetworkInterfaceMock::InNetworkGuard guard(getNet());
        processNetworkResponse(createCursorResponse(0, BSON_ARRAY(doc2), "nextBatch"));
    }

    collectionCloner->join();
    // TODO: record the documents during insert and compare them
    //       -- maybe better done using a real storage engine, like ephemeral for test.
    ASSERT_EQUALS(2, collectionStats.insertCount);
    ASSERT_TRUE(collectionStats.commitCalled);

    ASSERT_OK(getStatus());
    ASSERT_FALSE(collectionCloner->isActive());
}

TEST_F(CollectionClonerTest, LastBatchContainsNoDocuments) {
    ASSERT_OK(collectionCloner->startup());
    ASSERT_TRUE(collectionCloner->isActive());

    {
        executor::NetworkInterfaceMock::InNetworkGuard guard(getNet());
        processNetworkResponse(createCountResponse(0));
        processNetworkResponse(createListIndexesResponse(0, BSON_ARRAY(idIndexSpec)));
    }
    ASSERT_TRUE(collectionCloner->isActive());

    collectionCloner->waitForDbWorker();
    ASSERT_TRUE(collectionCloner->isActive());
    ASSERT_TRUE(collectionStats.initCalled);

    const BSONObj doc = BSON("_id" << 1);
    {
        executor::NetworkInterfaceMock::InNetworkGuard guard(getNet());
        processNetworkResponse(createCursorResponse(1, BSON_ARRAY(doc)));
    }

    collectionCloner->waitForDbWorker();
    ASSERT_EQUALS(1, collectionStats.insertCount);

    ASSERT_EQUALS(getDetectableErrorStatus(), getStatus());
    ASSERT_TRUE(collectionCloner->isActive());

    const BSONObj doc2 = BSON("_id" << 2);
    {
        executor::NetworkInterfaceMock::InNetworkGuard guard(getNet());
        processNetworkResponse(createCursorResponse(1, BSON_ARRAY(doc2), "nextBatch"));
    }

    collectionCloner->waitForDbWorker();
    ASSERT_EQUALS(2, collectionStats.insertCount);

    ASSERT_EQUALS(getDetectableErrorStatus(), getStatus());
    ASSERT_TRUE(collectionCloner->isActive());

    BSONArray emptyArray;
    {
        executor::NetworkInterfaceMock::InNetworkGuard guard(getNet());
        processNetworkResponse(createCursorResponse(0, emptyArray, "nextBatch"));
    }

    collectionCloner->join();
    ASSERT_EQUALS(2, collectionStats.insertCount);
    ASSERT_TRUE(collectionStats.commitCalled);

    ASSERT_OK(getStatus());
    ASSERT_FALSE(collectionCloner->isActive());
}

TEST_F(CollectionClonerTest, MiddleBatchContainsNoDocuments) {
    ASSERT_OK(collectionCloner->startup());
    ASSERT_TRUE(collectionCloner->isActive());

    {
        executor::NetworkInterfaceMock::InNetworkGuard guard(getNet());
        processNetworkResponse(createCountResponse(0));
        processNetworkResponse(createListIndexesResponse(0, BSON_ARRAY(idIndexSpec)));
    }
    ASSERT_TRUE(collectionCloner->isActive());

    collectionCloner->waitForDbWorker();
    ASSERT_TRUE(collectionCloner->isActive());
    ASSERT_TRUE(collectionStats.initCalled);

    const BSONObj doc = BSON("_id" << 1);
    {
        executor::NetworkInterfaceMock::InNetworkGuard guard(getNet());
        processNetworkResponse(createCursorResponse(1, BSON_ARRAY(doc)));
    }

    collectionCloner->waitForDbWorker();
    ASSERT_EQUALS(1, collectionStats.insertCount);

    ASSERT_EQUALS(getDetectableErrorStatus(), getStatus());
    ASSERT_TRUE(collectionCloner->isActive());

    BSONArray emptyArray;
    {
        executor::NetworkInterfaceMock::InNetworkGuard guard(getNet());
        processNetworkResponse(createCursorResponse(1, emptyArray, "nextBatch"));
    }

    collectionCloner->waitForDbWorker();
    ASSERT_EQUALS(1, collectionStats.insertCount);

    ASSERT_EQUALS(getDetectableErrorStatus(), getStatus());
    ASSERT_TRUE(collectionCloner->isActive());

    const BSONObj doc2 = BSON("_id" << 2);
    {
        executor::NetworkInterfaceMock::InNetworkGuard guard(getNet());
        processNetworkResponse(createCursorResponse(0, BSON_ARRAY(doc2), "nextBatch"));
    }

    collectionCloner->join();

    ASSERT_EQUALS(2, collectionStats.insertCount);
    ASSERT_TRUE(collectionStats.commitCalled);

    ASSERT_OK(getStatus());
    ASSERT_FALSE(collectionCloner->isActive());
}

TEST_F(CollectionClonerTest, CollectionClonerTransitionsToCompleteIfShutdownBeforeStartup) {
    collectionCloner->shutdown();
    ASSERT_EQUALS(ErrorCodes::ShutdownInProgress, collectionCloner->startup());
}

/**
 * Start cloning.
 * Make it fail while copying collection.
 * Restarting cloning should fail with ErrorCodes::ShutdownInProgress error.
 */
TEST_F(CollectionClonerTest, CollectionClonerCannotBeRestartedAfterPreviousFailure) {
    // First cloning attempt - fails while reading documents from source collection.
    unittest::log() << "Starting first collection cloning attempt";
    ASSERT_OK(collectionCloner->startup());
    ASSERT_TRUE(collectionCloner->isActive());

    {
        executor::NetworkInterfaceMock::InNetworkGuard guard(getNet());
        processNetworkResponse(createCountResponse(0));
        processNetworkResponse(createListIndexesResponse(0, BSON_ARRAY(idIndexSpec)));
    }
    ASSERT_TRUE(collectionCloner->isActive());

    collectionCloner->waitForDbWorker();
    ASSERT_TRUE(collectionCloner->isActive());
    ASSERT_TRUE(collectionStats.initCalled);

    {
        executor::NetworkInterfaceMock::InNetworkGuard guard(getNet());
        processNetworkResponse(createCursorResponse(1, BSON_ARRAY(BSON("_id" << 1))));
    }

    collectionCloner->waitForDbWorker();
    ASSERT_EQUALS(1, collectionStats.insertCount);

    // Check that the status hasn't changed from the initial value.
    ASSERT_EQUALS(getDetectableErrorStatus(), getStatus());
    ASSERT_TRUE(collectionCloner->isActive());

    {
        executor::NetworkInterfaceMock::InNetworkGuard guard(getNet());
        processNetworkResponse(ErrorCodes::OperationFailed,
                               "failed to read remaining documents from source collection");
    }

    collectionCloner->join();
    ASSERT_EQUALS(1, collectionStats.insertCount);

    ASSERT_EQUALS(ErrorCodes::OperationFailed, getStatus());
    ASSERT_FALSE(collectionCloner->isActive());

    // Second cloning attempt - run to completion.
    unittest::log() << "Starting second collection cloning attempt - startup() should fail";
    collectionStats = CollectionMockStats();
    setStatus(getDetectableErrorStatus());

    ASSERT_EQUALS(ErrorCodes::ShutdownInProgress, collectionCloner->startup());
}

bool sharedCallbackStateDestroyed = false;
class SharedCallbackState {
    MONGO_DISALLOW_COPYING(SharedCallbackState);

public:
    SharedCallbackState() {}
    ~SharedCallbackState() {
        sharedCallbackStateDestroyed = true;
    }
};

TEST_F(CollectionClonerTest, CollectionClonerResetsOnCompletionCallbackFunctionAfterCompletion) {
    sharedCallbackStateDestroyed = false;
    auto sharedCallbackData = std::make_shared<SharedCallbackState>();

    Status result = getDetectableErrorStatus();
    collectionCloner =
        stdx::make_unique<CollectionCloner>(&getExecutor(),
                                            dbWorkThreadPool.get(),
                                            target,
                                            nss,
                                            options,
                                            [&result, sharedCallbackData](const Status& status) {
                                                log() << "setting result to " << status;
                                                result = status;
                                            },
                                            storageInterface.get());

    ASSERT_OK(collectionCloner->startup());
    ASSERT_TRUE(collectionCloner->isActive());

    sharedCallbackData.reset();
    ASSERT_FALSE(sharedCallbackStateDestroyed);

    auto net = getNet();
    {
        executor::NetworkInterfaceMock::InNetworkGuard guard(net);
        auto request =
            net->scheduleErrorResponse(Status(ErrorCodes::OperationFailed, "count command failed"));
        ASSERT_EQUALS("count", request.cmdObj.firstElement().fieldNameStringData());
        net->runReadyNetworkOperations();
    }

    collectionCloner->join();
    ASSERT_EQUALS(ErrorCodes::OperationFailed, result);
    ASSERT_TRUE(sharedCallbackStateDestroyed);
}

TEST_F(CollectionClonerTest,
       CollectionClonerWaitsForPendingTasksToCompleteBeforeInvokingOnCompletionCallback) {
    ASSERT_OK(collectionCloner->startup());
    ASSERT_TRUE(collectionCloner->isActive());

    auto net = getNet();
    {
        executor::NetworkInterfaceMock::InNetworkGuard guard(net);

        assertRemoteCommandNameEquals("count",
                                      net->scheduleSuccessfulResponse(createCountResponse(0)));
        net->runReadyNetworkOperations();

        assertRemoteCommandNameEquals(
            "listIndexes",
            net->scheduleSuccessfulResponse(createListIndexesResponse(0, BSON_ARRAY(idIndexSpec))));
        net->runReadyNetworkOperations();
    }
    ASSERT_TRUE(collectionCloner->isActive());

    collectionCloner->waitForDbWorker();
    ASSERT_TRUE(collectionCloner->isActive());
    ASSERT_TRUE(collectionStats.initCalled);

    // At this point, the CollectionCloner has sent the find request for the collection documents.
    // We want to return the first batch of documents for the collection from the network so that
    // the CollectionCloner schedules the first _insertDocuments DB task and the getMore request for
    // the next batch of documents.

    // Store the scheduled CollectionCloner::_insertDocuments task but do not run it yet.
    executor::TaskExecutor::CallbackFn insertDocumentsFn;
    collectionCloner->setScheduleDbWorkFn_forTest(
        [&](const executor::TaskExecutor::CallbackFn& workFn) {
            insertDocumentsFn = workFn;
            executor::TaskExecutor::CallbackHandle handle(std::make_shared<MockCallbackState>());
            return StatusWith<executor::TaskExecutor::CallbackHandle>(handle);
        });
    ASSERT_FALSE(insertDocumentsFn);

    // Return first batch of collection documents from remote server for the find request.
    const BSONObj doc = BSON("_id" << 1);
    {
        executor::NetworkInterfaceMock::InNetworkGuard guard(getNet());

        assertRemoteCommandNameEquals(
            "find", net->scheduleSuccessfulResponse(createCursorResponse(1, BSON_ARRAY(doc))));
        net->runReadyNetworkOperations();
    }

    // Confirm that CollectionCloner attempted to schedule _insertDocuments task.
    ASSERT_TRUE(insertDocumentsFn);

    // Return an error for the getMore request for the next batch of collection documents.
    {
        executor::NetworkInterfaceMock::InNetworkGuard guard(getNet());

        assertRemoteCommandNameEquals(
            "getMore",
            net->scheduleErrorResponse(Status(ErrorCodes::OperationFailed, "getMore failed")));
        net->runReadyNetworkOperations();
    }

    // CollectionCloner should still be active because we have not finished processing the
    // insertDocuments task.
    ASSERT_TRUE(collectionCloner->isActive());
    ASSERT_EQUALS(getDetectableErrorStatus(), getStatus());

    // Run the insertDocuments task. The final status of the CollectionCloner should match the first
    // error passed to the completion guard (ie. from the failed getMore request).
    executor::TaskExecutor::CallbackArgs callbackArgs(
        &getExecutor(), {}, Status(ErrorCodes::CallbackCanceled, ""));
    insertDocumentsFn(callbackArgs);

    // Reset 'insertDocumentsFn' to release last reference count on completion guard.
    insertDocumentsFn = {};

    // No need to call CollectionCloner::join() because we invoked the _insertDocuments callback
    // synchronously.

    ASSERT_FALSE(collectionCloner->isActive());
    ASSERT_EQUALS(ErrorCodes::OperationFailed, getStatus());
}

}  // namespace<|MERGE_RESOLUTION|>--- conflicted
+++ resolved
@@ -90,13 +90,9 @@
                const CollectionOptions& options,
                const BSONObj idIndexSpec,
                const std::vector<BSONObj>& secondaryIndexSpecs) {
-<<<<<<< HEAD
             (_loader = new CollectionBulkLoaderMock(&collectionStats))
-                ->init(nullptr, secondaryIndexSpecs)
+                ->init(secondaryIndexSpecs)
                 .transitional_ignore();
-=======
-            (_loader = new CollectionBulkLoaderMock(&collectionStats))->init(secondaryIndexSpecs);
->>>>>>> e262c56e
 
             return StatusWith<std::unique_ptr<CollectionBulkLoader>>(
                 std::unique_ptr<CollectionBulkLoader>(_loader));
@@ -350,11 +346,7 @@
             collNss = theNss;
             collOptions = theOptions;
             collIndexSpecs = theIndexSpecs;
-<<<<<<< HEAD
-            loader->init(nullptr, theIndexSpecs).transitional_ignore();
-=======
-            loader->init(theIndexSpecs);
->>>>>>> e262c56e
+            loader->init(theIndexSpecs).transitional_ignore();
             return std::unique_ptr<CollectionBulkLoader>(loader);
         };
 
