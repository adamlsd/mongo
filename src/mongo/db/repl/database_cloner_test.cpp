--- conflicted
+++ resolved
@@ -101,12 +101,8 @@
                const std::vector<BSONObj>& secondaryIndexSpecs) {
             const auto collInfo = &_collections[nss];
             (collInfo->loader = new CollectionBulkLoaderMock(&collInfo->stats))
-<<<<<<< HEAD
-                ->init(nullptr, secondaryIndexSpecs)
+                ->init(secondaryIndexSpecs)
                 .transitional_ignore();
-=======
-                ->init(secondaryIndexSpecs);
->>>>>>> e262c56e
 
             return StatusWith<std::unique_ptr<CollectionBulkLoader>>(
                 std::unique_ptr<CollectionBulkLoader>(collInfo->loader));
