--- conflicted
+++ resolved
@@ -176,12 +176,8 @@
                     log() << "reusing collection during test which may cause problems, ns:" << nss;
                 }
                 (collInfo->loader = new CollectionBulkLoaderMock(&collInfo->stats))
-<<<<<<< HEAD
-                    ->init(nullptr, secondaryIndexSpecs)
+                    ->init(secondaryIndexSpecs)
                     .transitional_ignore();
-=======
-                    ->init(secondaryIndexSpecs);
->>>>>>> e262c56e
 
                 return StatusWith<std::unique_ptr<CollectionBulkLoader>>(
                     std::unique_ptr<CollectionBulkLoader>(collInfo->loader));
