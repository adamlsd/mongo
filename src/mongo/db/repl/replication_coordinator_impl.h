/**
 *    Copyright (C) 2018-present MongoDB, Inc.
 *
 *    This program is free software: you can redistribute it and/or modify
 *    it under the terms of the Server Side Public License, version 1,
 *    as published by MongoDB, Inc.
 *
 *    This program is distributed in the hope that it will be useful,
 *    but WITHOUT ANY WARRANTY; without even the implied warranty of
 *    MERCHANTABILITY or FITNESS FOR A PARTICULAR PURPOSE.  See the
 *    Server Side Public License for more details.
 *
 *    You should have received a copy of the Server Side Public License
 *    along with this program. If not, see
 *    <http://www.mongodb.com/licensing/server-side-public-license>.
 *
 *    As a special exception, the copyright holders give permission to link the
 *    code of portions of this program with the OpenSSL library under certain
 *    conditions as described in each individual source file and distribute
 *    linked combinations including the program with the OpenSSL library. You
 *    must comply with the Server Side Public License in all respects for
 *    all of the code used other than as permitted herein. If you modify file(s)
 *    with this exception, you may extend this exception to your version of the
 *    file(s), but you are not obligated to do so. If you do not wish to do so,
 *    delete this exception statement from your version. If you delete this
 *    exception statement from all source files in the program, then also delete
 *    it in the license file.
 */

#pragma once

#include <memory>
#include <utility>
#include <vector>

#include "mongo/base/status.h"
#include "mongo/bson/timestamp.h"
#include "mongo/db/concurrency/d_concurrency.h"
#include "mongo/db/repl/initial_syncer.h"
#include "mongo/db/repl/member_state.h"
#include "mongo/db/repl/optime.h"
#include "mongo/db/repl/repl_set_config.h"
#include "mongo/db/repl/replication_coordinator.h"
#include "mongo/db/repl/replication_coordinator_external_state.h"
#include "mongo/db/repl/sync_source_resolver.h"
#include "mongo/db/repl/topology_coordinator.h"
#include "mongo/db/repl/update_position_args.h"
#include "mongo/executor/task_executor.h"
#include "mongo/platform/atomic_word.h"
#include "mongo/platform/random.h"
#include "mongo/stdx/condition_variable.h"
#include "mongo/stdx/mutex.h"
#include "mongo/stdx/unordered_set.h"
#include "mongo/util/concurrency/with_lock.h"
#include "mongo/util/net/hostandport.h"

namespace mongo {

class Timer;
template <typename T>
class StatusWith;

namespace executor {
struct ConnectionPoolStats;
}  // namespace executor

namespace rpc {
class OplogQueryMetadata;
class ReplSetMetadata;
}  // namespace rpc

namespace repl {

class HeartbeatResponseAction;
class LastVote;
class ReplicationProcess;
class ReplSetRequestVotesArgs;
class ReplSetConfig;
class SyncSourceFeedback;
class StorageInterface;
class TopologyCoordinator;
class VoteRequester;

class ReplicationCoordinatorImpl : public ReplicationCoordinator {
    MONGO_DISALLOW_COPYING(ReplicationCoordinatorImpl);

public:
    ReplicationCoordinatorImpl(ServiceContext* serviceContext,
                               const ReplSettings& settings,
                               std::unique_ptr<ReplicationCoordinatorExternalState> externalState,
                               std::unique_ptr<executor::TaskExecutor> executor,
                               std::unique_ptr<TopologyCoordinator> topoCoord,
                               ReplicationProcess* replicationProcess,
                               StorageInterface* storage,
                               int64_t prngSeed);

    ~ReplicationCoordinatorImpl() override;

    // ================== Members of public ReplicationCoordinator API ===================

    void startup(OperationContext* opCtx) override;

    void enterTerminalShutdown() override;

    void shutdown(OperationContext* opCtx) override;

    const ReplSettings& getSettings() const override;

    Mode getReplicationMode() const override;

    MemberState getMemberState() const override;

    std::vector<MemberData> getMemberData() const override;

    Status waitForMemberState(MemberState expectedState, Milliseconds timeout) override;

    bool isInPrimaryOrSecondaryState(OperationContext* opCtx) const override;

    bool isInPrimaryOrSecondaryState_UNSAFE() const override;

    Seconds getSlaveDelaySecs() const override;

    void clearSyncSourceBlacklist() override;

    ReplicationCoordinator::StatusAndDuration awaitReplication(
        OperationContext* opCtx, const OpTime& opTime, const WriteConcernOptions& writeConcern);

    void stepDown(OperationContext* opCtx,
                  bool force,
                  const Milliseconds& waitTime,
                  const Milliseconds& stepdownTime) override;

    bool isMasterForReportingPurposes() override;

    bool canAcceptWritesForDatabase(OperationContext* opCtx, StringData dbName) override;
    bool canAcceptWritesForDatabase_UNSAFE(OperationContext* opCtx, StringData dbName) override;

    bool canAcceptWritesFor(OperationContext* opCtx, const NamespaceString& ns) override;
    bool canAcceptWritesFor_UNSAFE(OperationContext* opCtx, const NamespaceString& ns) override;

    Status checkIfWriteConcernCanBeSatisfied(
        const WriteConcernOptions& writeConcern) const override;

    Status checkIfCommitQuorumCanBeSatisfied(
        const CommitQuorumOptions& commitQuorum) const override;

    StatusWith<bool> checkIfCommitQuorumIsSatisfied(
        const CommitQuorumOptions& commitQuorum,
        const std::vector<HostAndPort>& commitReadyMembers) const override;

    Status checkCanServeReadsFor(OperationContext* opCtx,
                                 const NamespaceString& ns,
                                 bool slaveOk) override;
    Status checkCanServeReadsFor_UNSAFE(OperationContext* opCtx,
                                        const NamespaceString& ns,
                                        bool slaveOk) override;

    bool shouldRelaxIndexConstraints(OperationContext* opCtx, const NamespaceString& ns) override;

<<<<<<< HEAD
    void setMyLastAppliedOpTime(const OpTime& opTime) override;
    void setMyLastDurableOpTime(const OpTime& opTime) override;

    void setMyLastAppliedOpTimeForward(const OpTime& opTime, DataConsistency consistency) override;
    void setMyLastDurableOpTimeForward(const OpTime& opTime) override;
=======
    virtual void setMyLastAppliedOpTimeAndWallTime(const OpTimeAndWallTime& opTimeAndWallTime);
    virtual void setMyLastDurableOpTimeAndWallTime(const OpTimeAndWallTime& opTimeAndWallTime);

    virtual void setMyLastAppliedOpTimeAndWallTimeForward(
        const OpTimeAndWallTime& opTimeAndWallTime, DataConsistency consistency);
    virtual void setMyLastDurableOpTimeAndWallTimeForward(
        const OpTimeAndWallTime& opTimeAndWallTime);
>>>>>>> add02fb3

    void resetMyLastOpTimes() override;

    void setMyHeartbeatMessage(const std::string& msg) override;

<<<<<<< HEAD
    OpTime getMyLastAppliedOpTime() const override;
    OpTime getMyLastDurableOpTime() const override;
=======
    virtual OpTime getMyLastAppliedOpTime() const override;
    virtual OpTimeAndWallTime getMyLastAppliedOpTimeAndWallTime() const override;

    virtual OpTime getMyLastDurableOpTime() const override;
    virtual OpTimeAndWallTime getMyLastDurableOpTimeAndWallTime() const override;
>>>>>>> add02fb3

    Status waitUntilOpTimeForReadUntil(OperationContext* opCtx,
                                       const ReadConcernArgs& readConcern,
                                       boost::optional<Date_t> deadline) override;

    Status waitUntilOpTimeForRead(OperationContext* opCtx,
                                          const ReadConcernArgs& readConcern) override;
    Status awaitTimestampCommitted(OperationContext* opCtx, Timestamp ts) override;
    OID getElectionId() override;

    int getMyId() const override;

    HostAndPort getMyHostAndPort() const override;

    Status setFollowerMode(const MemberState& newState) override;

    Status setFollowerModeStrict(OperationContext* opCtx, const MemberState& newState) override;

    ApplierState getApplierState() override;

    void signalDrainComplete(OperationContext* opCtx, long long termWhenBufferIsEmpty) override;

    Status waitForDrainFinish(Milliseconds timeout) override;

    void signalUpstreamUpdater() override;

    Status resyncData(OperationContext* opCtx, bool waitUntilCompleted) override;

    StatusWith<BSONObj> prepareReplSetUpdatePositionCommand() const override;

    Status processReplSetGetStatus(BSONObjBuilder* result,
                                   ReplSetGetStatusResponseStyle responseStyle) override;

    void fillIsMasterForReplSet(IsMasterResponse* result, const std::string& zone) override;

    void appendSlaveInfoData(BSONObjBuilder* result) override;

    ReplSetConfig getConfig() const override;

    void processReplSetGetConfig(BSONObjBuilder* result) override;

    void processReplSetMetadata(const rpc::ReplSetMetadata& replMetadata) override;

    void advanceCommitPoint(const OpTime& committedOpTime) override;

    void cancelAndRescheduleElectionTimeout() override;

    Status setMaintenanceMode(bool activate) override;

    bool getMaintenanceMode() override;

    Status processReplSetSyncFrom(OperationContext* opCtx,
                                  const HostAndPort& target,
                                  BSONObjBuilder* resultObj) override;

    Status processReplSetFreeze(int secs, BSONObjBuilder* resultObj) override;

    Status processReplSetReconfig(OperationContext* opCtx,
                                  const ReplSetReconfigArgs& args,
                                  BSONObjBuilder* resultObj) override;

    Status processReplSetInitiate(OperationContext* opCtx,
                                  const BSONObj& configObj,
                                  BSONObjBuilder* resultObj) override;

    Status processReplSetUpdatePosition(const UpdatePositionArgs& updates,
                                        long long* configVersion) override;

    bool buildsIndexes() override;

    std::vector<HostAndPort> getHostsWrittenTo(const OpTime& op, bool durablyWritten) override;

    std::vector<HostAndPort> getOtherNodesInReplSet() const override;

    WriteConcernOptions getGetLastErrorDefault() override;

    Status checkReplEnabledForCommand(BSONObjBuilder* result) override;

    bool isReplEnabled() const override;

    HostAndPort chooseNewSyncSource(const OpTime& lastOpTimeFetched) override;

    void blacklistSyncSource(const HostAndPort& host, Date_t until) override;

    void resetLastOpTimesFromOplog(OperationContext* opCtx, DataConsistency consistency) override;

    bool shouldChangeSyncSource(const HostAndPort& currentSource,
                                const rpc::ReplSetMetadata& replMetadata,
                                boost::optional<rpc::OplogQueryMetadata> oqMetadata) override;

    OpTime getLastCommittedOpTime() const override;

    Status processReplSetRequestVotes(OperationContext* opCtx,
                                      const ReplSetRequestVotesArgs& args,
                                      ReplSetRequestVotesResponse* response) override;

    void prepareReplMetadata(const BSONObj& metadataRequestObj,
                             const OpTime& lastOpTimeFromClient,
                             BSONObjBuilder* builder) const override;

    Status processHeartbeatV1(const ReplSetHeartbeatArgsV1& args,
                              ReplSetHeartbeatResponse* response) override;

    bool getWriteConcernMajorityShouldJournal() override;

    void dropAllSnapshots() override;
    /**
     * Get current term from topology coordinator
     */
    long long getTerm() override;

    // Returns the ServiceContext where this instance runs.
    ServiceContext* getServiceContext() override {
        return _service;
    }

    Status updateTerm(OperationContext* opCtx, long long term) override;

    OpTime getCurrentCommittedSnapshotOpTime() const override;

    void waitUntilSnapshotCommitted(OperationContext* opCtx,
                                    const Timestamp& untilSnapshot) override;

    void appendDiagnosticBSON(BSONObjBuilder*) override;

    void appendConnectionStats(executor::ConnectionPoolStats* stats) const override;

    size_t getNumUncommittedSnapshots() override;

    WriteConcernOptions populateUnsetWriteConcernOptionsSyncMode(WriteConcernOptions wc) override;

    Status stepUpIfEligible(bool skipDryRun) override;

    Status abortCatchupIfNeeded() override;

    void signalDropPendingCollectionsRemovedFromStorage() final;

    boost::optional<Timestamp> getRecoveryTimestamp() override;

    bool setContainsArbiter() const override;

    virtual void attemptToAdvanceStableTimestamp() override;

    // ================== Test support API ===================

    /**
     * If called after startReplication(), blocks until all asynchronous
     * activities associated with replication start-up complete.
     */
    void waitForStartUpComplete_forTest();

    /**
     * Gets the replica set configuration in use by the node.
     */
    ReplSetConfig getReplicaSetConfig_forTest();

    /**
     * Returns scheduled time of election timeout callback.
     * Returns Date_t() if callback is not scheduled.
     */
    Date_t getElectionTimeout_forTest() const;

    /*
     * Return a randomized offset amount that is scaled in proportion to the size of the
     * _electionTimeoutPeriod.
     */
    Milliseconds getRandomizedElectionOffset_forTest();

    /**
     * Returns the scheduled time of the priority takeover callback. If a priority
     * takeover has not been scheduled, returns boost::none.
     */
    boost::optional<Date_t> getPriorityTakeover_forTest() const;

    /**
     * Returns the scheduled time of the catchup takeover callback. If a catchup
     * takeover has not been scheduled, returns boost::none.
     */
    boost::optional<Date_t> getCatchupTakeover_forTest() const;

    /**
     * Returns the catchup takeover CallbackHandle.
     */
    executor::TaskExecutor::CallbackHandle getCatchupTakeoverCbh_forTest() const;

    /**
     * Simple wrappers around _setLastOptime to make it easier to test.
     */
    Status setLastAppliedOptime_forTest(long long cfgVer, long long memberId, const OpTime& opTime);
    Status setLastDurableOptime_forTest(long long cfgVer, long long memberId, const OpTime& opTime);

    /**
     * Simple test wrappers that expose private methods.
     */
    boost::optional<OpTime> chooseStableOpTimeFromCandidates_forTest(
        const std::set<OpTime>& candidates, const OpTime& maximumStableOpTime);
    void cleanupStableOpTimeCandidates_forTest(std::set<OpTime>* candidates, OpTime stableOpTime);
    std::set<OpTime> getStableOpTimeCandidates_forTest();

    /**
     * Non-blocking version of updateTerm.
     * Returns event handle that we can use to wait for the operation to complete.
     * When the operation is complete (waitForEvent() returns), 'updateResult' will be set
     * to a status telling if the term increased or a stepdown was triggered.
     */
    executor::TaskExecutor::EventHandle updateTerm_forTest(
        long long term, TopologyCoordinator::UpdateTermResult* updateResult);

    /**
     * If called after _startElectSelfV1(), blocks until all asynchronous
     * activities associated with election complete.
     */
    void waitForElectionFinish_forTest();

    /**
     * If called after _startElectSelfV1(), blocks until all asynchronous
     * activities associated with election dry run complete, including writing
     * last vote and scheduling the real election.
     */
    void waitForElectionDryRunFinish_forTest();

    /**
     * Waits until a stepdown attempt has begun. Callers should ensure that the stepdown attempt
     * won't fully complete before this method is called, or this method may never return.
     */
    void waitForStepDownAttempt_forTest();

private:
    using CallbackFn = executor::TaskExecutor::CallbackFn;

    using CallbackHandle = executor::TaskExecutor::CallbackHandle;

    using EventHandle = executor::TaskExecutor::EventHandle;

    using ScheduleFn = stdx::function<StatusWith<executor::TaskExecutor::CallbackHandle>(
        const executor::TaskExecutor::CallbackFn& work)>;

    class LoseElectionGuardV1;
    class LoseElectionDryRunGuardV1;

    /**
     * Configuration states for a replica set node.
     *
     * Transition diagram:
     *
     * PreStart ------------------> ReplicationDisabled
     *    |
     *    |
     *    v
     * StartingUp -------> Uninitialized <------> Initiating
     *         \                     ^               |
     *          -------              |               |
     *                 |             |               |
     *                 v             v               |
     * Reconfig <---> Steady <----> HBReconfig       |
     *                    ^                          /
     *                    |                         /
     *                     \                       /
     *                      -----------------------
     */
    enum ConfigState {
        kConfigPreStart,
        kConfigStartingUp,
        kConfigReplicationDisabled,
        kConfigUninitialized,
        kConfigSteady,
        kConfigInitiating,
        kConfigReconfiguring,
        kConfigHBReconfiguring
    };

    /**
     * Type describing actions to take after a change to the MemberState _memberState.
     */
    enum PostMemberStateUpdateAction {
        kActionNone,
        kActionSteppedDown,
        kActionRollbackOrRemoved,
        kActionFollowerModeStateChange,
        kActionStartSingleNodeElection
    };

    // This object handles killing user operations and aborting stashed running
    // transactions during step down.
    class KillOpContainer {
    public:
        KillOpContainer(ReplicationCoordinatorImpl* repl, OperationContext* opCtx)
            : _replCord(repl), _stepDownOpCtx(opCtx){};

        /**
         * It will spawn a new thread killOpThread to kill user operations.
         */
        void startKillOpThread();

        /**
         * On stepdown, we need to kill all write operations and all transactional operations,
         * so that unprepared and prepared transactions can release or yield their locks.
         * The required ordering between stepdown steps is:
         * 1) Enqueue RSTL in X mode.
         * 2) Kill all write operations and operations with S locks
         * 3) Abort unprepared transactions.
         * 4) Repeat step 2) and 3) until the stepdown thread can acquire RSTL.
         * 5) Yield locks of all prepared transactions.
         *
         * Since prepared transactions don't hold RSTL, step 1) to step 3) make sure all
         * running transactions that may hold RSTL finish, get killed or yield their locks,
         * so that we can acquire RSTL at step 4). Holding the locks of prepared transactions
         * until step 5) guarantees if any conflict operations (e.g. DDL operations) failed
         * to be killed for any reason, we will get a deadlock instead of a silent data corruption.
         *
         * Loops continuously to kill all user operations that have global lock except in IS mode.
         * And, aborts all stashed (inactive) transactions.
         * Terminates once killSignaled is set true.
        */
        void killOpThreadFn();

        /*
         * Signals killOpThread to stop killing user operations.
         */
        void stopAndWaitForKillOpThread();

        /*
         * Returns _userOpsRunning value.
         */
        size_t getUserOpsRunning() const;

        /*
         * Increments _userOpsRunning by val.
         */
        void incrUserOpsRunningBy(size_t val = 1);

    private:
        ReplicationCoordinatorImpl* const _replCord;  // not owned.
        OperationContext* const _stepDownOpCtx;       // not owned.
        // Thread that will run killOpThreadFn().
        std::unique_ptr<stdx::thread> _killOpThread;
        // Protects killSignaled and stopKillingOps cond. variable.
        stdx::mutex _mutex;
        // Signals thread about the change of killSignaled value.
        stdx::condition_variable _stopKillingOps;
        // Once this is set to true, the killOpThreadFn method will terminate.
        bool _killSignaled = false;
        // Tracks number of operations left running on step down.
        size_t _userOpsRunning = 0;
    };

    // Abstract struct that holds information about clients waiting for replication.
    // Subclasses need to define how to notify them.
    struct Waiter {
        Waiter(OpTime _opTime, const WriteConcernOptions* _writeConcern);
        virtual ~Waiter() = default;

        BSONObj toBSON() const;
        std::string toString() const;
        // Controls whether or not this Waiter should stay on the WaiterList upon notification.
        virtual bool runs_once() const = 0;

        // It is invalid to call notify_inlock() unless holding ReplicationCoordinatorImpl::_mutex.
        virtual void notify_inlock() = 0;

        const OpTime opTime;
        const WriteConcernOptions* writeConcern = nullptr;
    };

    // When ThreadWaiter gets notified, it will signal the conditional variable.
    //
    // This is used when a thread wants to block inline until the opTime is reached with the given
    // writeConcern.
    struct ThreadWaiter : public Waiter {
        ThreadWaiter(OpTime _opTime,
                     const WriteConcernOptions* _writeConcern,
                     stdx::condition_variable* _condVar);
        void notify_inlock() override;
        bool runs_once() const override {
            return false;
        }

        stdx::condition_variable* condVar = nullptr;
    };

    // When the waiter is notified, finishCallback will be called while holding replCoord _mutex
    // since WaiterLists are protected by _mutex.
    //
    // This is used when we want to run a callback when the opTime is reached.
    struct CallbackWaiter : public Waiter {
        using FinishFunc = stdx::function<void()>;

        CallbackWaiter(OpTime _opTime, FinishFunc _finishCallback);
        void notify_inlock() override;
        bool runs_once() const override {
            return true;
        }

        // The callback that will be called when this waiter is notified.
        FinishFunc finishCallback = nullptr;
    };

    class WaiterGuard;

    class WaiterList {
    public:
        using WaiterType = Waiter*;

        // Adds waiter into the list.
        void add_inlock(WaiterType waiter);
        // Returns whether waiter is found and removed.
        bool remove_inlock(WaiterType waiter);
        // Signals all waiters that satisfy the condition.
        void signalIf_inlock(stdx::function<bool(WaiterType)> fun);
        // Signals all waiters from the list.
        void signalAll_inlock();

    private:
        std::vector<WaiterType> _list;
    };

    typedef std::vector<executor::TaskExecutor::CallbackHandle> HeartbeatHandles;

    // The state and logic of primary catchup.
    //
    // When start() is called, CatchupState will schedule the timeout callback. When we get
    // responses of the latest heartbeats from all nodes, the target time (opTime of _waiter) is
    // set.
    // The primary exits catchup mode when any of the following happens.
    //   1) My last applied optime reaches the target optime, if we've received a heartbeat from all
    //      nodes.
    //   2) Catchup timeout expires.
    //   3) Primary steps down.
    //   4) The primary has to roll back to catch up.
    //   5) The primary is too stale to catch up.
    //
    // On abort, the state resets the pointer to itself in ReplCoordImpl. In other words, the
    // life cycle of the state object aligns with the conceptual state.
    // In shutdown, the timeout callback will be canceled by the executor and the state is safe to
    // destroy.
    //
    // Any function of the state must be called while holding _mutex.
    class CatchupState {
    public:
        CatchupState(ReplicationCoordinatorImpl* repl) : _repl(repl) {}
        // start() can only be called once.
        void start_inlock();
        // Reset the state itself to destruct the state.
        void abort_inlock();
        // Heartbeat calls this function to update the target optime.
        void signalHeartbeatUpdate_inlock();

    private:
        ReplicationCoordinatorImpl* _repl;  // Not owned.
        // Callback handle used to cancel a scheduled catchup timeout callback.
        executor::TaskExecutor::CallbackHandle _timeoutCbh;
        // Handle to a Waiter that contains the current target optime to reach after which
        // we can exit catchup mode.
        std::unique_ptr<CallbackWaiter> _waiter;
    };

    // Inner class to manage the concurrency of _canAcceptNonLocalWrites and _canServeNonLocalReads.
    class ReadWriteAbility {
    public:
        ReadWriteAbility(bool canAcceptNonLocalWrites)
            : _canAcceptNonLocalWrites(canAcceptNonLocalWrites), _canServeNonLocalReads(0U) {}

        // Asserts ReplicationStateTransitionLock is held in mode X.
        void setCanAcceptNonLocalWrites(WithLock, OperationContext* opCtx, bool newVal);

        bool canAcceptNonLocalWrites(WithLock) const;
        bool canAcceptNonLocalWrites_UNSAFE() const;  // For early errors.

        // Asserts ReplicationStateTransitionLock is held in an intent or exclusive mode.
        bool canAcceptNonLocalWrites(OperationContext* opCtx) const;

        bool canServeNonLocalReads_UNSAFE() const;

        // Asserts ReplicationStateTransitionLock is held in an intent or exclusive mode.
        bool canServeNonLocalReads(OperationContext* opCtx) const;

        // Asserts ReplicationStateTransitionLock is held in mode X.
        void setCanServeNonLocalReads(OperationContext* opCtx, unsigned int newVal);

        void setCanServeNonLocalReads_UNSAFE(unsigned int newVal);

    private:
        // Flag that indicates whether writes to databases other than "local" are allowed.  Used to
        // answer canAcceptWritesForDatabase() and canAcceptWritesFor() questions. In order to read
        // it, must have either the RSTL or the replication coordinator mutex. To set it, must have
        // both the RSTL in mode X and the replication coordinator mutex.
        // Always true for standalone nodes.
        bool _canAcceptNonLocalWrites;

        // Flag that indicates whether reads from databases other than "local" are allowed. Unlike
        // _canAcceptNonLocalWrites, above, this question is about admission control on secondaries.
        // Accidentally providing the prior value for a limited period of time is acceptable, except
        // during rollback. In order to read it, must have the RSTL. To set it when transitioning
        // into RS_ROLLBACK, must have the RSTL in mode X. Otherwise, no lock or mutex is necessary
        // to set it.
        AtomicWord<unsigned> _canServeNonLocalReads;
    };

    void _resetMyLastOpTimes(WithLock lk);

    /**
     * Returns the _writeConcernMajorityJournalDefault of our current _rsConfig.
     */
    bool getWriteConcernMajorityShouldJournal_inlock() const;

    /**
     * Returns the OpTime of the current committed snapshot, if one exists.
     */
    OpTime _getCurrentCommittedSnapshotOpTime_inlock() const;

    /**
     * Returns the OpTime of the current committed snapshot converted to LogicalTime.
     */
    LogicalTime _getCurrentCommittedLogicalTime_inlock() const;

    /**
     *  Verifies that ReadConcernArgs match node's readConcern.
     */
    Status _validateReadConcern(OperationContext* opCtx, const ReadConcernArgs& readConcern);

    /**
     * Helper to update our saved config, cancel any pending heartbeats, and kick off sending
     * new heartbeats based on the new config.
     *
     * Returns an action to be performed after unlocking _mutex, via
     * _performPostMemberStateUpdateAction.
     */
    PostMemberStateUpdateAction _setCurrentRSConfig(WithLock lk,
                                                    OperationContext* opCtx,
                                                    const ReplSetConfig& newConfig,
                                                    int myIndex);

    /**
     * Helper to wake waiters in _replicationWaiterList that are doneWaitingForReplication.
     */
    void _wakeReadyWaiters_inlock();

    /**
     * Scheduled to cause the ReplicationCoordinator to reconsider any state that might
     * need to change as a result of time passing - for instance becoming PRIMARY when a single
     * node replica set member's stepDown period ends.
     */
    void _handleTimePassing(const executor::TaskExecutor::CallbackArgs& cbData);

    /**
     * Chooses a candidate for election handoff and sends a ReplSetStepUp command to it.
     */
    void _performElectionHandoff();

    /**
     * Helper method for _awaitReplication that takes an already locked unique_lock, but leaves
     * operation timing to the caller.
     */
    Status _awaitReplication_inlock(stdx::unique_lock<stdx::mutex>* lock,
                                    OperationContext* opCtx,
                                    const OpTime& opTime,
                                    const WriteConcernOptions& writeConcern);

    /**
     * Returns an object with all of the information this node knows about the replica set's
     * progress.
     */
    BSONObj _getReplicationProgress(WithLock wl) const;

    /**
     * Returns true if the given writeConcern is satisfied up to "optime" or is unsatisfiable.
     *
     * If the writeConcern is 'majority', also waits for _currentCommittedSnapshot to be newer than
     * minSnapshot.
     */
    bool _doneWaitingForReplication_inlock(const OpTime& opTime,
                                           const WriteConcernOptions& writeConcern);

    Status _checkIfWriteConcernCanBeSatisfied_inlock(const WriteConcernOptions& writeConcern) const;

    Status _checkIfCommitQuorumCanBeSatisfied(WithLock,
                                              const CommitQuorumOptions& commitQuorum) const;

    bool _canAcceptWritesFor_inlock(const NamespaceString& ns);

    int _getMyId_inlock() const;

    OpTime _getMyLastAppliedOpTime_inlock() const;
    OpTimeAndWallTime _getMyLastAppliedOpTimeAndWallTime_inlock() const;

    OpTime _getMyLastDurableOpTime_inlock() const;
    OpTimeAndWallTime _getMyLastDurableOpTimeAndWallTime_inlock() const;

    /**
     * Helper method for updating our tracking of the last optime applied by a given node.
     * This is only valid to call on replica sets.
     * "configVersion" will be populated with our config version if it and the configVersion
     * of "args" differ.
     */
    Status _setLastOptime(WithLock lk,
                          const UpdatePositionArgs::UpdateInfo& args,
                          long long* configVersion);

    /**
     * This function will report our position externally (like upstream) if necessary.
     *
     * Takes in a unique lock, that must already be locked, on _mutex.
     *
     * Lock will be released after this method finishes.
     */
    void _reportUpstream_inlock(stdx::unique_lock<stdx::mutex> lock);

    /**
     * Helpers to set the last applied and durable OpTime.
     */
    void _setMyLastAppliedOpTimeAndWallTime(WithLock lk,
                                            const OpTimeAndWallTime& opTime,
                                            bool isRollbackAllowed,
                                            DataConsistency consistency);
    void _setMyLastDurableOpTimeAndWallTime(WithLock lk,
                                            const OpTimeAndWallTime& opTimeAndWallTime,
                                            bool isRollbackAllowed);

    /**
     * Schedules a heartbeat to be sent to "target" at "when". "targetIndex" is the index
     * into the replica set config members array that corresponds to the "target", or -1 if
     * "target" is not in _rsConfig.
     */
    void _scheduleHeartbeatToTarget_inlock(const HostAndPort& target, int targetIndex, Date_t when);

    /**
     * Processes each heartbeat response.
     *
     * Schedules additional heartbeats, triggers elections and step downs, etc.
     */
    void _handleHeartbeatResponse(const executor::TaskExecutor::RemoteCommandCallbackArgs& cbData,
                                  int targetIndex);

    void _trackHeartbeatHandle_inlock(
        const StatusWith<executor::TaskExecutor::CallbackHandle>& handle);

    void _untrackHeartbeatHandle_inlock(const executor::TaskExecutor::CallbackHandle& handle);

    /*
     * Return a randomized offset amount that is scaled in proportion to the size of the
     * _electionTimeoutPeriod. Used to add randomization to an election timeout.
     */
    Milliseconds _getRandomizedElectionOffset_inlock();

    /**
     * Starts a heartbeat for each member in the current config.  Called while holding _mutex.
     */
    void _startHeartbeats_inlock();

    /**
     * Cancels all heartbeats.  Called while holding replCoord _mutex.
     */
    void _cancelHeartbeats_inlock();

    /**
     * Cancels all heartbeats, then starts a heartbeat for each member in the current config.
     * Called while holding replCoord _mutex.
     */
    void _restartHeartbeats_inlock();

    /**
     * Asynchronously sends a heartbeat to "target". "targetIndex" is the index
     * into the replica set config members array that corresponds to the "target", or -1 if
     * we don't have a valid replica set config.
     *
     * Scheduled by _scheduleHeartbeatToTarget_inlock.
     */
    void _doMemberHeartbeat(executor::TaskExecutor::CallbackArgs cbData,
                            const HostAndPort& target,
                            int targetIndex);


    MemberState _getMemberState_inlock() const;

    /**
     * Helper method for setting this node to a specific follower mode.
     *
     * Note: The opCtx may be null, but must be non-null if the new state is RS_ROLLBACK.
     */
    Status _setFollowerMode(OperationContext* opCtx, const MemberState& newState);

    /**
     * Starts loading the replication configuration from local storage, and if it is valid,
     * schedules a callback (of _finishLoadLocalConfig) to set it as the current replica set
     * config (sets _rsConfig and _thisMembersConfigIndex).
     * Returns true if it finishes loading the local config, which most likely means there
     * was no local config at all or it was invalid in some way, and false if there was a valid
     * config detected but more work is needed to set it as the local config (which will be
     * handled by the callback to _finishLoadLocalConfig).
     */
    bool _startLoadLocalConfig(OperationContext* opCtx);

    /**
     * Callback that finishes the work started in _startLoadLocalConfig and sets _rsConfigState
     * to kConfigSteady, so that we can begin processing heartbeats and reconfigs.
     */
    void _finishLoadLocalConfig(const executor::TaskExecutor::CallbackArgs& cbData,
                                const ReplSetConfig& localConfig,
                                const StatusWith<OpTimeAndWallTime>& lastOpTimeAndWallTimeStatus,
                                const StatusWith<LastVote>& lastVoteStatus);

    /**
     * Start replicating data, and does an initial sync if needed first.
     */
    void _startDataReplication(OperationContext* opCtx,
                               stdx::function<void()> startCompleted = nullptr);

    /**
     * Stops replicating data by stopping the applier, fetcher and such.
     */
    void _stopDataReplication(OperationContext* opCtx);

    /**
     * Finishes the work of processReplSetInitiate() in the event of a successful quorum check.
     */
    void _finishReplSetInitiate(OperationContext* opCtx,
                                const ReplSetConfig& newConfig,
                                int myIndex);

    /**
     * Finishes the work of processReplSetReconfig, in the event of
     * a successful quorum check.
     */
    void _finishReplSetReconfig(const executor::TaskExecutor::CallbackArgs& cbData,
                                const ReplSetConfig& newConfig,
                                bool isForceReconfig,
                                int myIndex,
                                const executor::TaskExecutor::EventHandle& finishedEvent);

    /**
     * Changes _rsConfigState to newState, and notify any waiters.
     */
    void _setConfigState_inlock(ConfigState newState);

    /**
     * Updates the cached value, _memberState, to match _topCoord's reported
     * member state, from getMemberState().
     *
     * Returns an enum indicating what action to take after releasing _mutex, if any.
     * Call performPostMemberStateUpdateAction on the return value after releasing
     * _mutex.
     *
     * Note: opCtx may be null as currently not all paths thread an OperationContext all the way
     * down, but it must be non-null for any calls that change _canAcceptNonLocalWrites.
     */
    PostMemberStateUpdateAction _updateMemberStateFromTopologyCoordinator(WithLock lk,
                                                                          OperationContext* opCtx);

    /**
     * Performs a post member-state update action.  Do not call while holding _mutex.
     */
    void _performPostMemberStateUpdateAction(PostMemberStateUpdateAction action);

    /**
     * Update state after winning an election.
     */
    void _postWonElectionUpdateMemberState(WithLock lk);

    /**
     * Helper to select appropriate sync source after transitioning from a follower state.
     */
    void _onFollowerModeStateChange();

    /**
     * Begins an attempt to elect this node.
     * Called after an incoming heartbeat changes this node's view of the set such that it
     * believes it can be elected PRIMARY.
     * For proper concurrency, start methods must be called while holding _mutex.
     *
     * For V1 (raft) style elections the election path is:
     *      _startElectSelfV1() or _startElectSelfV1_inlock()
     *      _processDryRunResult() (may skip)
     *      _startRealElection_inlock()
     *      _writeLastVoteForMyElection()
     *      _startVoteRequester_inlock()
     *      _onVoteRequestComplete()
     */
    void _startElectSelfV1_inlock(TopologyCoordinator::StartElectionReason reason);
    void _startElectSelfV1(TopologyCoordinator::StartElectionReason reason);

    /**
     * Callback called when the dryRun VoteRequester has completed; checks the results and
     * decides whether to conduct a proper election.
     * "originalTerm" was the term during which the dry run began, if the term has since
     * changed, do not run for election.
     */
    void _processDryRunResult(long long originalTerm);

    /**
     * Begins executing a real election. This is called either a successful dry run, or when the
     * dry run was skipped (which may be specified for a ReplSetStepUp).
     */
    void _startRealElection_inlock(long long originalTerm);

    /**
     * Writes the last vote in persistent storage after completing dry run successfully.
     * This job will be scheduled to run in DB worker threads.
     */
    void _writeLastVoteForMyElection(LastVote lastVote,
                                     const executor::TaskExecutor::CallbackArgs& cbData);

    /**
     * Starts VoteRequester to run the real election when last vote write has completed.
     */
    void _startVoteRequester_inlock(long long newTerm);

    /**
     * Callback called when the VoteRequester has completed; checks the results and
     * decides whether to change state to primary and alert other nodes of our primary-ness.
     * "originalTerm" was the term during which the election began, if the term has since
     * changed, do not step up as primary.
     */
    void _onVoteRequestComplete(long long originalTerm);

    /**
     * Removes 'host' from the sync source blacklist. If 'host' isn't found, it's simply
     * ignored and no error is thrown.
     *
     * Must be scheduled as a callback.
     */
    void _unblacklistSyncSource(const executor::TaskExecutor::CallbackArgs& cbData,
                                const HostAndPort& host);

    /**
     * Schedules a request that the given host step down; logs any errors.
     */
    void _requestRemotePrimaryStepdown(const HostAndPort& target);

    /**
     * Schedules stepdown to run with the global exclusive lock.
     */
    executor::TaskExecutor::EventHandle _stepDownStart();

    /**
     * Update the "repl.stepDown.userOperationsRunning" counter and log number of operations
     * killed and left running on step down.
     */
    void _updateAndLogStatsOnStepDown(const KillOpContainer* koc) const;

    /**
     * kill all user operations that have taken a global lock except in IS mode.
     */
    void _killUserOperationsOnStepDown(const OperationContext* stepDownOpCtx, KillOpContainer* koc);

    /**
     * Completes a step-down of the current node.  Must be run with a global
     * shared or global exclusive lock.
     * Signals 'finishedEvent' on successful completion.
     */
    void _stepDownFinish(const executor::TaskExecutor::CallbackArgs& cbData,
                         const executor::TaskExecutor::EventHandle& finishedEvent);

    /**
     * Schedules a replica set config change.
     */
    void _scheduleHeartbeatReconfig_inlock(const ReplSetConfig& newConfig);

    /**
     * Method to write a configuration transmitted via heartbeat message to stable storage.
     */
    void _heartbeatReconfigStore(const executor::TaskExecutor::CallbackArgs& cbd,
                                 const ReplSetConfig& newConfig);

    /**
     * Conclusion actions of a heartbeat-triggered reconfiguration.
     */
    void _heartbeatReconfigFinish(const executor::TaskExecutor::CallbackArgs& cbData,
                                  const ReplSetConfig& newConfig,
                                  StatusWith<int> myIndex);

    /**
     * Utility method that schedules or performs actions specified by a HeartbeatResponseAction
     * returned by a TopologyCoordinator::processHeartbeatResponse(V1) call with the given
     * value of "responseStatus".
     *
     * Requires "lock" to own _mutex, and returns the same unique_lock.
     */
    stdx::unique_lock<stdx::mutex> _handleHeartbeatResponseAction_inlock(
        const HeartbeatResponseAction& action,
        const StatusWith<ReplSetHeartbeatResponse>& responseStatus,
        stdx::unique_lock<stdx::mutex> lock);

    /**
     * Updates the last committed OpTime to be "committedOpTime" if it is more recent than the
     * current last committed OpTime.
     */
    void _advanceCommitPoint(WithLock lk, const OpTime& committedOpTime);

    /**
     * Scan the memberData and determine the highest last applied or last
     * durable optime present on a majority of servers; set _lastCommittedOpTime to this
     * new entry.  Wake any threads waiting for replication that now have their
     * write concern satisfied.
     *
     * Whether the last applied or last durable op time is used depends on whether
     * the config getWriteConcernMajorityShouldJournal is set.
     */
    void _updateLastCommittedOpTime(WithLock lk);

    /**
     * Callback that attempts to set the current term in topology coordinator and
     * relinquishes primary if the term actually changes and we are primary.
     * *updateTermResult will be the result of the update term attempt.
     * Returns the finish event if it does not finish in this function, for example,
     * due to stepdown, otherwise the returned EventHandle is invalid.
     */
    EventHandle _updateTerm_inlock(
        long long term, TopologyCoordinator::UpdateTermResult* updateTermResult = nullptr);

    /**
     * Callback that processes the ReplSetMetadata returned from a command run against another
     * replica set member and so long as the config version in the metadata matches the replica set
     * config version this node currently has, updates the current term.
     *
     * This does NOT update this node's notion of the commit point.
     *
     * Returns the finish event which is invalid if the process has already finished.
     */
    EventHandle _processReplSetMetadata_inlock(const rpc::ReplSetMetadata& replMetadata);

    /**
     * Prepares a metadata object for ReplSetMetadata.
     */
    void _prepareReplSetMetadata_inlock(const OpTime& lastOpTimeFromClient,
                                        BSONObjBuilder* builder) const;

    /**
     * Prepares a metadata object for OplogQueryMetadata.
     */
    void _prepareOplogQueryMetadata_inlock(int rbid, BSONObjBuilder* builder) const;

    /**
     * Blesses a snapshot to be used for new committed reads.
     *
     * Returns true if the value was updated to `newCommittedSnapshot`.
     */
    bool _updateCommittedSnapshot_inlock(const OpTime& newCommittedSnapshot);

    /**
     * A helper method that returns the current stable optime based on the current commit point and
     * set of stable optime candidates.
     */
    boost::optional<OpTime> _recalculateStableOpTime(WithLock lk);

    /**
     * Calculates the 'stable' replication optime given a set of optime candidates and a maximum
     * stable optime. The stable optime is the greatest optime in 'candidates' that is also less
     * than or equal to 'maximumStableOpTime' and other criteria.
     *
     * Returns boost::none if there is no satisfactory candidate.
     */
    boost::optional<OpTime> _chooseStableOpTimeFromCandidates(WithLock lk,
                                                              const std::set<OpTime>& candidates,
                                                              OpTime maximumStableOpTime);

    /**
     * Removes any optimes from the optime set 'candidates' that are less than
     * 'stableOpTime'.
     */
    void _cleanupStableOpTimeCandidates(std::set<OpTime>* candidates, OpTime stableOpTime);

    /**
     * Calculates and sets the value of the 'stable' replication optime for the storage engine.  See
     * ReplicationCoordinatorImpl::_chooseStableOpTimeFromCandidates for a definition of 'stable',
     * in this context.
     */
    void _setStableTimestampForStorage(WithLock lk);

    /**
     * Drops all snapshots and clears the "committed" snapshot.
     */
    void _dropAllSnapshots_inlock();

    /**
     * Bottom half of _scheduleNextLivenessUpdate.
     * Must be called with _mutex held.
     */
    void _scheduleNextLivenessUpdate_inlock();

    /**
     * Callback which marks downed nodes as down, triggers a stepdown if a majority of nodes are no
     * longer visible, and reschedules itself.
     */
    void _handleLivenessTimeout(const executor::TaskExecutor::CallbackArgs& cbData);

    /**
     * If "updatedMemberId" is the current _earliestMemberId, cancels the current
     * _handleLivenessTimeout callback and calls _scheduleNextLivenessUpdate to schedule a new one.
     * Returns immediately otherwise.
     */
    void _cancelAndRescheduleLivenessUpdate_inlock(int updatedMemberId);

    /**
     * Cancels all outstanding _priorityTakeover callbacks.
     */
    void _cancelPriorityTakeover_inlock();

    /**
     * Cancels all outstanding _catchupTakeover callbacks.
     */
    void _cancelCatchupTakeover_inlock();

    /**
     * Cancels the current _handleElectionTimeout callback and reschedules a new callback.
     * Returns immediately otherwise.
     */
    void _cancelAndRescheduleElectionTimeout_inlock();

    /**
     * Callback which starts an election if this node is electable and using protocolVersion 1.
     */
    void _startElectSelfIfEligibleV1(TopologyCoordinator::StartElectionReason reason);

    /**
     * Schedules work to be run no sooner than 'when' and returns handle to callback.
     * If work cannot be scheduled due to shutdown, returns empty handle.
     * All other non-shutdown scheduling failures will abort the process.
     * Does not run 'work' if callback is canceled.
     */
    CallbackHandle _scheduleWorkAt(Date_t when, CallbackFn work);

    /**
     * Creates an event.
     * Returns invalid event handle if the executor is shutting down.
     * Otherwise aborts on non-shutdown error.
     */
    EventHandle _makeEvent();

    /**
     * Wrap a function into executor callback.
     * If the callback is cancelled, the given function won't run.
     */
    executor::TaskExecutor::CallbackFn _wrapAsCallbackFn(const stdx::function<void()>& work);

    /**
     * Finish catch-up mode and start drain mode.
     */
    void _enterDrainMode_inlock();

    /**
     * Waits for the config state to leave kConfigStartingUp, which indicates that start() has
     * finished.
     */
    void _waitForStartUpComplete();

    /**
     * Cancels the running election, if any, and returns an event that will be signaled when the
     * canceled election completes. If there is no running election, returns an invalid event
     * handle.
     */
    executor::TaskExecutor::EventHandle _cancelElectionIfNeeded_inlock();

    /**
     * Waits until the optime of the current node is at least the 'opTime'.
     */
    Status _waitUntilOpTime(OperationContext* opCtx,
                            bool isMajorityReadConcern,
                            OpTime opTime,
                            boost::optional<Date_t> deadline = boost::none);

    /**
     * Waits until the optime of the current node is at least the opTime specified in 'readConcern'.
     * Supports local and majority readConcern.
     */
    // TODO: remove when SERVER-29729 is done
    Status _waitUntilOpTimeForReadDeprecated(OperationContext* opCtx,
                                             const ReadConcernArgs& readConcern);

    /**
     * Waits until the deadline or until the optime of the current node is at least the clusterTime
     * specified in 'readConcern'. Supports local and majority readConcern.
     * If maxTimeMS and deadline are both specified, it waits for min(maxTimeMS, deadline).
     */
    Status _waitUntilClusterTimeForRead(OperationContext* opCtx,
                                        const ReadConcernArgs& readConcern,
                                        boost::optional<Date_t> deadline);

    /**
     * Returns a pseudorandom number no less than 0 and less than limit (which must be positive).
     */
    int64_t _nextRandomInt64_inlock(int64_t limit);

    //
    // All member variables are labeled with one of the following codes indicating the
    // synchronization rules for accessing them.
    //
    // (R)  Read-only in concurrent operation; no synchronization required.
    // (S)  Self-synchronizing; access in any way from any context.
    // (PS) Pointer is read-only in concurrent operation, item pointed to is self-synchronizing;
    //      Access in any context.
    // (M)  Reads and writes guarded by _mutex
    // (I)  Independently synchronized, see member variable comment.

    // Protects member data of this ReplicationCoordinator.
    mutable stdx::mutex _mutex;  // (S)

    // Handles to actively queued heartbeats.
    HeartbeatHandles _heartbeatHandles;  // (M)

    // When this node does not know itself to be a member of a config, it adds
    // every host that sends it a heartbeat request to this set, and also starts
    // sending heartbeat requests to that host.  This set is cleared whenever
    // a node discovers that it is a member of a config.
    stdx::unordered_set<HostAndPort> _seedList;  // (M)

    // Back pointer to the ServiceContext that has started the instance.
    ServiceContext* const _service;  // (S)

    // Parsed command line arguments related to replication.
    const ReplSettings _settings;  // (R)

    // Mode of replication specified by _settings.
    const Mode _replMode;  // (R)

    // Pointer to the TopologyCoordinator owned by this ReplicationCoordinator.
    std::unique_ptr<TopologyCoordinator> _topCoord;  // (M)

    // Executor that drives the topology coordinator.
    std::unique_ptr<executor::TaskExecutor> _replExecutor;  // (S)

    // Pointer to the ReplicationCoordinatorExternalState owned by this ReplicationCoordinator.
    std::unique_ptr<ReplicationCoordinatorExternalState> _externalState;  // (PS)

    // list of information about clients waiting on replication.  Does *not* own the WaiterInfos.
    WaiterList _replicationWaiterList;  // (M)

    // list of information about clients waiting for a particular opTime.
    // Does *not* own the WaiterInfos.
    WaiterList _opTimeWaiterList;  // (M)

    // Set to true when we are in the process of shutting down replication.
    bool _inShutdown;  // (M)

    // Election ID of the last election that resulted in this node becoming primary.
    OID _electionId;  // (M)

    // Used to signal threads waiting for changes to _memberState.
    stdx::condition_variable _memberStateChange;  // (M)

    // Current ReplicaSet state.
    MemberState _memberState;  // (M)

    // Used to signal threads waiting for changes to _memberState.
    stdx::condition_variable _drainFinishedCond;  // (M)

    ReplicationCoordinator::ApplierState _applierState = ApplierState::Running;  // (M)

    // Used to signal threads waiting for changes to _rsConfigState.
    stdx::condition_variable _rsConfigStateChange;  // (M)

    // Represents the configuration state of the coordinator, which controls how and when
    // _rsConfig may change.  See the state transition diagram in the type definition of
    // ConfigState for details.
    ConfigState _rsConfigState;  // (M)

    // The current ReplicaSet configuration object, including the information about tag groups
    // that is used to satisfy write concern requests with named gle modes.
    ReplSetConfig _rsConfig;  // (M)

    // This member's index position in the current config.
    int _selfIndex;  // (M)

    std::unique_ptr<VoteRequester> _voteRequester;  // (M)

    // Event that the election code will signal when the in-progress election completes.
    executor::TaskExecutor::EventHandle _electionFinishedEvent;  // (M)

    // Event that the election code will signal when the in-progress election dry run completes,
    // which includes writing the last vote and scheduling the real election.
    executor::TaskExecutor::EventHandle _electionDryRunFinishedEvent;  // (M)

    // Whether we slept last time we attempted an election but possibly tied with other nodes.
    bool _sleptLastElection;  // (M)

    // Used to manage the concurrency around _canAcceptNonLocalWrites and _canServeNonLocalReads.
    std::unique_ptr<ReadWriteAbility> _readWriteAbility;  // (S)

    // ReplicationProcess used to hold information related to the replication and application of
    // operations from the sync source.
    ReplicationProcess* const _replicationProcess;  // (PS)

    // Storage interface used by initial syncer.
    StorageInterface* _storage;  // (PS)
    // InitialSyncer used for initial sync.
    std::shared_ptr<InitialSyncer>
        _initialSyncer;  // (I) pointer set under mutex, copied by callers.

    // Hands out the next snapshot name.
    AtomicWord<unsigned long long> _snapshotNameGenerator;  // (S)

    // The OpTimes and SnapshotNames for all snapshots newer than the current commit point, kept in
    // sorted order. Any time this is changed, you must also update _uncommitedSnapshotsSize.
    std::deque<OpTime> _uncommittedSnapshots;  // (M)

    // A cache of the size of _uncommittedSnaphots that can be read without any locking.
    // May only be written to while holding _mutex.
    AtomicWord<unsigned long long> _uncommittedSnapshotsSize;  // (I)

    // The non-null OpTime and SnapshotName of the current snapshot used for committed reads, if
    // there is one.
    // When engaged, this must be <= _lastCommittedOpTime and < _uncommittedSnapshots.front().
    boost::optional<OpTime> _currentCommittedSnapshot;  // (M)

    // A set of optimes that are used for computing the replication system's current 'stable'
    // optime. Every time a node's applied optime is updated, it will be added to this set.
    // Optimes that are older than the current stable optime should get removed from this set.
    // This set should also be cleared if a rollback occurs.
    std::set<OpTime> _stableOpTimeCandidates;  // (M)

    // Used to signal threads that are waiting for new committed snapshots.
    stdx::condition_variable _currentCommittedSnapshotCond;  // (M)

    // Callback Handle used to cancel a scheduled LivenessTimeout callback.
    executor::TaskExecutor::CallbackHandle _handleLivenessTimeoutCbh;  // (M)

    // Callback Handle used to cancel a scheduled ElectionTimeout callback.
    executor::TaskExecutor::CallbackHandle _handleElectionTimeoutCbh;  // (M)

    // Election timeout callback will not run before this time.
    // If this date is Date_t(), the callback is either unscheduled or canceled.
    // Used for testing only.
    Date_t _handleElectionTimeoutWhen;  // (M)

    // Callback Handle used to cancel a scheduled PriorityTakeover callback.
    executor::TaskExecutor::CallbackHandle _priorityTakeoverCbh;  // (M)

    // Priority takeover callback will not run before this time.
    // If this date is Date_t(), the callback is either unscheduled or canceled.
    // Used for testing only.
    Date_t _priorityTakeoverWhen;  // (M)

    // Callback Handle used to cancel a scheduled CatchupTakeover callback.
    executor::TaskExecutor::CallbackHandle _catchupTakeoverCbh;  // (M)

    // Catchup takeover callback will not run before this time.
    // If this date is Date_t(), the callback is either unscheduled or canceled.
    // Used for testing only.
    Date_t _catchupTakeoverWhen;  // (M)

    // Callback handle used by _waitForStartUpComplete() to block until configuration
    // is loaded and external state threads have been started (unless this node is an arbiter).
    CallbackHandle _finishLoadLocalConfigCbh;  // (M)

    // The id of the earliest member, for which the handleLivenessTimeout callback has been
    // scheduled.  We need this so that we don't needlessly cancel and reschedule the callback on
    // every liveness update.
    int _earliestMemberId = -1;  // (M)

    // Cached copy of the current config protocol version.
    AtomicWord<long long> _protVersion{1};  // (S)

    // Source of random numbers used in setting election timeouts, etc.
    PseudoRandom _random;  // (M)

    // The catchup state including all catchup logic. The presence of a non-null pointer indicates
    // that the node is currently in catchup mode.
    std::unique_ptr<CatchupState> _catchupState;  // (X)

    // Atomic-synchronized copy of Topology Coordinator's _term, for use by the public getTerm()
    // function.
    // This variable must be written immediately after _term, and thus its value can lag.
    // Reading this value does not require the replication coordinator mutex to be locked.
    AtomicWord<long long> _termShadow;  // (S)

    // When we decide to step down due to hearing about a higher term, we remember the term we heard
    // here so we can update our term to match as part of finishing stepdown.
    boost::optional<long long> _pendingTermUpdateDuringStepDown;  // (M)

    // If we're in terminal shutdown.  If true, we'll refuse to vote in elections.
    bool _inTerminalShutdown = false;  // (M)
};

}  // namespace repl
}  // namespace mongo<|MERGE_RESOLUTION|>--- conflicted
+++ resolved
@@ -157,36 +157,23 @@
 
     bool shouldRelaxIndexConstraints(OperationContext* opCtx, const NamespaceString& ns) override;
 
-<<<<<<< HEAD
-    void setMyLastAppliedOpTime(const OpTime& opTime) override;
-    void setMyLastDurableOpTime(const OpTime& opTime) override;
-
-    void setMyLastAppliedOpTimeForward(const OpTime& opTime, DataConsistency consistency) override;
-    void setMyLastDurableOpTimeForward(const OpTime& opTime) override;
-=======
-    virtual void setMyLastAppliedOpTimeAndWallTime(const OpTimeAndWallTime& opTimeAndWallTime);
-    virtual void setMyLastDurableOpTimeAndWallTime(const OpTimeAndWallTime& opTimeAndWallTime);
-
-    virtual void setMyLastAppliedOpTimeAndWallTimeForward(
-        const OpTimeAndWallTime& opTimeAndWallTime, DataConsistency consistency);
-    virtual void setMyLastDurableOpTimeAndWallTimeForward(
-        const OpTimeAndWallTime& opTimeAndWallTime);
->>>>>>> add02fb3
+    void setMyLastAppliedOpTimeAndWallTime(const OpTimeAndWallTime& opTimeAndWallTime)override;
+    void setMyLastDurableOpTimeAndWallTime(const OpTimeAndWallTime& opTimeAndWallTime)override;
+
+    void setMyLastAppliedOpTimeAndWallTimeForward(
+        const OpTimeAndWallTime& opTimeAndWallTime, DataConsistency consistency)override;
+    void setMyLastDurableOpTimeAndWallTimeForward(
+        const OpTimeAndWallTime& opTimeAndWallTime)override;
 
     void resetMyLastOpTimes() override;
 
     void setMyHeartbeatMessage(const std::string& msg) override;
 
-<<<<<<< HEAD
     OpTime getMyLastAppliedOpTime() const override;
+    OpTimeAndWallTime getMyLastAppliedOpTimeAndWallTime() const override;
+
     OpTime getMyLastDurableOpTime() const override;
-=======
-    virtual OpTime getMyLastAppliedOpTime() const override;
-    virtual OpTimeAndWallTime getMyLastAppliedOpTimeAndWallTime() const override;
-
-    virtual OpTime getMyLastDurableOpTime() const override;
-    virtual OpTimeAndWallTime getMyLastDurableOpTimeAndWallTime() const override;
->>>>>>> add02fb3
+    OpTimeAndWallTime getMyLastDurableOpTimeAndWallTime() const override;
 
     Status waitUntilOpTimeForReadUntil(OperationContext* opCtx,
                                        const ReadConcernArgs& readConcern,
