/**
 *    Copyright (C) 2018-present MongoDB, Inc.
 *
 *    This program is free software: you can redistribute it and/or modify
 *    it under the terms of the Server Side Public License, version 1,
 *    as published by MongoDB, Inc.
 *
 *    This program is distributed in the hope that it will be useful,
 *    but WITHOUT ANY WARRANTY; without even the implied warranty of
 *    MERCHANTABILITY or FITNESS FOR A PARTICULAR PURPOSE.  See the
 *    Server Side Public License for more details.
 *
 *    You should have received a copy of the Server Side Public License
 *    along with this program. If not, see
 *    <http://www.mongodb.com/licensing/server-side-public-license>.
 *
 *    As a special exception, the copyright holders give permission to link the
 *    code of portions of this program with the OpenSSL library under certain
 *    conditions as described in each individual source file and distribute
 *    linked combinations including the program with the OpenSSL library. You
 *    must comply with the Server Side Public License in all respects for
 *    all of the code used other than as permitted herein. If you modify file(s)
 *    with this exception, you may extend this exception to your version of the
 *    file(s), but you are not obligated to do so. If you do not wish to do so,
 *    delete this exception statement from your version. If you delete this
 *    exception statement from all source files in the program, then also delete
 *    it in the license file.
 */

#pragma once

#include <memory>
#include <utility>
#include <vector>

#include "mongo/base/status.h"
#include "mongo/bson/timestamp.h"
#include "mongo/db/concurrency/d_concurrency.h"
#include "mongo/db/repl/initial_syncer.h"
#include "mongo/db/repl/member_state.h"
#include "mongo/db/repl/optime.h"
#include "mongo/db/repl/repl_set_config.h"
#include "mongo/db/repl/replication_coordinator.h"
#include "mongo/db/repl/replication_coordinator_external_state.h"
#include "mongo/db/repl/sync_source_resolver.h"
#include "mongo/db/repl/topology_coordinator.h"
#include "mongo/db/repl/update_position_args.h"
#include "mongo/executor/task_executor.h"
#include "mongo/platform/atomic_word.h"
#include "mongo/platform/random.h"
#include "mongo/stdx/condition_variable.h"
#include "mongo/stdx/mutex.h"
#include "mongo/stdx/unordered_set.h"
#include "mongo/util/concurrency/with_lock.h"
#include "mongo/util/net/hostandport.h"

namespace mongo {

class Timer;
template <typename T>
class StatusWith;

namespace executor {
struct ConnectionPoolStats;
}  // namespace executor

namespace rpc {
class OplogQueryMetadata;
class ReplSetMetadata;
}  // namespace rpc

namespace repl {

class HeartbeatResponseAction;
class LastVote;
class ReplicationProcess;
class ReplSetRequestVotesArgs;
class ReplSetConfig;
class SyncSourceFeedback;
class StorageInterface;
class TopologyCoordinator;
class VoteRequester;

class ReplicationCoordinatorImpl : public ReplicationCoordinator {
    MONGO_DISALLOW_COPYING(ReplicationCoordinatorImpl);

public:
    ReplicationCoordinatorImpl(ServiceContext* serviceContext,
                               const ReplSettings& settings,
                               std::unique_ptr<ReplicationCoordinatorExternalState> externalState,
                               std::unique_ptr<executor::TaskExecutor> executor,
                               std::unique_ptr<TopologyCoordinator> topoCoord,
                               ReplicationProcess* replicationProcess,
                               StorageInterface* storage,
                               int64_t prngSeed);

    ~ReplicationCoordinatorImpl() override;

    // ================== Members of public ReplicationCoordinator API ===================

    void startup(OperationContext* opCtx) override;

    void shutdown(OperationContext* opCtx) override;

    const ReplSettings& getSettings() const override;

    Mode getReplicationMode() const override;

    MemberState getMemberState() const override;

    Status waitForMemberState(MemberState expectedState, Milliseconds timeout) override;

    bool isInPrimaryOrSecondaryState(OperationContext* opCtx) const override;

    bool isInPrimaryOrSecondaryState_UNSAFE() const override;

    Seconds getSlaveDelaySecs() const override;

    void clearSyncSourceBlacklist() override;

    ReplicationCoordinator::StatusAndDuration awaitReplication(
        OperationContext* opCtx, const OpTime& opTime, const WriteConcernOptions& writeConcern);

    void stepDown(OperationContext* opCtx,
                  bool force,
                  const Milliseconds& waitTime,
                  const Milliseconds& stepdownTime) override;

    bool isMasterForReportingPurposes() override;

    bool canAcceptWritesForDatabase(OperationContext* opCtx, StringData dbName) override;
    bool canAcceptWritesForDatabase_UNSAFE(OperationContext* opCtx, StringData dbName) override;

    bool canAcceptWritesFor(OperationContext* opCtx, const NamespaceString& ns) override;
    bool canAcceptWritesFor_UNSAFE(OperationContext* opCtx, const NamespaceString& ns) override;

    Status checkIfWriteConcernCanBeSatisfied(
        const WriteConcernOptions& writeConcern) const override;

<<<<<<< HEAD
    Status checkCanServeReadsFor(OperationContext* opCtx,
                                 const NamespaceString& ns,
                                 bool slaveOk) override;
    Status checkCanServeReadsFor_UNSAFE(OperationContext* opCtx,
                                        const NamespaceString& ns,
                                        bool slaveOk) override;
=======
    virtual Status checkIfCommitQuorumCanBeSatisfied(
        const CommitQuorumOptions& commitQuorum) const override;

    virtual StatusWith<bool> checkIfCommitQuorumIsSatisfied(
        const CommitQuorumOptions& commitQuorum,
        const std::vector<HostAndPort>& commitReadyMembers) const override;

    virtual Status checkCanServeReadsFor(OperationContext* opCtx,
                                         const NamespaceString& ns,
                                         bool slaveOk);
    virtual Status checkCanServeReadsFor_UNSAFE(OperationContext* opCtx,
                                                const NamespaceString& ns,
                                                bool slaveOk);
>>>>>>> 0f2b2a46

    bool shouldRelaxIndexConstraints(OperationContext* opCtx, const NamespaceString& ns) override;

    void setMyLastAppliedOpTime(const OpTime& opTime) override;
    void setMyLastDurableOpTime(const OpTime& opTime) override;

    void setMyLastAppliedOpTimeForward(const OpTime& opTime, DataConsistency consistency) override;
    void setMyLastDurableOpTimeForward(const OpTime& opTime) override;

    void resetMyLastOpTimes() override;

    void setMyHeartbeatMessage(const std::string& msg) override;

    OpTime getMyLastAppliedOpTime() const override;
    OpTime getMyLastDurableOpTime() const override;

    Status waitUntilOpTimeForReadUntil(OperationContext* opCtx,
                                       const ReadConcernArgs& readConcern,
                                       boost::optional<Date_t> deadline) override;

<<<<<<< HEAD
    Status waitUntilOpTimeForRead(OperationContext* opCtx,
                                  const ReadConcernArgs& readConcern) override;

    OID getElectionId() override;
=======
    virtual Status waitUntilOpTimeForRead(OperationContext* opCtx,
                                          const ReadConcernArgs& readConcern) override;
    Status awaitOpTimeCommitted(OperationContext* opCtx, OpTime opTime) override;
    virtual OID getElectionId() override;
>>>>>>> 0f2b2a46

    int getMyId() const override;

    HostAndPort getMyHostAndPort() const override;

    Status setFollowerMode(const MemberState& newState) override;

    Status setFollowerModeStrict(OperationContext* opCtx, const MemberState& newState) override;

    ApplierState getApplierState() override;

    void signalDrainComplete(OperationContext* opCtx, long long termWhenBufferIsEmpty) override;

    Status waitForDrainFinish(Milliseconds timeout) override;

    void signalUpstreamUpdater() override;

    Status resyncData(OperationContext* opCtx, bool waitUntilCompleted) override;

    StatusWith<BSONObj> prepareReplSetUpdatePositionCommand() const override;

    Status processReplSetGetStatus(BSONObjBuilder* result,
                                   ReplSetGetStatusResponseStyle responseStyle) override;

    void fillIsMasterForReplSet(IsMasterResponse* result, const std::string& zone) override;

    void appendSlaveInfoData(BSONObjBuilder* result) override;

    ReplSetConfig getConfig() const override;

    void processReplSetGetConfig(BSONObjBuilder* result) override;

    void processReplSetMetadata(const rpc::ReplSetMetadata& replMetadata) override;

    void advanceCommitPoint(const OpTime& committedOpTime) override;

    void cancelAndRescheduleElectionTimeout() override;

    Status setMaintenanceMode(bool activate) override;

    bool getMaintenanceMode() override;

    Status processReplSetSyncFrom(OperationContext* opCtx,
                                  const HostAndPort& target,
                                  BSONObjBuilder* resultObj) override;

    Status processReplSetFreeze(int secs, BSONObjBuilder* resultObj) override;

    Status processReplSetReconfig(OperationContext* opCtx,
                                  const ReplSetReconfigArgs& args,
                                  BSONObjBuilder* resultObj) override;

    Status processReplSetInitiate(OperationContext* opCtx,
                                  const BSONObj& configObj,
                                  BSONObjBuilder* resultObj) override;

    Status processReplSetUpdatePosition(const UpdatePositionArgs& updates,
                                        long long* configVersion) override;

    bool buildsIndexes() override;

    std::vector<HostAndPort> getHostsWrittenTo(const OpTime& op, bool durablyWritten) override;

    std::vector<HostAndPort> getOtherNodesInReplSet() const override;

    WriteConcernOptions getGetLastErrorDefault() override;

    Status checkReplEnabledForCommand(BSONObjBuilder* result) override;

    bool isReplEnabled() const override;

    HostAndPort chooseNewSyncSource(const OpTime& lastOpTimeFetched) override;

    void blacklistSyncSource(const HostAndPort& host, Date_t until) override;

    void resetLastOpTimesFromOplog(OperationContext* opCtx, DataConsistency consistency) override;

    bool shouldChangeSyncSource(const HostAndPort& currentSource,
                                const rpc::ReplSetMetadata& replMetadata,
                                boost::optional<rpc::OplogQueryMetadata> oqMetadata) override;

    OpTime getLastCommittedOpTime() const override;

    Status processReplSetRequestVotes(OperationContext* opCtx,
                                      const ReplSetRequestVotesArgs& args,
                                      ReplSetRequestVotesResponse* response) override;

    void prepareReplMetadata(const BSONObj& metadataRequestObj,
                             const OpTime& lastOpTimeFromClient,
                             BSONObjBuilder* builder) const override;

    Status processHeartbeatV1(const ReplSetHeartbeatArgsV1& args,
                              ReplSetHeartbeatResponse* response) override;

    bool getWriteConcernMajorityShouldJournal() override;

<<<<<<< HEAD
    void summarizeAsHtml(ReplSetHtmlSummary* s) override;

    void dropAllSnapshots() override;
=======
    virtual void dropAllSnapshots() override;
>>>>>>> 0f2b2a46
    /**
     * Get current term from topology coordinator
     */
    long long getTerm() override;

    // Returns the ServiceContext where this instance runs.
    ServiceContext* getServiceContext() override {
        return _service;
    }

    Status updateTerm(OperationContext* opCtx, long long term) override;

    OpTime getCurrentCommittedSnapshotOpTime() const override;

    void waitUntilSnapshotCommitted(OperationContext* opCtx,
                                    const Timestamp& untilSnapshot) override;

    void appendDiagnosticBSON(BSONObjBuilder*) override;

    void appendConnectionStats(executor::ConnectionPoolStats* stats) const override;

    size_t getNumUncommittedSnapshots() override;

    WriteConcernOptions populateUnsetWriteConcernOptionsSyncMode(WriteConcernOptions wc) override;

<<<<<<< HEAD
    ReplSettings::IndexPrefetchConfig getIndexPrefetchConfig() const override;
    void setIndexPrefetchConfig(const ReplSettings::IndexPrefetchConfig cfg) override;

    Status stepUpIfEligible(bool skipDryRun) override;
=======
    virtual Status stepUpIfEligible(bool skipDryRun) override;
>>>>>>> 0f2b2a46

    Status abortCatchupIfNeeded() override;

    void signalDropPendingCollectionsRemovedFromStorage() final;

    boost::optional<Timestamp> getRecoveryTimestamp() override;

    bool setContainsArbiter() const override;

    virtual void attemptToAdvanceStableTimestamp() override;

    // ================== Test support API ===================

    /**
     * If called after startReplication(), blocks until all asynchronous
     * activities associated with replication start-up complete.
     */
    void waitForStartUpComplete_forTest();

    /**
     * Gets the replica set configuration in use by the node.
     */
    ReplSetConfig getReplicaSetConfig_forTest();

    /**
     * Returns scheduled time of election timeout callback.
     * Returns Date_t() if callback is not scheduled.
     */
    Date_t getElectionTimeout_forTest() const;

    /*
     * Return a randomized offset amount that is scaled in proportion to the size of the
     * _electionTimeoutPeriod.
     */
    Milliseconds getRandomizedElectionOffset_forTest();

    /**
     * Returns the scheduled time of the priority takeover callback. If a priority
     * takeover has not been scheduled, returns boost::none.
     */
    boost::optional<Date_t> getPriorityTakeover_forTest() const;

    /**
     * Returns the scheduled time of the catchup takeover callback. If a catchup
     * takeover has not been scheduled, returns boost::none.
     */
    boost::optional<Date_t> getCatchupTakeover_forTest() const;

    /**
     * Returns the catchup takeover CallbackHandle.
     */
    executor::TaskExecutor::CallbackHandle getCatchupTakeoverCbh_forTest() const;

    /**
     * Simple wrappers around _setLastOptime to make it easier to test.
     */
    Status setLastAppliedOptime_forTest(long long cfgVer, long long memberId, const OpTime& opTime);
    Status setLastDurableOptime_forTest(long long cfgVer, long long memberId, const OpTime& opTime);

    /**
     * Simple test wrappers that expose private methods.
     */
    boost::optional<OpTime> chooseStableOpTimeFromCandidates_forTest(
        const std::set<OpTime>& candidates, const OpTime& maximumStableOpTime);
    void cleanupStableOpTimeCandidates_forTest(std::set<OpTime>* candidates, OpTime stableOpTime);
    std::set<OpTime> getStableOpTimeCandidates_forTest();

    /**
     * Non-blocking version of updateTerm.
     * Returns event handle that we can use to wait for the operation to complete.
     * When the operation is complete (waitForEvent() returns), 'updateResult' will be set
     * to a status telling if the term increased or a stepdown was triggered.
     */
    executor::TaskExecutor::EventHandle updateTerm_forTest(
        long long term, TopologyCoordinator::UpdateTermResult* updateResult);

    /**
     * If called after _startElectSelfV1(), blocks until all asynchronous
     * activities associated with election complete.
     */
    void waitForElectionFinish_forTest();

    /**
     * If called after _startElectSelfV1(), blocks until all asynchronous
     * activities associated with election dry run complete, including writing
     * last vote and scheduling the real election.
     */
    void waitForElectionDryRunFinish_forTest();

    /**
     * Waits until a stepdown attempt has begun. Callers should ensure that the stepdown attempt
     * won't fully complete before this method is called, or this method may never return.
     */
    void waitForStepDownAttempt_forTest();

private:
    using CallbackFn = executor::TaskExecutor::CallbackFn;

    using CallbackHandle = executor::TaskExecutor::CallbackHandle;

    using EventHandle = executor::TaskExecutor::EventHandle;

    using ScheduleFn = stdx::function<StatusWith<executor::TaskExecutor::CallbackHandle>(
        const executor::TaskExecutor::CallbackFn& work)>;

    class LoseElectionGuardV1;
    class LoseElectionDryRunGuardV1;

    /**
     * Configuration states for a replica set node.
     *
     * Transition diagram:
     *
     * PreStart ------------------> ReplicationDisabled
     *    |
     *    |
     *    v
     * StartingUp -------> Uninitialized <------> Initiating
     *         \                     ^               |
     *          -------              |               |
     *                 |             |               |
     *                 v             v               |
     * Reconfig <---> Steady <----> HBReconfig       |
     *                    ^                          /
     *                    |                         /
     *                     \                       /
     *                      -----------------------
     */
    enum ConfigState {
        kConfigPreStart,
        kConfigStartingUp,
        kConfigReplicationDisabled,
        kConfigUninitialized,
        kConfigSteady,
        kConfigInitiating,
        kConfigReconfiguring,
        kConfigHBReconfiguring
    };

    /**
     * Type describing actions to take after a change to the MemberState _memberState.
     */
    enum PostMemberStateUpdateAction {
        kActionNone,
        kActionSteppedDown,
        kActionRollbackOrRemoved,
        kActionFollowerModeStateChange,
        kActionStartSingleNodeElection
    };

    // This object handles killing user operations and aborting stashed running
    // transactions during step down.
    class KillOpContainer {
    public:
        KillOpContainer(ReplicationCoordinatorImpl* repl, OperationContext* opCtx)
            : _replCord(repl), _stepDownOpCtx(opCtx){};

        /**
         * It will spawn a new thread killOpThread to kill user operations.
         */
        void startKillOpThread();

        /**
         * On stepdown, we need to kill all write operations and all transactional operations,
         * so that unprepared and prepared transactions can release or yield their locks.
         * The required ordering between stepdown steps is:
         * 1) Enqueue RSTL in X mode.
         * 2) Kill all write operations and operations with S locks
         * 3) Abort unprepared transactions.
         * 4) Repeat step 2) and 3) until the stepdown thread can acquire RSTL.
         * 5) Yield locks of all prepared transactions.
         *
         * Since prepared transactions don't hold RSTL, step 1) to step 3) make sure all
         * running transactions that may hold RSTL finish, get killed or yield their locks,
         * so that we can acquire RSTL at step 4). Holding the locks of prepared transactions
         * until step 5) guarantees if any conflict operations (e.g. DDL operations) failed
         * to be killed for any reason, we will get a deadlock instead of a silent data corruption.
         *
         * Loops continuously to kill all user operations that have global lock except in IS mode.
         * And, aborts all stashed (inactive) transactions.
         * Terminates once killSignaled is set true.
        */
        void killOpThreadFn();

        /*
         * Signals killOpThread to stop killing user operations.
         */
        void stopAndWaitForKillOpThread();

        /*
         * Returns _userOpsRunning value.
         */
        size_t getUserOpsRunning() const;

        /*
         * Increments _userOpsRunning by val.
         */
        void incrUserOpsRunningBy(size_t val = 1);

    private:
        ReplicationCoordinatorImpl* const _replCord;  // not owned.
        OperationContext* const _stepDownOpCtx;       // not owned.
        // Thread that will run killOpThreadFn().
        std::unique_ptr<stdx::thread> _killOpThread;
        // Protects killSignaled and stopKillingOps cond. variable.
        stdx::mutex _mutex;
        // Signals thread about the change of killSignaled value.
        stdx::condition_variable _stopKillingOps;
        // Once this is set to true, the killOpThreadFn method will terminate.
        bool _killSignaled = false;
        // Tracks number of operations left running on step down.
        size_t _userOpsRunning = 0;
    };

    // Abstract struct that holds information about clients waiting for replication.
    // Subclasses need to define how to notify them.
    struct Waiter {
        Waiter(OpTime _opTime, const WriteConcernOptions* _writeConcern);
        virtual ~Waiter() = default;

        BSONObj toBSON() const;
        std::string toString() const;
        // Controls whether or not this Waiter should stay on the WaiterList upon notification.
        virtual bool runs_once() const = 0;

        // It is invalid to call notify_inlock() unless holding ReplicationCoordinatorImpl::_mutex.
        virtual void notify_inlock() = 0;

        const OpTime opTime;
        const WriteConcernOptions* writeConcern = nullptr;
    };

    // When ThreadWaiter gets notified, it will signal the conditional variable.
    //
    // This is used when a thread wants to block inline until the opTime is reached with the given
    // writeConcern.
    struct ThreadWaiter : public Waiter {
        ThreadWaiter(OpTime _opTime,
                     const WriteConcernOptions* _writeConcern,
                     stdx::condition_variable* _condVar);
        void notify_inlock() override;
        bool runs_once() const override {
            return false;
        }

        stdx::condition_variable* condVar = nullptr;
    };

    // When the waiter is notified, finishCallback will be called while holding replCoord _mutex
    // since WaiterLists are protected by _mutex.
    //
    // This is used when we want to run a callback when the opTime is reached.
    struct CallbackWaiter : public Waiter {
        using FinishFunc = stdx::function<void()>;

        CallbackWaiter(OpTime _opTime, FinishFunc _finishCallback);
        void notify_inlock() override;
        bool runs_once() const override {
            return true;
        }

        // The callback that will be called when this waiter is notified.
        FinishFunc finishCallback = nullptr;
    };

    class WaiterGuard;

    class WaiterList {
    public:
        using WaiterType = Waiter*;

        // Adds waiter into the list.
        void add_inlock(WaiterType waiter);
        // Returns whether waiter is found and removed.
        bool remove_inlock(WaiterType waiter);
        // Signals all waiters that satisfy the condition.
        void signalIf_inlock(stdx::function<bool(WaiterType)> fun);
        // Signals all waiters from the list.
        void signalAll_inlock();

    private:
        std::vector<WaiterType> _list;
    };

    typedef std::vector<executor::TaskExecutor::CallbackHandle> HeartbeatHandles;

    // The state and logic of primary catchup.
    //
    // When start() is called, CatchupState will schedule the timeout callback. When we get
    // responses of the latest heartbeats from all nodes, the target time (opTime of _waiter) is
    // set.
    // The primary exits catchup mode when any of the following happens.
    //   1) My last applied optime reaches the target optime, if we've received a heartbeat from all
    //      nodes.
    //   2) Catchup timeout expires.
    //   3) Primary steps down.
    //   4) The primary has to roll back to catch up.
    //   5) The primary is too stale to catch up.
    //
    // On abort, the state resets the pointer to itself in ReplCoordImpl. In other words, the
    // life cycle of the state object aligns with the conceptual state.
    // In shutdown, the timeout callback will be canceled by the executor and the state is safe to
    // destroy.
    //
    // Any function of the state must be called while holding _mutex.
    class CatchupState {
    public:
        CatchupState(ReplicationCoordinatorImpl* repl) : _repl(repl) {}
        // start() can only be called once.
        void start_inlock();
        // Reset the state itself to destruct the state.
        void abort_inlock();
        // Heartbeat calls this function to update the target optime.
        void signalHeartbeatUpdate_inlock();

    private:
        ReplicationCoordinatorImpl* _repl;  // Not owned.
        // Callback handle used to cancel a scheduled catchup timeout callback.
        executor::TaskExecutor::CallbackHandle _timeoutCbh;
        // Handle to a Waiter that contains the current target optime to reach after which
        // we can exit catchup mode.
        std::unique_ptr<CallbackWaiter> _waiter;
    };

    // Inner class to manage the concurrency of _canAcceptNonLocalWrites and _canServeNonLocalReads.
    class ReadWriteAbility {
    public:
        ReadWriteAbility(bool canAcceptNonLocalWrites)
            : _canAcceptNonLocalWrites(canAcceptNonLocalWrites), _canServeNonLocalReads(0U) {}

        // Asserts ReplicationStateTransitionLock is held in mode X.
        void setCanAcceptNonLocalWrites(WithLock, OperationContext* opCtx, bool newVal);

        bool canAcceptNonLocalWrites(WithLock) const;
        bool canAcceptNonLocalWrites_UNSAFE() const;  // For early errors.

        // Asserts ReplicationStateTransitionLock is held in an intent or exclusive mode.
        bool canAcceptNonLocalWrites(OperationContext* opCtx) const;

        bool canServeNonLocalReads_UNSAFE() const;

        // Asserts ReplicationStateTransitionLock is held in an intent or exclusive mode.
        bool canServeNonLocalReads(OperationContext* opCtx) const;

        // Asserts ReplicationStateTransitionLock is held in mode X.
        void setCanServeNonLocalReads(OperationContext* opCtx, unsigned int newVal);

        void setCanServeNonLocalReads_UNSAFE(unsigned int newVal);

    private:
        // Flag that indicates whether writes to databases other than "local" are allowed.  Used to
        // answer canAcceptWritesForDatabase() and canAcceptWritesFor() questions. In order to read
        // it, must have either the RSTL or the replication coordinator mutex. To set it, must have
        // both the RSTL in mode X and the replication coordinator mutex.
        // Always true for standalone nodes.
        bool _canAcceptNonLocalWrites;

        // Flag that indicates whether reads from databases other than "local" are allowed. Unlike
        // _canAcceptNonLocalWrites, above, this question is about admission control on secondaries.
        // Accidentally providing the prior value for a limited period of time is acceptable, except
        // during rollback. In order to read it, must have the RSTL. To set it when transitioning
        // into RS_ROLLBACK, must have the RSTL in mode X. Otherwise, no lock or mutex is necessary
        // to set it.
        AtomicWord<unsigned> _canServeNonLocalReads;
    };

    void _resetMyLastOpTimes(WithLock lk);

    /**
     * Returns the _writeConcernMajorityJournalDefault of our current _rsConfig.
     */
    bool getWriteConcernMajorityShouldJournal_inlock() const;

    /**
     * Returns the OpTime of the current committed snapshot, if one exists.
     */
    OpTime _getCurrentCommittedSnapshotOpTime_inlock() const;

    /**
     * Returns the OpTime of the current committed snapshot converted to LogicalTime.
     */
    LogicalTime _getCurrentCommittedLogicalTime_inlock() const;

    /**
     *  Verifies that ReadConcernArgs match node's readConcern.
     */
    Status _validateReadConcern(OperationContext* opCtx, const ReadConcernArgs& readConcern);

    /**
     * Helper to update our saved config, cancel any pending heartbeats, and kick off sending
     * new heartbeats based on the new config.
     *
     * Returns an action to be performed after unlocking _mutex, via
     * _performPostMemberStateUpdateAction.
     */
    PostMemberStateUpdateAction _setCurrentRSConfig(WithLock lk,
                                                    OperationContext* opCtx,
                                                    const ReplSetConfig& newConfig,
                                                    int myIndex);

    /**
     * Helper to wake waiters in _replicationWaiterList that are doneWaitingForReplication.
     */
    void _wakeReadyWaiters_inlock();

    /**
     * Scheduled to cause the ReplicationCoordinator to reconsider any state that might
     * need to change as a result of time passing - for instance becoming PRIMARY when a single
     * node replica set member's stepDown period ends.
     */
    void _handleTimePassing(const executor::TaskExecutor::CallbackArgs& cbData);

    /**
     * Chooses a candidate for election handoff and sends a ReplSetStepUp command to it.
     */
    void _performElectionHandoff();

    /**
     * Helper method for _awaitReplication that takes an already locked unique_lock, but leaves
     * operation timing to the caller.
     */
    Status _awaitReplication_inlock(stdx::unique_lock<stdx::mutex>* lock,
                                    OperationContext* opCtx,
                                    const OpTime& opTime,
                                    const WriteConcernOptions& writeConcern);

    /**
     * Returns an object with all of the information this node knows about the replica set's
     * progress.
     */
    BSONObj _getReplicationProgress(WithLock wl) const;

    /**
     * Returns true if the given writeConcern is satisfied up to "optime" or is unsatisfiable.
     *
     * If the writeConcern is 'majority', also waits for _currentCommittedSnapshot to be newer than
     * minSnapshot.
     */
    bool _doneWaitingForReplication_inlock(const OpTime& opTime,
                                           const WriteConcernOptions& writeConcern);

    Status _checkIfWriteConcernCanBeSatisfied_inlock(const WriteConcernOptions& writeConcern) const;

    Status _checkIfCommitQuorumCanBeSatisfied(WithLock,
                                              const CommitQuorumOptions& commitQuorum) const;

    bool _canAcceptWritesFor_inlock(const NamespaceString& ns);

    int _getMyId_inlock() const;

    OpTime _getMyLastAppliedOpTime_inlock() const;
    OpTime _getMyLastDurableOpTime_inlock() const;

    /**
     * Helper method for updating our tracking of the last optime applied by a given node.
     * This is only valid to call on replica sets.
     * "configVersion" will be populated with our config version if it and the configVersion
     * of "args" differ.
     */
    Status _setLastOptime(WithLock lk,
                          const UpdatePositionArgs::UpdateInfo& args,
                          long long* configVersion);

    /**
     * This function will report our position externally (like upstream) if necessary.
     *
     * Takes in a unique lock, that must already be locked, on _mutex.
     *
     * Lock will be released after this method finishes.
     */
    void _reportUpstream_inlock(stdx::unique_lock<stdx::mutex> lock);

    /**
     * Helpers to set the last applied and durable OpTime.
     */
    void _setMyLastAppliedOpTime(WithLock lk,
                                 const OpTime& opTime,
                                 bool isRollbackAllowed,
                                 DataConsistency consistency);
    void _setMyLastDurableOpTime(WithLock lk, const OpTime& opTime, bool isRollbackAllowed);

    /**
     * Schedules a heartbeat to be sent to "target" at "when". "targetIndex" is the index
     * into the replica set config members array that corresponds to the "target", or -1 if
     * "target" is not in _rsConfig.
     */
    void _scheduleHeartbeatToTarget_inlock(const HostAndPort& target, int targetIndex, Date_t when);

    /**
     * Processes each heartbeat response.
     *
     * Schedules additional heartbeats, triggers elections and step downs, etc.
     */
    void _handleHeartbeatResponse(const executor::TaskExecutor::RemoteCommandCallbackArgs& cbData,
                                  int targetIndex);

    void _trackHeartbeatHandle_inlock(
        const StatusWith<executor::TaskExecutor::CallbackHandle>& handle);

    void _untrackHeartbeatHandle_inlock(const executor::TaskExecutor::CallbackHandle& handle);

    /*
     * Return a randomized offset amount that is scaled in proportion to the size of the
     * _electionTimeoutPeriod. Used to add randomization to an election timeout.
     */
    Milliseconds _getRandomizedElectionOffset_inlock();

    /**
     * Starts a heartbeat for each member in the current config.  Called while holding _mutex.
     */
    void _startHeartbeats_inlock();

    /**
     * Cancels all heartbeats.  Called while holding replCoord _mutex.
     */
    void _cancelHeartbeats_inlock();

    /**
     * Cancels all heartbeats, then starts a heartbeat for each member in the current config.
     * Called while holding replCoord _mutex.
     */
    void _restartHeartbeats_inlock();

    /**
     * Asynchronously sends a heartbeat to "target". "targetIndex" is the index
     * into the replica set config members array that corresponds to the "target", or -1 if
     * we don't have a valid replica set config.
     *
     * Scheduled by _scheduleHeartbeatToTarget_inlock.
     */
    void _doMemberHeartbeat(executor::TaskExecutor::CallbackArgs cbData,
                            const HostAndPort& target,
                            int targetIndex);


    MemberState _getMemberState_inlock() const;

    /**
     * Helper method for setting this node to a specific follower mode.
     *
     * Note: The opCtx may be null, but must be non-null if the new state is RS_ROLLBACK.
     */
    Status _setFollowerMode(OperationContext* opCtx, const MemberState& newState);

    /**
     * Starts loading the replication configuration from local storage, and if it is valid,
     * schedules a callback (of _finishLoadLocalConfig) to set it as the current replica set
     * config (sets _rsConfig and _thisMembersConfigIndex).
     * Returns true if it finishes loading the local config, which most likely means there
     * was no local config at all or it was invalid in some way, and false if there was a valid
     * config detected but more work is needed to set it as the local config (which will be
     * handled by the callback to _finishLoadLocalConfig).
     */
    bool _startLoadLocalConfig(OperationContext* opCtx);

    /**
     * Callback that finishes the work started in _startLoadLocalConfig and sets _rsConfigState
     * to kConfigSteady, so that we can begin processing heartbeats and reconfigs.
     */
    void _finishLoadLocalConfig(const executor::TaskExecutor::CallbackArgs& cbData,
                                const ReplSetConfig& localConfig,
                                const StatusWith<OpTime>& lastOpTimeStatus,
                                const StatusWith<LastVote>& lastVoteStatus);

    /**
     * Start replicating data, and does an initial sync if needed first.
     */
    void _startDataReplication(OperationContext* opCtx,
                               stdx::function<void()> startCompleted = nullptr);

    /**
     * Stops replicating data by stopping the applier, fetcher and such.
     */
    void _stopDataReplication(OperationContext* opCtx);

    /**
     * Finishes the work of processReplSetInitiate() in the event of a successful quorum check.
     */
    void _finishReplSetInitiate(OperationContext* opCtx,
                                const ReplSetConfig& newConfig,
                                int myIndex);

    /**
     * Finishes the work of processReplSetReconfig, in the event of
     * a successful quorum check.
     */
    void _finishReplSetReconfig(const executor::TaskExecutor::CallbackArgs& cbData,
                                const ReplSetConfig& newConfig,
                                bool isForceReconfig,
                                int myIndex,
                                const executor::TaskExecutor::EventHandle& finishedEvent);

    /**
     * Changes _rsConfigState to newState, and notify any waiters.
     */
    void _setConfigState_inlock(ConfigState newState);

    /**
     * Updates the cached value, _memberState, to match _topCoord's reported
     * member state, from getMemberState().
     *
     * Returns an enum indicating what action to take after releasing _mutex, if any.
     * Call performPostMemberStateUpdateAction on the return value after releasing
     * _mutex.
     *
     * Note: opCtx may be null as currently not all paths thread an OperationContext all the way
     * down, but it must be non-null for any calls that change _canAcceptNonLocalWrites.
     */
    PostMemberStateUpdateAction _updateMemberStateFromTopologyCoordinator(WithLock lk,
                                                                          OperationContext* opCtx);

    /**
     * Performs a post member-state update action.  Do not call while holding _mutex.
     */
    void _performPostMemberStateUpdateAction(PostMemberStateUpdateAction action);

    /**
     * Update state after winning an election.
     */
    void _postWonElectionUpdateMemberState(WithLock lk);

    /**
     * Helper to select appropriate sync source after transitioning from a follower state.
     */
    void _onFollowerModeStateChange();

    /**
     * Begins an attempt to elect this node.
     * Called after an incoming heartbeat changes this node's view of the set such that it
     * believes it can be elected PRIMARY.
     * For proper concurrency, start methods must be called while holding _mutex.
     *
     * For V1 (raft) style elections the election path is:
     *      _startElectSelfV1() or _startElectSelfV1_inlock()
     *      _processDryRunResult() (may skip)
     *      _startRealElection_inlock()
     *      _writeLastVoteForMyElection()
     *      _startVoteRequester_inlock()
     *      _onVoteRequestComplete()
     */
    void _startElectSelfV1_inlock(TopologyCoordinator::StartElectionReason reason);
    void _startElectSelfV1(TopologyCoordinator::StartElectionReason reason);

    /**
     * Callback called when the dryRun VoteRequester has completed; checks the results and
     * decides whether to conduct a proper election.
     * "originalTerm" was the term during which the dry run began, if the term has since
     * changed, do not run for election.
     */
    void _processDryRunResult(long long originalTerm);

    /**
     * Begins executing a real election. This is called either a successful dry run, or when the
     * dry run was skipped (which may be specified for a ReplSetStepUp).
     */
    void _startRealElection_inlock(long long originalTerm);

    /**
     * Writes the last vote in persistent storage after completing dry run successfully.
     * This job will be scheduled to run in DB worker threads.
     */
    void _writeLastVoteForMyElection(LastVote lastVote,
                                     const executor::TaskExecutor::CallbackArgs& cbData);

    /**
     * Starts VoteRequester to run the real election when last vote write has completed.
     */
    void _startVoteRequester_inlock(long long newTerm);

    /**
     * Callback called when the VoteRequester has completed; checks the results and
     * decides whether to change state to primary and alert other nodes of our primary-ness.
     * "originalTerm" was the term during which the election began, if the term has since
     * changed, do not step up as primary.
     */
    void _onVoteRequestComplete(long long originalTerm);

    /**
     * Removes 'host' from the sync source blacklist. If 'host' isn't found, it's simply
     * ignored and no error is thrown.
     *
     * Must be scheduled as a callback.
     */
    void _unblacklistSyncSource(const executor::TaskExecutor::CallbackArgs& cbData,
                                const HostAndPort& host);

    /**
     * Schedules a request that the given host step down; logs any errors.
     */
    void _requestRemotePrimaryStepdown(const HostAndPort& target);

    /**
     * Schedules stepdown to run with the global exclusive lock.
     */
    executor::TaskExecutor::EventHandle _stepDownStart();

    /**
     * Update the "repl.stepDown.userOperationsRunning" counter and log number of operations
     * killed and left running on step down.
     */
    void _updateAndLogStatsOnStepDown(const KillOpContainer* koc) const;

    /**
     * kill all user operations that have taken a global lock except in IS mode.
     */
    void _killUserOperationsOnStepDown(const OperationContext* stepDownOpCtx, KillOpContainer* koc);

    /**
     * Completes a step-down of the current node.  Must be run with a global
     * shared or global exclusive lock.
     * Signals 'finishedEvent' on successful completion.
     */
    void _stepDownFinish(const executor::TaskExecutor::CallbackArgs& cbData,
                         const executor::TaskExecutor::EventHandle& finishedEvent);

    /**
     * Schedules a replica set config change.
     */
    void _scheduleHeartbeatReconfig_inlock(const ReplSetConfig& newConfig);

    /**
     * Method to write a configuration transmitted via heartbeat message to stable storage.
     */
    void _heartbeatReconfigStore(const executor::TaskExecutor::CallbackArgs& cbd,
                                 const ReplSetConfig& newConfig);

    /**
     * Conclusion actions of a heartbeat-triggered reconfiguration.
     */
    void _heartbeatReconfigFinish(const executor::TaskExecutor::CallbackArgs& cbData,
                                  const ReplSetConfig& newConfig,
                                  StatusWith<int> myIndex);

    /**
     * Utility method that schedules or performs actions specified by a HeartbeatResponseAction
     * returned by a TopologyCoordinator::processHeartbeatResponse(V1) call with the given
     * value of "responseStatus".
     *
     * Requires "lock" to own _mutex, and returns the same unique_lock.
     */
    stdx::unique_lock<stdx::mutex> _handleHeartbeatResponseAction_inlock(
        const HeartbeatResponseAction& action,
        const StatusWith<ReplSetHeartbeatResponse>& responseStatus,
        stdx::unique_lock<stdx::mutex> lock);

    /**
     * Updates the last committed OpTime to be "committedOpTime" if it is more recent than the
     * current last committed OpTime.
     */
    void _advanceCommitPoint(WithLock lk, const OpTime& committedOpTime);

    /**
     * Scan the memberData and determine the highest last applied or last
     * durable optime present on a majority of servers; set _lastCommittedOpTime to this
     * new entry.  Wake any threads waiting for replication that now have their
     * write concern satisfied.
     *
     * Whether the last applied or last durable op time is used depends on whether
     * the config getWriteConcernMajorityShouldJournal is set.
     */
    void _updateLastCommittedOpTime(WithLock lk);

    /**
     * Callback that attempts to set the current term in topology coordinator and
     * relinquishes primary if the term actually changes and we are primary.
     * *updateTermResult will be the result of the update term attempt.
     * Returns the finish event if it does not finish in this function, for example,
     * due to stepdown, otherwise the returned EventHandle is invalid.
     */
    EventHandle _updateTerm_inlock(
        long long term, TopologyCoordinator::UpdateTermResult* updateTermResult = nullptr);

    /**
     * Callback that processes the ReplSetMetadata returned from a command run against another
     * replica set member and so long as the config version in the metadata matches the replica set
     * config version this node currently has, updates the current term.
     *
     * This does NOT update this node's notion of the commit point.
     *
     * Returns the finish event which is invalid if the process has already finished.
     */
    EventHandle _processReplSetMetadata_inlock(const rpc::ReplSetMetadata& replMetadata);

    /**
     * Prepares a metadata object for ReplSetMetadata.
     */
    void _prepareReplSetMetadata_inlock(const OpTime& lastOpTimeFromClient,
                                        BSONObjBuilder* builder) const;

    /**
     * Prepares a metadata object for OplogQueryMetadata.
     */
    void _prepareOplogQueryMetadata_inlock(int rbid, BSONObjBuilder* builder) const;

    /**
     * Blesses a snapshot to be used for new committed reads.
     *
     * Returns true if the value was updated to `newCommittedSnapshot`.
     */
    bool _updateCommittedSnapshot_inlock(const OpTime& newCommittedSnapshot);

    /**
     * A helper method that returns the current stable optime based on the current commit point and
     * set of stable optime candidates.
     */
    boost::optional<OpTime> _recalculateStableOpTime(WithLock lk);

    /**
     * Calculates the 'stable' replication optime given a set of optime candidates and a maximum
     * stable optime. The stable optime is the greatest optime in 'candidates' that is also less
     * than or equal to 'maximumStableOpTime' and other criteria.
     *
     * Returns boost::none if there is no satisfactory candidate.
     */
    boost::optional<OpTime> _chooseStableOpTimeFromCandidates(WithLock lk,
                                                              const std::set<OpTime>& candidates,
                                                              OpTime maximumStableOpTime);

    /**
     * Removes any optimes from the optime set 'candidates' that are less than
     * 'stableOpTime'.
     */
    void _cleanupStableOpTimeCandidates(std::set<OpTime>* candidates, OpTime stableOpTime);

    /**
     * Calculates and sets the value of the 'stable' replication optime for the storage engine.  See
     * ReplicationCoordinatorImpl::_chooseStableOpTimeFromCandidates for a definition of 'stable',
     * in this context.
     */
    void _setStableTimestampForStorage(WithLock lk);

    /**
     * Drops all snapshots and clears the "committed" snapshot.
     */
    void _dropAllSnapshots_inlock();

    /**
     * Bottom half of _scheduleNextLivenessUpdate.
     * Must be called with _mutex held.
     */
    void _scheduleNextLivenessUpdate_inlock();

    /**
     * Callback which marks downed nodes as down, triggers a stepdown if a majority of nodes are no
     * longer visible, and reschedules itself.
     */
    void _handleLivenessTimeout(const executor::TaskExecutor::CallbackArgs& cbData);

    /**
     * If "updatedMemberId" is the current _earliestMemberId, cancels the current
     * _handleLivenessTimeout callback and calls _scheduleNextLivenessUpdate to schedule a new one.
     * Returns immediately otherwise.
     */
    void _cancelAndRescheduleLivenessUpdate_inlock(int updatedMemberId);

    /**
     * Cancels all outstanding _priorityTakeover callbacks.
     */
    void _cancelPriorityTakeover_inlock();

    /**
     * Cancels all outstanding _catchupTakeover callbacks.
     */
    void _cancelCatchupTakeover_inlock();

    /**
     * Cancels the current _handleElectionTimeout callback and reschedules a new callback.
     * Returns immediately otherwise.
     */
    void _cancelAndRescheduleElectionTimeout_inlock();

    /**
     * Callback which starts an election if this node is electable and using protocolVersion 1.
     */
    void _startElectSelfIfEligibleV1(TopologyCoordinator::StartElectionReason reason);

    /**
     * Schedules work to be run no sooner than 'when' and returns handle to callback.
     * If work cannot be scheduled due to shutdown, returns empty handle.
     * All other non-shutdown scheduling failures will abort the process.
     * Does not run 'work' if callback is canceled.
     */
    CallbackHandle _scheduleWorkAt(Date_t when, CallbackFn work);

    /**
     * Creates an event.
     * Returns invalid event handle if the executor is shutting down.
     * Otherwise aborts on non-shutdown error.
     */
    EventHandle _makeEvent();

    /**
     * Wrap a function into executor callback.
     * If the callback is cancelled, the given function won't run.
     */
    executor::TaskExecutor::CallbackFn _wrapAsCallbackFn(const stdx::function<void()>& work);

    /**
     * Finish catch-up mode and start drain mode.
     */
    void _enterDrainMode_inlock();

    /**
     * Waits for the config state to leave kConfigStartingUp, which indicates that start() has
     * finished.
     */
    void _waitForStartUpComplete();

    /**
     * Cancels the running election, if any, and returns an event that will be signaled when the
     * canceled election completes. If there is no running election, returns an invalid event
     * handle.
     */
    executor::TaskExecutor::EventHandle _cancelElectionIfNeeded_inlock();

    /**
     * Waits until the optime of the current node is at least the 'opTime'.
     */
    Status _waitUntilOpTime(OperationContext* opCtx,
                            bool isMajorityReadConcern,
                            OpTime opTime,
                            boost::optional<Date_t> deadline = boost::none);

    /**
     * Waits until the optime of the current node is at least the opTime specified in 'readConcern'.
     * Supports local and majority readConcern.
     */
    // TODO: remove when SERVER-29729 is done
    Status _waitUntilOpTimeForReadDeprecated(OperationContext* opCtx,
                                             const ReadConcernArgs& readConcern);

    /**
     * Waits until the deadline or until the optime of the current node is at least the clusterTime
     * specified in 'readConcern'. Supports local and majority readConcern.
     * If maxTimeMS and deadline are both specified, it waits for min(maxTimeMS, deadline).
     */
    Status _waitUntilClusterTimeForRead(OperationContext* opCtx,
                                        const ReadConcernArgs& readConcern,
                                        boost::optional<Date_t> deadline);

    /**
     * Returns a pseudorandom number no less than 0 and less than limit (which must be positive).
     */
    int64_t _nextRandomInt64_inlock(int64_t limit);

    //
    // All member variables are labeled with one of the following codes indicating the
    // synchronization rules for accessing them.
    //
    // (R)  Read-only in concurrent operation; no synchronization required.
    // (S)  Self-synchronizing; access in any way from any context.
    // (PS) Pointer is read-only in concurrent operation, item pointed to is self-synchronizing;
    //      Access in any context.
    // (M)  Reads and writes guarded by _mutex
    // (I)  Independently synchronized, see member variable comment.

    // Protects member data of this ReplicationCoordinator.
    mutable stdx::mutex _mutex;  // (S)

    // Handles to actively queued heartbeats.
    HeartbeatHandles _heartbeatHandles;  // (M)

    // When this node does not know itself to be a member of a config, it adds
    // every host that sends it a heartbeat request to this set, and also starts
    // sending heartbeat requests to that host.  This set is cleared whenever
    // a node discovers that it is a member of a config.
    stdx::unordered_set<HostAndPort> _seedList;  // (M)

    // Back pointer to the ServiceContext that has started the instance.
    ServiceContext* const _service;  // (S)

    // Parsed command line arguments related to replication.
    const ReplSettings _settings;  // (R)

    // Mode of replication specified by _settings.
    const Mode _replMode;  // (R)

    // Pointer to the TopologyCoordinator owned by this ReplicationCoordinator.
    std::unique_ptr<TopologyCoordinator> _topCoord;  // (M)

    // Executor that drives the topology coordinator.
    std::unique_ptr<executor::TaskExecutor> _replExecutor;  // (S)

    // Pointer to the ReplicationCoordinatorExternalState owned by this ReplicationCoordinator.
    std::unique_ptr<ReplicationCoordinatorExternalState> _externalState;  // (PS)

    // list of information about clients waiting on replication.  Does *not* own the WaiterInfos.
    WaiterList _replicationWaiterList;  // (M)

    // list of information about clients waiting for a particular opTime.
    // Does *not* own the WaiterInfos.
    WaiterList _opTimeWaiterList;  // (M)

    // Set to true when we are in the process of shutting down replication.
    bool _inShutdown;  // (M)

    // Election ID of the last election that resulted in this node becoming primary.
    OID _electionId;  // (M)

    // Used to signal threads waiting for changes to _memberState.
    stdx::condition_variable _memberStateChange;  // (M)

    // Current ReplicaSet state.
    MemberState _memberState;  // (M)

    // Used to signal threads waiting for changes to _memberState.
    stdx::condition_variable _drainFinishedCond;  // (M)

    ReplicationCoordinator::ApplierState _applierState = ApplierState::Running;  // (M)

    // Used to signal threads waiting for changes to _rsConfigState.
    stdx::condition_variable _rsConfigStateChange;  // (M)

    // Represents the configuration state of the coordinator, which controls how and when
    // _rsConfig may change.  See the state transition diagram in the type definition of
    // ConfigState for details.
    ConfigState _rsConfigState;  // (M)

    // The current ReplicaSet configuration object, including the information about tag groups
    // that is used to satisfy write concern requests with named gle modes.
    ReplSetConfig _rsConfig;  // (M)

    // This member's index position in the current config.
    int _selfIndex;  // (M)

    std::unique_ptr<VoteRequester> _voteRequester;  // (M)

    // Event that the election code will signal when the in-progress election completes.
    executor::TaskExecutor::EventHandle _electionFinishedEvent;  // (M)

    // Event that the election code will signal when the in-progress election dry run completes,
    // which includes writing the last vote and scheduling the real election.
    executor::TaskExecutor::EventHandle _electionDryRunFinishedEvent;  // (M)

    // Whether we slept last time we attempted an election but possibly tied with other nodes.
    bool _sleptLastElection;  // (M)

    // Used to manage the concurrency around _canAcceptNonLocalWrites and _canServeNonLocalReads.
    std::unique_ptr<ReadWriteAbility> _readWriteAbility;  // (S)

    // ReplicationProcess used to hold information related to the replication and application of
    // operations from the sync source.
    ReplicationProcess* const _replicationProcess;  // (PS)

    // Storage interface used by initial syncer.
    StorageInterface* _storage;  // (PS)
    // InitialSyncer used for initial sync.
    std::shared_ptr<InitialSyncer>
        _initialSyncer;  // (I) pointer set under mutex, copied by callers.

    // Hands out the next snapshot name.
    AtomicWord<unsigned long long> _snapshotNameGenerator;  // (S)

    // The OpTimes and SnapshotNames for all snapshots newer than the current commit point, kept in
    // sorted order. Any time this is changed, you must also update _uncommitedSnapshotsSize.
    std::deque<OpTime> _uncommittedSnapshots;  // (M)

    // A cache of the size of _uncommittedSnaphots that can be read without any locking.
    // May only be written to while holding _mutex.
    AtomicWord<unsigned long long> _uncommittedSnapshotsSize;  // (I)

    // The non-null OpTime and SnapshotName of the current snapshot used for committed reads, if
    // there is one.
    // When engaged, this must be <= _lastCommittedOpTime and < _uncommittedSnapshots.front().
    boost::optional<OpTime> _currentCommittedSnapshot;  // (M)

    // A set of optimes that are used for computing the replication system's current 'stable'
    // optime. Every time a node's applied optime is updated, it will be added to this set.
    // Optimes that are older than the current stable optime should get removed from this set.
    // This set should also be cleared if a rollback occurs.
    std::set<OpTime> _stableOpTimeCandidates;  // (M)

    // Used to signal threads that are waiting for new committed snapshots.
    stdx::condition_variable _currentCommittedSnapshotCond;  // (M)

    // Callback Handle used to cancel a scheduled LivenessTimeout callback.
    executor::TaskExecutor::CallbackHandle _handleLivenessTimeoutCbh;  // (M)

    // Callback Handle used to cancel a scheduled ElectionTimeout callback.
    executor::TaskExecutor::CallbackHandle _handleElectionTimeoutCbh;  // (M)

    // Election timeout callback will not run before this time.
    // If this date is Date_t(), the callback is either unscheduled or canceled.
    // Used for testing only.
    Date_t _handleElectionTimeoutWhen;  // (M)

    // Callback Handle used to cancel a scheduled PriorityTakeover callback.
    executor::TaskExecutor::CallbackHandle _priorityTakeoverCbh;  // (M)

    // Priority takeover callback will not run before this time.
    // If this date is Date_t(), the callback is either unscheduled or canceled.
    // Used for testing only.
    Date_t _priorityTakeoverWhen;  // (M)

    // Callback Handle used to cancel a scheduled CatchupTakeover callback.
    executor::TaskExecutor::CallbackHandle _catchupTakeoverCbh;  // (M)

    // Catchup takeover callback will not run before this time.
    // If this date is Date_t(), the callback is either unscheduled or canceled.
    // Used for testing only.
    Date_t _catchupTakeoverWhen;  // (M)

    // Callback handle used by _waitForStartUpComplete() to block until configuration
    // is loaded and external state threads have been started (unless this node is an arbiter).
    CallbackHandle _finishLoadLocalConfigCbh;  // (M)

    // The id of the earliest member, for which the handleLivenessTimeout callback has been
    // scheduled.  We need this so that we don't needlessly cancel and reschedule the callback on
    // every liveness update.
    int _earliestMemberId = -1;  // (M)

    // Cached copy of the current config protocol version.
    AtomicWord<long long> _protVersion{1};  // (S)

    // Source of random numbers used in setting election timeouts, etc.
    PseudoRandom _random;  // (M)

    // The catchup state including all catchup logic. The presence of a non-null pointer indicates
    // that the node is currently in catchup mode.
    std::unique_ptr<CatchupState> _catchupState;  // (X)

    // Atomic-synchronized copy of Topology Coordinator's _term, for use by the public getTerm()
    // function.
    // This variable must be written immediately after _term, and thus its value can lag.
    // Reading this value does not require the replication coordinator mutex to be locked.
    AtomicWord<long long> _termShadow;  // (S)

    // When we decide to step down due to hearing about a higher term, we remember the term we heard
    // here so we can update our term to match as part of finishing stepdown.
    boost::optional<long long> _pendingTermUpdateDuringStepDown;  // (M)
};

}  // namespace repl
}  // namespace mongo<|MERGE_RESOLUTION|>--- conflicted
+++ resolved
@@ -137,28 +137,19 @@
     Status checkIfWriteConcernCanBeSatisfied(
         const WriteConcernOptions& writeConcern) const override;
 
-<<<<<<< HEAD
+    Status checkIfCommitQuorumCanBeSatisfied(
+        const CommitQuorumOptions& commitQuorum) const override;
+
+    StatusWith<bool> checkIfCommitQuorumIsSatisfied(
+        const CommitQuorumOptions& commitQuorum,
+        const std::vector<HostAndPort>& commitReadyMembers) const override;
+
     Status checkCanServeReadsFor(OperationContext* opCtx,
                                  const NamespaceString& ns,
                                  bool slaveOk) override;
     Status checkCanServeReadsFor_UNSAFE(OperationContext* opCtx,
                                         const NamespaceString& ns,
                                         bool slaveOk) override;
-=======
-    virtual Status checkIfCommitQuorumCanBeSatisfied(
-        const CommitQuorumOptions& commitQuorum) const override;
-
-    virtual StatusWith<bool> checkIfCommitQuorumIsSatisfied(
-        const CommitQuorumOptions& commitQuorum,
-        const std::vector<HostAndPort>& commitReadyMembers) const override;
-
-    virtual Status checkCanServeReadsFor(OperationContext* opCtx,
-                                         const NamespaceString& ns,
-                                         bool slaveOk);
-    virtual Status checkCanServeReadsFor_UNSAFE(OperationContext* opCtx,
-                                                const NamespaceString& ns,
-                                                bool slaveOk);
->>>>>>> 0f2b2a46
 
     bool shouldRelaxIndexConstraints(OperationContext* opCtx, const NamespaceString& ns) override;
 
@@ -179,17 +170,10 @@
                                        const ReadConcernArgs& readConcern,
                                        boost::optional<Date_t> deadline) override;
 
-<<<<<<< HEAD
     Status waitUntilOpTimeForRead(OperationContext* opCtx,
                                   const ReadConcernArgs& readConcern) override;
-
+    Status awaitOpTimeCommitted(OperationContext* opCtx, OpTime opTime) override;
     OID getElectionId() override;
-=======
-    virtual Status waitUntilOpTimeForRead(OperationContext* opCtx,
-                                          const ReadConcernArgs& readConcern) override;
-    Status awaitOpTimeCommitted(OperationContext* opCtx, OpTime opTime) override;
-    virtual OID getElectionId() override;
->>>>>>> 0f2b2a46
 
     int getMyId() const override;
 
@@ -286,13 +270,7 @@
 
     bool getWriteConcernMajorityShouldJournal() override;
 
-<<<<<<< HEAD
-    void summarizeAsHtml(ReplSetHtmlSummary* s) override;
-
     void dropAllSnapshots() override;
-=======
-    virtual void dropAllSnapshots() override;
->>>>>>> 0f2b2a46
     /**
      * Get current term from topology coordinator
      */
@@ -318,14 +296,7 @@
 
     WriteConcernOptions populateUnsetWriteConcernOptionsSyncMode(WriteConcernOptions wc) override;
 
-<<<<<<< HEAD
-    ReplSettings::IndexPrefetchConfig getIndexPrefetchConfig() const override;
-    void setIndexPrefetchConfig(const ReplSettings::IndexPrefetchConfig cfg) override;
-
     Status stepUpIfEligible(bool skipDryRun) override;
-=======
-    virtual Status stepUpIfEligible(bool skipDryRun) override;
->>>>>>> 0f2b2a46
 
     Status abortCatchupIfNeeded() override;
 
