/**
 *    Copyright (C) 2017 MongoDB Inc.
 *
 *    This program is free software: you can redistribute it and/or  modify
 *    it under the terms of the GNU Affero General Public License, version 3,
 *    as published by the Free Software Foundation.
 *
 *    This program is distributed in the hope that it will be useful,
 *    but WITHOUT ANY WARRANTY; without even the implied warranty of
 *    MERCHANTABILITY or FITNESS FOR A PARTICULAR PURPOSE.  See the
 *    GNU Affero General Public License for more details.
 *
 *    You should have received a copy of the GNU Affero General Public License
 *    along with this program.  If not, see <http://www.gnu.org/licenses/>.
 *
 *    As a special exception, the copyright holders give permission to link the
 *    code of portions of this program with the OpenSSL library under certain
 *    conditions as described in each individual source file and distribute
 *    linked combinations including the program with the OpenSSL library. You
 *    must comply with the GNU Affero General Public License in all respects for
 *    all of the code used other than as permitted herein. If you modify file(s)
 *    with this exception, you may extend this exception to your version of the
 *    file(s), but you are not obligated to do so. If you do not wish to do so,
 *    delete this exception statement from your version. If you delete this
 *    exception statement from all source files in the program, then also delete
 *    it in the license file.
 */

#define MONGO_LOG_DEFAULT_COMPONENT ::mongo::logger::LogComponent::kReplicationRollback

#include "mongo/platform/basic.h"

#include "mongo/db/repl/rollback_impl.h"

#include "mongo/db/background.h"
#include "mongo/db/catalog/uuid_catalog.h"
#include "mongo/db/commands.h"
#include "mongo/db/concurrency/d_concurrency.h"
#include "mongo/db/db_raii.h"
#include "mongo/db/dbhelpers.h"
#include "mongo/db/logical_time_validator.h"
#include "mongo/db/operation_context.h"
#include "mongo/db/repl/apply_ops.h"
#include "mongo/db/repl/replication_coordinator.h"
#include "mongo/db/repl/replication_process.h"
#include "mongo/db/repl/roll_back_local_operations.h"
#include "mongo/db/repl/storage_interface.h"
#include "mongo/db/s/shard_identity_rollback_notifier.h"
#include "mongo/db/s/type_shard_identity.h"
#include "mongo/db/server_parameters.h"
#include "mongo/db/session_catalog.h"
#include "mongo/util/log.h"
#include "mongo/util/scopeguard.h"

namespace mongo {
namespace repl {
namespace {
// Control whether or not the server will write out data files containing deleted documents during
// rollback. This server parameter affects both rollback via refetch and rollback via recovery to
// stable timestamp.
constexpr bool createRollbackFilesDefault = true;
MONGO_EXPORT_SERVER_PARAMETER(createRollbackDataFiles, bool, createRollbackFilesDefault);
}  // namespace

<<<<<<< HEAD
=======
constexpr const char* RollbackImpl::kRollbackRemoveSaverType;
constexpr const char* RollbackImpl::kRollbackRemoveSaverWhy;

>>>>>>> b838d859
bool RollbackImpl::shouldCreateDataFiles() {
    return createRollbackDataFiles.load();
}

RollbackImpl::RollbackImpl(OplogInterface* localOplog,
                           OplogInterface* remoteOplog,
                           StorageInterface* storageInterface,
                           ReplicationProcess* replicationProcess,
                           ReplicationCoordinator* replicationCoordinator,
                           Listener* listener)
    : _listener(listener),
      _localOplog(localOplog),
      _remoteOplog(remoteOplog),
      _storageInterface(storageInterface),
      _replicationProcess(replicationProcess),
      _replicationCoordinator(replicationCoordinator) {

    invariant(localOplog);
    invariant(remoteOplog);
    invariant(storageInterface);
    invariant(replicationProcess);
    invariant(replicationCoordinator);
    invariant(listener);
}

RollbackImpl::RollbackImpl(OplogInterface* localOplog,
                           OplogInterface* remoteOplog,
                           StorageInterface* storageInterface,
                           ReplicationProcess* replicationProcess,
                           ReplicationCoordinator* replicationCoordinator)
    : RollbackImpl(localOplog,
                   remoteOplog,
                   storageInterface,
                   replicationProcess,
                   replicationCoordinator,
                   {}) {}

RollbackImpl::~RollbackImpl() {
    shutdown();
}

Status RollbackImpl::runRollback(OperationContext* opCtx) {
    auto status = _transitionToRollback(opCtx);
    if (!status.isOK()) {
        return status;
    }
    _listener->onTransitionToRollback();

    // After successfully transitioning to the ROLLBACK state, we must always transition back to
    // SECONDARY, even if we fail at any point during the rollback process.
    ON_BLOCK_EXIT([this, opCtx] { _transitionFromRollbackToSecondary(opCtx); });

    // Wait for all background index builds to complete before starting the rollback process.
    status = _awaitBgIndexCompletion(opCtx);
    if (!status.isOK()) {
        return status;
    }
    _listener->onBgIndexesComplete();

    auto commonPointSW = _findCommonPoint(opCtx);
    if (!commonPointSW.isOK()) {
        return commonPointSW.getStatus();
    }
    _listener->onCommonPointFound(commonPointSW.getValue().first.getTimestamp());

    // Increment the Rollback ID of this node. The Rollback ID is a natural number that it is
    // incremented by 1 every time a rollback occurs. Note that the Rollback ID must be incremented
    // before modifying any local data.
    status = _replicationProcess->incrementRollbackID(opCtx);
    if (!status.isOK()) {
        return status;
    }

<<<<<<< HEAD
    // Recover to the stable timestamp.
    auto stableTimestampSW = _recoverToStableTimestamp(opCtx);
    if (!stableTimestampSW.isOK()) {
        return stableTimestampSW.getStatus();
    }
=======
    // Write a rollback file for each namespace that has documents that would be deleted by
    // rollback.
    status = _writeRollbackFiles(opCtx);
    if (!status.isOK()) {
        return status;
    }

    // Recover to the stable timestamp.
    auto stableTimestampSW = _recoverToStableTimestamp(opCtx);
    if (!stableTimestampSW.isOK()) {
        return stableTimestampSW.getStatus();
    }
>>>>>>> b838d859
    _listener->onRecoverToStableTimestamp(stableTimestampSW.getValue());

    // During replication recovery, we truncate all oplog entries with timestamps greater than or
    // equal to the oplog truncate after point. As a result, we must find the oplog entry after
    // the common point so we do not truncate the common point itself. If we entered rollback,
    // we are guaranteed to have at least one oplog entry after the common point.
    Timestamp truncatePoint = _findTruncateTimestamp(opCtx, commonPointSW.getValue());

    // Persist the truncate point to the 'oplogTruncateAfterPoint' document. We save this value so
    // that the replication recovery logic knows where to truncate the oplog. We save this value
    // durably to match the behavior during startup recovery. This must occur after we successfully
    // recover to a stable timestamp. If recovering to a stable timestamp fails and we still
    // truncate the oplog then the oplog will not match the data files. If we crash at any earlier
    // point, we will recover, find a new sync source, and restart roll back (if necessary on the
    // new sync source). This is safe because a crash before this point would recover to a stable
    // checkpoint anyways at or earlier than the stable timestamp.
    //
    // Note that storage engine timestamp recovery only restores the database *data* to a stable
    // timestamp, but does not revert the oplog, which must be done as part of the rollback process.
    _replicationProcess->getConsistencyMarkers()->setOplogTruncateAfterPoint(opCtx, truncatePoint);
    _listener->onSetOplogTruncateAfterPoint(truncatePoint);

    // Run the oplog recovery logic.
    status = _oplogRecovery(opCtx, stableTimestampSW.getValue());
    if (!status.isOK()) {
        return status;
    }
    _listener->onRecoverFromOplog();

    // At this point, the last applied and durable optimes on this node still point to ops on
    // the divergent branch of history. We therefore update the last optimes to the top of the
    // oplog, which should now be at the common point.
    _replicationCoordinator->resetLastOpTimesFromOplog(
        opCtx, ReplicationCoordinator::DataConsistency::Consistent);

    status = _triggerOpObserver(opCtx);
    if (!status.isOK()) {
        return status;
    }
    _listener->onRollbackOpObserver(_observerInfo);

    return Status::OK();
}

void RollbackImpl::shutdown() {
    stdx::lock_guard<stdx::mutex> lock(_mutex);
    _inShutdown = true;
}

bool RollbackImpl::_isInShutdown() const {
    stdx::lock_guard<stdx::mutex> lock(_mutex);
    return _inShutdown;
}

Status RollbackImpl::_transitionToRollback(OperationContext* opCtx) {
    invariant(opCtx);
    if (_isInShutdown()) {
        return Status(ErrorCodes::ShutdownInProgress, "rollback shutting down");
    }

    log() << "transition to ROLLBACK";
    {
        Lock::GlobalWrite globalWrite(opCtx);

        auto status = _replicationCoordinator->setFollowerMode(MemberState::RS_ROLLBACK);
        if (!status.isOK()) {
            status.addContext(str::stream() << "Cannot transition from "
                                            << _replicationCoordinator->getMemberState().toString()
                                            << " to "
                                            << MemberState(MemberState::RS_ROLLBACK).toString());
            log() << status;
            return status;
        }
    }
    return Status::OK();
}

Status RollbackImpl::_awaitBgIndexCompletion(OperationContext* opCtx) {
    invariant(opCtx);
    if (_isInShutdown()) {
        return Status(ErrorCodes::ShutdownInProgress, "rollback shutting down");
    }

    // Get a list of all databases.
    StorageEngine* storageEngine = opCtx->getServiceContext()->getGlobalStorageEngine();
    std::vector<std::string> dbs;
    {
        Lock::GlobalLock lk(opCtx, MODE_IS, Date_t::max());
        storageEngine->listDatabases(&dbs);
    }

    // Wait for all background operations to complete by waiting on each database.
    std::vector<StringData> dbNames(dbs.begin(), dbs.end());
    log() << "Waiting for all background operations to complete before starting rollback";
    for (auto db : dbNames) {
        LOG(1) << "Waiting for " << BackgroundOperation::numInProgForDb(db)
               << " background operations to complete on database '" << db << "'";
        BackgroundOperation::awaitNoBgOpInProgForDb(db);
        // Check for shutdown again.
        if (_isInShutdown()) {
            return Status(ErrorCodes::ShutdownInProgress, "rollback shutting down");
        }
    }

    log() << "Finished waiting for background operations to complete before rollback";
    return Status::OK();
}

StatusWith<std::set<NamespaceString>> RollbackImpl::_namespacesForOp(const OplogEntry& oplogEntry) {
    NamespaceString opNss = oplogEntry.getNamespace();
    OpTypeEnum opType = oplogEntry.getOpType();
    std::set<NamespaceString> namespaces;

    // No namespaces for a no-op.
    if (opType == OpTypeEnum::kNoop) {
        return std::set<NamespaceString>();
    }

    // CRUD ops have the proper namespace in the operation 'ns' field.
    if (opType == OpTypeEnum::kInsert || opType == OpTypeEnum::kUpdate ||
        opType == OpTypeEnum::kDelete) {
        return std::set<NamespaceString>({opNss});
    }

    // If the operation is a command, then we need to extract the appropriate namespaces from the
    // command object, as opposed to just using the 'ns' field of the oplog entry itself.
    if (opType == OpTypeEnum::kCommand) {
        auto obj = oplogEntry.getObject();
        auto firstElem = obj.firstElement();

        // Does not handle 'applyOps' entries.
        invariant(oplogEntry.getCommandType() != OplogEntry::CommandType::kApplyOps,
                  "_namespacesForOp does not handle 'applyOps' oplog entries.");

        switch (oplogEntry.getCommandType()) {
            case OplogEntry::CommandType::kRenameCollection: {
                // Add both the 'from' and 'to' namespaces.
                namespaces.insert(NamespaceString(firstElem.valuestrsafe()));
                namespaces.insert(NamespaceString(obj.getStringField("to")));
                break;
            }
            case OplogEntry::CommandType::kDropDatabase: {
                // There is no specific namespace to save for a drop database operation.
                break;
            }
            case OplogEntry::CommandType::kDbCheck:
            case OplogEntry::CommandType::kConvertToCapped:
            case OplogEntry::CommandType::kEmptyCapped: {
                // These commands do not need to be supported by rollback. 'convertToCapped' should
                // always be converted to lower level DDL operations, and 'emptycapped' is a
                // testing-only command.
                std::string message = str::stream() << "Encountered unsupported command type '"
                                                    << firstElem.fieldName()
                                                    << "' during rollback.";
                return Status(ErrorCodes::UnrecoverableRollbackError, message);
            }
            case OplogEntry::CommandType::kCreate:
            case OplogEntry::CommandType::kDrop:
            case OplogEntry::CommandType::kCreateIndexes:
            case OplogEntry::CommandType::kDropIndexes:
            case OplogEntry::CommandType::kCollMod: {
                // For all other command types, we should be able to parse the collection name from
                // the first command argument.
                try {
                    auto cmdNss = CommandHelpers::parseNsCollectionRequired(opNss.db(), obj);
                    namespaces.insert(cmdNss);
                } catch (const DBException& ex) {
                    return ex.toStatus();
                }
                break;
            }
            case OplogEntry::CommandType::kApplyOps:
            default:
                // Every possible command type should be handled above.
                MONGO_UNREACHABLE
        }
    }

    return namespaces;
}

/**
 * Process a single oplog entry that is getting rolled back and update the necessary rollback info
 * structures.
 */
Status RollbackImpl::_processRollbackOp(const OplogEntry& oplogEntry) {
    NamespaceString opNss = oplogEntry.getNamespace();
    OpTypeEnum opType = oplogEntry.getOpType();

    // For applyOps entries, we process each sub-operation individually.
    if (opType == OpTypeEnum::kCommand &&
        oplogEntry.getCommandType() == OplogEntry::CommandType::kApplyOps) {
        try {
            auto subOps = ApplyOps::extractOperations(oplogEntry);
            for (auto& subOp : subOps) {
                auto subStatus = _processRollbackOp(subOp);
                if (!subStatus.isOK()) {
                    return subStatus;
                }
            }
            return Status::OK();
        } catch (DBException& e) {
            return e.toStatus();
        }
    }

    // No information to record for a no-op.
    if (opType == OpTypeEnum::kNoop) {
        return Status::OK();
    }

    // Extract the appropriate namespaces from the oplog operation.
    auto namespacesSW = _namespacesForOp(oplogEntry);
    if (!namespacesSW.isOK()) {
        return namespacesSW.getStatus();
    } else {
        _observerInfo.rollbackNamespaces.insert(namespacesSW.getValue().begin(),
                                                namespacesSW.getValue().end());
    }

    // If the operation being rolled back has a session id, then we add it to the set of
    // sessions that had operations rolled back.
    OperationSessionInfo opSessionInfo = oplogEntry.getOperationSessionInfo();
    auto sessionId = opSessionInfo.getSessionId();
    if (sessionId) {
        _observerInfo.rollbackSessionIds.insert(sessionId->getId());
    }

    // Keep track of the _ids of inserted and updated documents, as we may need to write them out to
    // a rollback file.
    if (opType == OpTypeEnum::kInsert || opType == OpTypeEnum::kUpdate) {
        const auto uuid = oplogEntry.getUuid();
        dassert(uuid);
        const auto idElem = oplogEntry.getIdElement();
        if (!idElem.eoo()) {
            // We call BSONElement::wrap() on each _id element to create a new BSONObj with an owned
            // buffer, as the underlying storage may be gone when we access this map to write
            // rollback files.
            _observerInfo.rollbackDeletedIdsMap[uuid.get()].insert(idElem.wrap());
        }
    }

    if (opType == OpTypeEnum::kInsert) {
        // Check if the creation of the shard identity document is being rolled back.
        auto idVal = oplogEntry.getObject().getStringField("_id");
        if (serverGlobalParams.clusterRole == ClusterRole::ShardServer &&
            opNss == NamespaceString::kServerConfigurationNamespace &&
            idVal == ShardIdentityType::IdName) {
            _observerInfo.shardIdentityRolledBack = true;
            warning() << "Shard identity document rollback detected. oplog op: "
                      << oplogEntry.toBSON();
        }
    }

    return Status::OK();
}

StatusWith<RollBackLocalOperations::RollbackCommonPoint> RollbackImpl::_findCommonPoint(
    OperationContext* opCtx) {
    if (_isInShutdown()) {
        return Status(ErrorCodes::ShutdownInProgress, "rollback shutting down");
    }

    log() << "finding common point";

    // We save some aggregate information about all operations that are rolled back, so that we can
    // pass this information to the rollback op observer. In most cases, other subsystems do not
    // need to know extensive details about every operation that rolled back, so to reduce
    // complexity by adding observer methods for every operation type, we provide a set of
    // information that should be suitable for most other subsystems to take the necessary actions
    // on a rollback event. This rollback info is kept in memory, so if we crash after we collect
    // it, it may be lost. However, if we crash any time between recovering to a stable timestamp
    // and completing oplog recovery, we assume that this information is not needed, since the node
    // restarting will have cleared out any invalid in-memory state anyway.
    auto onLocalOplogEntryFn = [&](const BSONObj& operation) {
        OplogEntry oplogEntry(operation);
        return _processRollbackOp(oplogEntry);
    };

    // Calls syncRollBackLocalOperations to find the common point and run onLocalOplogEntryFn on
    // each oplog entry up until the common point. We only need the Timestamp of the common point
    // for the oplog truncate after point. Along the way, we save some information about the
    // rollback ops.
    auto commonPointSW =
        syncRollBackLocalOperations(*_localOplog, *_remoteOplog, onLocalOplogEntryFn);
    if (!commonPointSW.isOK()) {
        return commonPointSW.getStatus();
    }

    OpTime commonPoint = commonPointSW.getValue().first;
    OpTime lastCommittedOpTime = _replicationCoordinator->getLastCommittedOpTime();
    OpTime committedSnapshot = _replicationCoordinator->getCurrentCommittedSnapshotOpTime();

    log() << "Rollback common point is " << commonPoint;

    // Rollback common point should be >= the replication commit point.
    invariant(!_replicationCoordinator->isV1ElectionProtocol() ||
              commonPoint.getTimestamp() >= lastCommittedOpTime.getTimestamp());
    invariant(!_replicationCoordinator->isV1ElectionProtocol() ||
              commonPoint >= lastCommittedOpTime);

    // Rollback common point should be >= the committed snapshot optime.
    invariant(commonPoint.getTimestamp() >= committedSnapshot.getTimestamp());
    invariant(commonPoint >= committedSnapshot);

    return commonPointSW.getValue();
}

Timestamp RollbackImpl::_findTruncateTimestamp(
    OperationContext* opCtx, RollBackLocalOperations::RollbackCommonPoint commonPoint) const {

    AutoGetCollectionForRead oplog(opCtx, NamespaceString::kRsOplogNamespace);
    invariant(oplog.getCollection());
    auto oplogCursor = oplog.getCollection()->getCursor(opCtx, /*forward=*/true);

    auto commonPointRecord = oplogCursor->seekExact(commonPoint.second);
    // Check that we've found the right document for the common point.
    invariant(commonPointRecord);
    auto commonPointTime = OpTime::parseFromOplogEntry(commonPointRecord->data.releaseToBson());
    invariantOK(commonPointTime.getStatus());
    invariant(commonPointTime.getValue() == commonPoint.first,
              str::stream() << "Common point: " << commonPoint.first.toString()
                            << ", record found: "
                            << commonPointTime.getValue().toString());

    // Get the next document, which will be the first document to truncate.
    auto truncatePointRecord = oplogCursor->next();
    invariant(truncatePointRecord);
    auto truncatePointTime = OpTime::parseFromOplogEntry(truncatePointRecord->data.releaseToBson());
    invariantOK(truncatePointTime.getStatus());

    log() << "Marking to truncate all oplog entries with timestamps greater than or equal to "
          << truncatePointTime.getValue();
    return truncatePointTime.getValue().getTimestamp();
}

<<<<<<< HEAD
=======
boost::optional<BSONObj> RollbackImpl::_findDocumentById(OperationContext* opCtx,
                                                         UUID uuid,
                                                         NamespaceString nss,
                                                         BSONElement id) {
    auto document = _storageInterface->findById(opCtx, {nss.db().toString(), uuid}, id);
    if (document.isOK()) {
        return document.getValue();
    } else if (document.getStatus().code() == ErrorCodes::NoSuchKey) {
        return boost::none;
    } else {
        severe() << "Rollback failed to read document with " << redact(id) << " in namespace "
                 << nss.ns() << " with uuid " << uuid.toString() << causedBy(document.getStatus());
        fassert(50751, document.getStatus());
    }

    MONGO_UNREACHABLE;
}

Status RollbackImpl::_writeRollbackFiles(OperationContext* opCtx) {
    const auto& uuidCatalog = UUIDCatalog::get(opCtx);
    for (auto&& entry : _observerInfo.rollbackDeletedIdsMap) {
        const auto& uuid = entry.first;
        const auto nss = uuidCatalog.lookupNSSByUUID(uuid);
        invariant(!nss.isEmpty(),
                  str::stream() << "The collection with UUID " << uuid
                                << " is unexpectedly missing in the UUIDCatalog");

        if (_isInShutdown()) {
            log() << "Rollback shutting down; not writing rollback file for namespace " << nss.ns()
                  << " with uuid " << uuid;
            continue;
        }

        _writeRollbackFileForNamespace(opCtx, uuid, nss, entry.second);
    }

    if (_isInShutdown()) {
        return {ErrorCodes::ShutdownInProgress, "rollback shutting down"};
    }

    return Status::OK();
}

void RollbackImpl::_writeRollbackFileForNamespace(OperationContext* opCtx,
                                                  UUID uuid,
                                                  NamespaceString nss,
                                                  const SimpleBSONObjUnorderedSet& idSet) {
    Helpers::RemoveSaver removeSaver(kRollbackRemoveSaverType, nss.ns(), kRollbackRemoveSaverWhy);
    log() << "Preparing to write deleted documents to a rollback file for collection " << nss.ns()
          << " with uuid " << uuid.toString() << " to " << removeSaver.fileName();
    for (auto&& id : idSet) {
        // StorageInterface::findById() does not respect the collation, but because we are using
        // exact _id fields recorded in the oplog, we can get away with binary string
        // comparisons.
        auto document = _findDocumentById(opCtx, uuid, nss, id.firstElement());
        if (document) {
            fassert(50750, removeSaver.goingToDelete(*document));
        }
    }
    _listener->onRollbackFileWrittenForNamespace(std::move(uuid), std::move(nss));
}

>>>>>>> b838d859
StatusWith<Timestamp> RollbackImpl::_recoverToStableTimestamp(OperationContext* opCtx) {
    if (_isInShutdown()) {
        return Status(ErrorCodes::ShutdownInProgress, "rollback shutting down");
    }
    // Recover to the stable timestamp while holding the global exclusive lock.
    auto serviceCtx = opCtx->getServiceContext();
    {
        Lock::GlobalWrite globalWrite(opCtx);
        try {
            return _storageInterface->recoverToStableTimestamp(serviceCtx);
        } catch (...) {
            return exceptionToStatus();
        }
    }
}

Status RollbackImpl::_oplogRecovery(OperationContext* opCtx, Timestamp stableTimestamp) {
    if (_isInShutdown()) {
        return Status(ErrorCodes::ShutdownInProgress, "rollback shutting down");
    }
    // Run the recovery process.
    _replicationProcess->getReplicationRecovery()->recoverFromOplog(opCtx, stableTimestamp);
    return Status::OK();
}

Status RollbackImpl::_triggerOpObserver(OperationContext* opCtx) {
    if (_isInShutdown()) {
        return Status(ErrorCodes::ShutdownInProgress, "rollback shutting down");
    }
    log() << "Triggering the rollback op observer";
    opCtx->getServiceContext()->getOpObserver()->onReplicationRollback(opCtx, _observerInfo);
    return Status::OK();
}

void RollbackImpl::_transitionFromRollbackToSecondary(OperationContext* opCtx) {
    invariant(opCtx);
    invariant(_replicationCoordinator->getMemberState() == MemberState(MemberState::RS_ROLLBACK));

    log() << "transition to SECONDARY";

    Lock::GlobalWrite globalWrite(opCtx);

    auto status = _replicationCoordinator->setFollowerMode(MemberState::RS_SECONDARY);
    if (!status.isOK()) {
        severe() << "Failed to transition into " << MemberState(MemberState::RS_SECONDARY)
                 << "; expected to be in state " << MemberState(MemberState::RS_ROLLBACK)
                 << "; found self in " << _replicationCoordinator->getMemberState()
                 << causedBy(status);
        fassertFailedNoTrace(40408);
    }
}

}  // namespace repl
}  // namespace mongo<|MERGE_RESOLUTION|>--- conflicted
+++ resolved
@@ -62,12 +62,9 @@
 MONGO_EXPORT_SERVER_PARAMETER(createRollbackDataFiles, bool, createRollbackFilesDefault);
 }  // namespace
 
-<<<<<<< HEAD
-=======
 constexpr const char* RollbackImpl::kRollbackRemoveSaverType;
 constexpr const char* RollbackImpl::kRollbackRemoveSaverWhy;
 
->>>>>>> b838d859
 bool RollbackImpl::shouldCreateDataFiles() {
     return createRollbackDataFiles.load();
 }
@@ -141,13 +138,6 @@
         return status;
     }
 
-<<<<<<< HEAD
-    // Recover to the stable timestamp.
-    auto stableTimestampSW = _recoverToStableTimestamp(opCtx);
-    if (!stableTimestampSW.isOK()) {
-        return stableTimestampSW.getStatus();
-    }
-=======
     // Write a rollback file for each namespace that has documents that would be deleted by
     // rollback.
     status = _writeRollbackFiles(opCtx);
@@ -160,7 +150,6 @@
     if (!stableTimestampSW.isOK()) {
         return stableTimestampSW.getStatus();
     }
->>>>>>> b838d859
     _listener->onRecoverToStableTimestamp(stableTimestampSW.getValue());
 
     // During replication recovery, we truncate all oplog entries with timestamps greater than or
@@ -497,8 +486,6 @@
     return truncatePointTime.getValue().getTimestamp();
 }
 
-<<<<<<< HEAD
-=======
 boost::optional<BSONObj> RollbackImpl::_findDocumentById(OperationContext* opCtx,
                                                          UUID uuid,
                                                          NamespaceString nss,
@@ -561,7 +548,6 @@
     _listener->onRollbackFileWrittenForNamespace(std::move(uuid), std::move(nss));
 }
 
->>>>>>> b838d859
 StatusWith<Timestamp> RollbackImpl::_recoverToStableTimestamp(OperationContext* opCtx) {
     if (_isInShutdown()) {
         return Status(ErrorCodes::ShutdownInProgress, "rollback shutting down");
