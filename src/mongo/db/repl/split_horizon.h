/**
 *    Copyright (C) 2019-present MongoDB, Inc.
 *
 *    This program is free software: you can redistribute it and/or modify
 *    it under the terms of the Server Side Public License, version 1,
 *    as published by MongoDB, Inc.
 *
 *    This program is distributed in the hope that it will be useful,
 *    but WITHOUT ANY WARRANTY; without even the implied warranty of
 *    MERCHANTABILITY or FITNESS FOR A PARTICULAR PURPOSE.  See the
 *    Server Side Public License for more details.
 *
 *    You should have received a copy of the Server Side Public License
 *    along with this program. If not, see
 *    <http://www.mongodb.com/licensing/server-side-public-license>.
 *
 *    As a special exception, the copyright holders give permission to link the
 *    code of portions of this program with the OpenSSL library under certain
 *    conditions as described in each individual source file and distribute
 *    linked combinations including the program with the OpenSSL library. You
 *    must comply with the Server Side Public License in all respects for
 *    all of the code used other than as permitted herein. If you modify file(s)
 *    with this exception, you may extend this exception to your version of the
 *    file(s), but you are not obligated to do so. If you do not wish to do so,
 *    delete this exception statement from your version. If you delete this
 *    exception statement from all source files in the program, then also delete
 *    it in the license file.
 */

#pragma once

#include <map>
#include <string>

#include <boost/optional.hpp>

#include "mongo/base/string_data.h"
#include "mongo/db/client.h"
#include "mongo/db/repl/repl_set_tag.h"
#include "mongo/util/net/hostandport.h"

namespace mongo {
namespace repl {
class SplitHorizon {
public:
    static constexpr auto kDefaultHorizon = "__default"_sd;

    using ForwardMapping = StringMap<HostAndPort>;
    using ReverseHostOnlyMapping = std::map<std::string, std::string>;

	using AllMappings = std::tuple<SplitHorizon::ForwardMapping,
                               SplitHorizon::ReverseHostOnlyMapping>;

    struct Parameters {
        boost::optional<std::string> sniName;

        Parameters() = default;
        Parameters(boost::optional<std::string> initialSniName)
            : sniName(std::move(initialSniName)){}
    };

    /**
     * Set the split horizon connection parameters, for use by future `isMaster` commands.
     */
    static void setParameters(Client* client,
                              boost::optional<std::string> sniName);

    /**
     * Get the client's SplitHorizonParameters object.
     */
    static Parameters getParameters(const Client*);

    explicit SplitHorizon() = default;
    explicit SplitHorizon(const HostAndPort& host,
                          const boost::optional<BSONElement>& horizonsElement);


    explicit SplitHorizon(ForwardMapping forward);

    StringData determineHorizon(const Parameters& horizonParameters) const;

    const HostAndPort& getHostAndPort(StringData horizon) const {
        invariant(!forwardMapping.empty());
        invariant(!horizon.empty());
        auto found = forwardMapping.find(horizon);
        if (found == end(forwardMapping))
            uasserted(ErrorCodes::NoSuchKey, str::stream() << "No horizon named " << horizon);
        return found->second;
    }

    const auto& getForwardMappings() const {
        return forwardMapping;
    }

    const auto& getReverseHostMappings() const {
        return reverseHostMapping;
    }

    void toBSON(BSONObjBuilder& configBuilder) const;

private:
    // For testing only
    explicit SplitHorizon( AllMappings
         mappings)
        : forwardMapping(std::move(std::get<0>(mappings))),
          reverseHostMapping(std::move(std::get<1>(mappings))) {}

    // Maps each horizon name to a network address for this replica set member
    ForwardMapping forwardMapping;

<<<<<<< HEAD
    // Maps each network address (`HostAndPort`) which this replica set member has to a horizon name
    // under which that address applies
    ReverseMapping reverseMapping;

    // Maps each hostname which this replica set member has to a horizon name under which that
    // address applies
=======
    // Maps each hostname which this replica set member has to a horizon name under which that address applies
>>>>>>> a192df7d
    ReverseHostOnlyMapping reverseHostMapping;
};
}  // namespace repl
}  // namespace mongo<|MERGE_RESOLUTION|>--- conflicted
+++ resolved
@@ -108,16 +108,8 @@
     // Maps each horizon name to a network address for this replica set member
     ForwardMapping forwardMapping;
 
-<<<<<<< HEAD
-    // Maps each network address (`HostAndPort`) which this replica set member has to a horizon name
-    // under which that address applies
-    ReverseMapping reverseMapping;
-
     // Maps each hostname which this replica set member has to a horizon name under which that
     // address applies
-=======
-    // Maps each hostname which this replica set member has to a horizon name under which that address applies
->>>>>>> a192df7d
     ReverseHostOnlyMapping reverseHostMapping;
 };
 }  // namespace repl
