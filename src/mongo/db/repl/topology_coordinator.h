--- conflicted
+++ resolved
@@ -307,16 +307,10 @@
     StatusWith<BSONObj> prepareReplSetUpdatePositionCommand(
         OpTime currentCommittedSnapshotOpTime) const;
 
-<<<<<<< HEAD
-    // produce a reply to an ismaster request.  It is only valid to call this if we are a
-    // replset.
-    void fillIsMasterForReplSet(IsMasterResponse* response, const std::string &zone);
-=======
     // Produce a reply to an ismaster request.  It is only valid to call this if we are a
     // replset.  Drivers interpret the isMaster fields according to the Server Discovery and
     // Monitoring Spec, see the "Parsing an isMaster response" section.
-    void fillIsMasterForReplSet(IsMasterResponse* response);
->>>>>>> 0f2b2a46
+    void fillIsMasterForReplSet(IsMasterResponse* response, const std::string &zone);
 
     // Produce member data for the serverStatus command and diagnostic logging.
     void fillMemberData(BSONObjBuilder* result);
