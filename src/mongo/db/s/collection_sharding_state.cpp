/**
 *    Copyright (C) 2015 MongoDB Inc.
 *
 *    This program is free software: you can redistribute it and/or  modify
 *    it under the terms of the GNU Affero General Public License, version 3,
 *    as published by the Free Software Foundation.
 *
 *    This program is distributed in the hope that it will be useful,
 *    but WITHOUT ANY WARRANTY; without even the implied warranty of
 *    MERCHANTABILITY or FITNESS FOR A PARTICULAR PURPOSE.  See the
 *    GNU Affero General Public License for more details.
 *
 *    You should have received a copy of the GNU Affero General Public License
 *    along with this program.  If not, see <http://www.gnu.org/licenses/>.
 *
 *    As a special exception, the copyright holders give permission to link the
 *    code of portions of this program with the OpenSSL library under certain
 *    conditions as described in each individual source file and distribute
 *    linked combinations including the program with the OpenSSL library. You
 *    must comply with the GNU Affero General Public License in all respects
 *    for all of the code used other than as permitted herein. If you modify
 *    file(s) with this exception, you may extend this exception to your
 *    version of the file(s), but you are not obligated to do so. If you do not
 *    wish to do so, delete this exception statement from your version. If you
 *    delete this exception statement from all source files in the program,
 *    then also delete it in the license file.
 */

#define MONGO_LOG_DEFAULT_COMPONENT ::mongo::logger::LogComponent::kSharding

#include "mongo/platform/basic.h"

#include "mongo/db/s/collection_sharding_state.h"

#include "mongo/bson/util/bson_extract.h"
#include "mongo/db/client.h"
#include "mongo/db/concurrency/lock_state.h"
#include "mongo/db/db_raii.h"
#include "mongo/db/operation_context.h"
#include "mongo/db/repl/replication_coordinator_global.h"
#include "mongo/db/s/collection_metadata.h"
#include "mongo/db/s/migration_chunk_cloner_source.h"
#include "mongo/db/s/migration_source_manager.h"
#include "mongo/db/s/operation_sharding_state.h"
#include "mongo/db/s/shard_identity_rollback_notifier.h"
#include "mongo/db/s/sharded_connection_info.h"
#include "mongo/db/s/sharding_state.h"
#include "mongo/db/s/type_shard_identity.h"
#include "mongo/db/server_options.h"
#include "mongo/db/server_parameters.h"
#include "mongo/db/service_context.h"
#include "mongo/s/balancer_configuration.h"
#include "mongo/s/catalog/sharding_catalog_manager.h"
#include "mongo/s/catalog/type_config_version.h"
#include "mongo/s/catalog/type_shard.h"
#include "mongo/s/catalog/type_shard_collection.h"
#include "mongo/s/catalog_cache.h"
#include "mongo/s/catalog_cache_loader.h"
#include "mongo/s/chunk_version.h"
#include "mongo/s/cluster_identity_loader.h"
#include "mongo/s/grid.h"
#include "mongo/s/stale_exception.h"
#include "mongo/util/log.h"

namespace mongo {

MONGO_EXPORT_SERVER_PARAMETER(orphanCleanupDelaySecs, int, 900);  // 900s = 15m

namespace {

using std::string;

/**
 * Used to perform shard identity initialization once it is certain that the document is committed.
 */
class ShardIdentityLogOpHandler final : public RecoveryUnit::Change {
public:
    ShardIdentityLogOpHandler(OperationContext* opCtx, ShardIdentityType shardIdentity)
        : _opCtx(opCtx), _shardIdentity(std::move(shardIdentity)) {}

    void commit() override {
        fassertNoTrace(
            40071, ShardingState::get(_opCtx)->initializeFromShardIdentity(_opCtx, _shardIdentity));
    }

    void rollback() override {}

private:
    OperationContext* _opCtx;
    const ShardIdentityType _shardIdentity;
};

/**
 * Used to notify the catalog cache loader of a new collection version and invalidate the in-memory
 * routing table cache once the oplog updates are committed and become visible.
 */
class CollectionVersionLogOpHandler final : public RecoveryUnit::Change {
public:
    CollectionVersionLogOpHandler(OperationContext* opCtx, const NamespaceString& nss)
        : _opCtx(opCtx), _nss(nss) {}

    void commit() override {
        CatalogCacheLoader::get(_opCtx).notifyOfCollectionVersionUpdate(_nss);

        invariant(_opCtx->lockState()->isCollectionLockedForMode(_nss.ns(), MODE_IX));
        // This is a hack to get around CollectionShardingState::refreshMetadata() requiring the X
        // lock: markNotShardedAtStepdown() doesn't have a lock check. Temporary measure until
        // SERVER-31595 removes the X lock requirement.
        CollectionShardingState::get(_opCtx, _nss)->markNotShardedAtStepdown();
    }

    void rollback() override {}

private:
    OperationContext* _opCtx;
    const NamespaceString _nss;
};

/**
 * Caller must hold the global lock in some mode other than MODE_NONE.
 */
bool isStandaloneOrPrimary(OperationContext* opCtx) {
    dassert(opCtx->lockState()->isLocked());
    auto replCoord = repl::ReplicationCoordinator::get(opCtx);
    bool isReplSet = replCoord->getReplicationMode() == repl::ReplicationCoordinator::modeReplSet;
    return !isReplSet || (repl::ReplicationCoordinator::get(opCtx)->getMemberState() ==
                          repl::MemberState::RS_PRIMARY);
}

}  // unnamed namespace

CollectionShardingState::CollectionShardingState(ServiceContext* sc, NamespaceString nss)
    : _nss(std::move(nss)),
      _metadataManager(std::make_shared<MetadataManager>(
          sc, _nss, ShardingState::get(sc)->getRangeDeleterTaskExecutor())) {}

CollectionShardingState::~CollectionShardingState() {
    invariant(!_sourceMgr);
}

CollectionShardingState* CollectionShardingState::get(OperationContext* opCtx,
                                                      const NamespaceString& nss) {
    return CollectionShardingState::get(opCtx, nss.ns());
}

CollectionShardingState* CollectionShardingState::get(OperationContext* opCtx,
                                                      const std::string& ns) {
    // Collection lock must be held to have a reference to the collection's sharding state
    dassert(opCtx->lockState()->isCollectionLockedForMode(ns, MODE_IS));

    ShardingState* const shardingState = ShardingState::get(opCtx);
    return shardingState->getNS(ns, opCtx);
}

ScopedCollectionMetadata CollectionShardingState::getMetadata() {
    return _metadataManager->getActiveMetadata(_metadataManager);
}

void CollectionShardingState::refreshMetadata(OperationContext* opCtx,
                                              std::unique_ptr<CollectionMetadata> newMetadata) {
    invariant(opCtx->lockState()->isCollectionLockedForMode(_nss.ns(), MODE_X));

    _metadataManager->refreshActiveMetadata(std::move(newMetadata));
}

void CollectionShardingState::markNotShardedAtStepdown() {
    _metadataManager->refreshActiveMetadata(nullptr);
}

auto CollectionShardingState::beginReceive(ChunkRange const& range) -> CleanupNotification {
    return _metadataManager->beginReceive(range);
}

void CollectionShardingState::forgetReceive(const ChunkRange& range) {
    _metadataManager->forgetReceive(range);
}

auto CollectionShardingState::cleanUpRange(ChunkRange const& range, CleanWhen when)
    -> CleanupNotification {
    Date_t time = (when == kNow) ? Date_t{} : Date_t::now() +
            stdx::chrono::seconds{orphanCleanupDelaySecs.load()};
    return _metadataManager->cleanUpRange(range, time);
}

auto CollectionShardingState::overlappingMetadata(ChunkRange const& range) const
    -> std::vector<ScopedCollectionMetadata> {
    return _metadataManager->overlappingMetadata(_metadataManager, range);
}


MigrationSourceManager* CollectionShardingState::getMigrationSourceManager() {
    return _sourceMgr;
}

void CollectionShardingState::setMigrationSourceManager(OperationContext* opCtx,
                                                        MigrationSourceManager* sourceMgr) {
    invariant(opCtx->lockState()->isCollectionLockedForMode(_nss.ns(), MODE_X));
    invariant(sourceMgr);
    invariant(!_sourceMgr);

    _sourceMgr = sourceMgr;
}

void CollectionShardingState::clearMigrationSourceManager(OperationContext* opCtx) {
    invariant(opCtx->lockState()->isCollectionLockedForMode(_nss.ns(), MODE_X));
    invariant(_sourceMgr);

    _sourceMgr = nullptr;
}

void CollectionShardingState::checkShardVersionOrThrow(OperationContext* opCtx) {
    string errmsg;
    ChunkVersion received;
    ChunkVersion wanted;
    if (!_checkShardVersionOk(opCtx, &errmsg, &received, &wanted)) {
        throw StaleConfigException(
            _nss.ns(),
            str::stream() << "[" << _nss.ns() << "] shard version not ok: " << errmsg,
            received,
            wanted);
    }
}

bool CollectionShardingState::collectionIsSharded() {
    auto metadata = getMetadata().getMetadata();
    if (metadata && (metadata->getCollVersion().isStrictlyEqualTo(ChunkVersion::UNSHARDED()))) {
        return false;
    }

    // If 'metadata' is null, then the shard doesn't know if this collection is sharded or not. In
    // this scenario we will assume this collection is sharded. We will know sharding state
    // definitively once SERVER-24960 has been fixed.
    return true;
}

// Call with collection unlocked.  Note that the CollectionShardingState object involved might not
// exist anymore at the time of the call, or indeed anytime outside the AutoGetCollection block, so
// anything that might alias something in it must be copied first.

Status CollectionShardingState::waitForClean(OperationContext* opCtx,
                                             const NamespaceString& nss,
                                             OID const& epoch,
                                             ChunkRange orphanRange) {
    while (true) {
        boost::optional<CleanupNotification> stillScheduled;

        {
            AutoGetCollection autoColl(opCtx, nss, MODE_IX);
            auto css = CollectionShardingState::get(opCtx, nss);

            {
                // First, see if collection was dropped, but do it in a separate scope in order to
                // not hold reference on it, which would make it appear in use
                auto metadata = css->_metadataManager->getActiveMetadata(css->_metadataManager);
                if (!metadata || metadata->getCollVersion().epoch() != epoch) {
                    return {ErrorCodes::StaleShardVersion, "Collection being migrated was dropped"};
                }
            }

            stillScheduled = css->trackOrphanedDataCleanup(orphanRange);
            if (!stillScheduled) {
                log() << "Finished deleting " << nss.ns() << " range "
                      << redact(orphanRange.toString());
                return Status::OK();
            }
        }

        log() << "Waiting for deletion of " << nss.ns() << " range " << orphanRange;

        Status result = stillScheduled->waitStatus(opCtx);
        if (!result.isOK()) {
            return {result.code(),
                    str::stream() << "Failed to delete orphaned " << nss.ns() << " range "
                                  << orphanRange.toString()
                                  << " due to "
                                  << result.reason()};
        }
    }
    MONGO_UNREACHABLE;
}

auto CollectionShardingState::trackOrphanedDataCleanup(ChunkRange const& range)
    -> boost::optional<CleanupNotification> {
    return _metadataManager->trackOrphanedDataCleanup(range);
}

boost::optional<KeyRange> CollectionShardingState::getNextOrphanRange(BSONObj const& from) {
    return _metadataManager->getNextOrphanRange(from);
}

void CollectionShardingState::onInsertOp(OperationContext* opCtx,
                                         const BSONObj& insertedDoc,
                                         const repl::OpTime& opTime) {
    dassert(opCtx->lockState()->isCollectionLockedForMode(_nss.ns(), MODE_IX));

    if (serverGlobalParams.clusterRole == ClusterRole::ShardServer) {
        if (_nss == NamespaceString::kServerConfigurationNamespace) {
            if (auto idElem = insertedDoc["_id"]) {
                if (idElem.str() == ShardIdentityType::IdName) {
                    auto shardIdentityDoc =
                        uassertStatusOK(ShardIdentityType::fromBSON(insertedDoc));
                    uassertStatusOK(shardIdentityDoc.validate());
                    opCtx->recoveryUnit()->registerChange(
                        stdx::make_unique<ShardIdentityLogOpHandler>(opCtx,
                                                                     std::move(shardIdentityDoc)));
                }
            }
        }

        if (ShardingState::get(opCtx)->enabled()) {
            _incrementChunkOnInsertOrUpdate(opCtx, insertedDoc, insertedDoc.objsize());
        }
    }

    checkShardVersionOrThrow(opCtx);

    if (_sourceMgr) {
        _sourceMgr->getCloner()->onInsertOp(opCtx, insertedDoc, opTime);
    }
}

void CollectionShardingState::onUpdateOp(OperationContext* opCtx,
                                         const BSONObj& query,
                                         const BSONObj& update,
                                         const BSONObj& updatedDoc,
                                         const repl::OpTime& opTime,
                                         const repl::OpTime& prePostImageOpTime) {
    dassert(opCtx->lockState()->isCollectionLockedForMode(_nss.ns(), MODE_IX));

    if (serverGlobalParams.clusterRole == ClusterRole::ShardServer) {
        if (_nss == NamespaceString::kShardConfigCollectionsCollectionName) {
            _onConfigCollectionsUpdateOp(opCtx, query, update, updatedDoc);
        }

        if (ShardingState::get(opCtx)->enabled()) {
            _incrementChunkOnInsertOrUpdate(opCtx, updatedDoc, update.objsize());
        }
    }

    checkShardVersionOrThrow(opCtx);

    if (_sourceMgr) {
        _sourceMgr->getCloner()->onUpdateOp(opCtx, updatedDoc, opTime, prePostImageOpTime);
    }
}

auto CollectionShardingState::makeDeleteState(BSONObj const& doc) -> DeleteState {
    return {getMetadata().extractDocumentKey(doc).getOwned(),
            _sourceMgr && _sourceMgr->getCloner()->isDocumentInMigratingChunk(doc)};
}

void CollectionShardingState::onDeleteOp(OperationContext* opCtx,
                                         const DeleteState& deleteState,
                                         const repl::OpTime& opTime,
                                         const repl::OpTime& preImageOpTime) {
    dassert(opCtx->lockState()->isCollectionLockedForMode(_nss.ns(), MODE_IX));

    if (serverGlobalParams.clusterRole == ClusterRole::ShardServer) {
        if (_nss == NamespaceString::kShardConfigCollectionsCollectionName) {
            _onConfigDeleteInvalidateCachedMetadataAndNotify(opCtx, deleteState.documentKey);
        }

        if (_nss == NamespaceString::kServerConfigurationNamespace) {
            if (auto idElem = deleteState.documentKey["_id"]) {
                auto idStr = idElem.str();
                if (idStr == ShardIdentityType::IdName) {
                    if (!repl::ReplicationCoordinator::get(opCtx)->getMemberState().rollback()) {
                        uasserted(40070,
                                  "cannot delete shardIdentity document while in --shardsvr mode");
                    } else {
                        warning() << "Shard identity document rolled back.  Will shut down after "
                                     "finishing rollback.";
                        ShardIdentityRollbackNotifier::get(opCtx)->recordThatRollbackHappened();
                    }
                }
            }
        }
    }

    if (serverGlobalParams.clusterRole == ClusterRole::ConfigServer) {
        if (_nss == VersionType::ConfigNS) {
            if (!repl::ReplicationCoordinator::get(opCtx)->getMemberState().rollback()) {
                uasserted(40302, "cannot delete config.version document while in --configsvr mode");
            } else {
                // Throw out any cached information related to the cluster ID.
                ShardingCatalogManager::get(opCtx)
                    ->discardCachedConfigDatabaseInitializationState();
                ClusterIdentityLoader::get(opCtx)->discardCachedClusterId();
            }
        }
    }

    checkShardVersionOrThrow(opCtx);

    if (_sourceMgr && deleteState.isMigrating) {
        _sourceMgr->getCloner()->onDeleteOp(opCtx, deleteState.documentKey, opTime, preImageOpTime);
    }
}

void CollectionShardingState::onDropCollection(OperationContext* opCtx,
                                               const NamespaceString& collectionName) {
    dassert(opCtx->lockState()->isCollectionLockedForMode(_nss.ns(), MODE_IX));

    if (serverGlobalParams.clusterRole == ClusterRole::ShardServer &&
        _nss == NamespaceString::kServerConfigurationNamespace) {
        // Dropping system collections is not allowed for end users.
        invariant(!opCtx->writesAreReplicated());
        invariant(repl::ReplicationCoordinator::get(opCtx)->getMemberState().rollback());

        // Can't confirm whether there was a ShardIdentity document or not yet, so assume there was
        // one and shut down the process to clear the in-memory sharding state.
        warning() << "admin.system.version collection rolled back.  Will shut down after "
                     "finishing rollback";
        ShardIdentityRollbackNotifier::get(opCtx)->recordThatRollbackHappened();
    }

    if (serverGlobalParams.clusterRole == ClusterRole::ConfigServer) {
        if (_nss == VersionType::ConfigNS) {
            if (!repl::ReplicationCoordinator::get(opCtx)->getMemberState().rollback()) {
                uasserted(40303, "cannot drop config.version document while in --configsvr mode");
            } else {
                // Throw out any cached information related to the cluster ID.
                ShardingCatalogManager::get(opCtx)
                    ->discardCachedConfigDatabaseInitializationState();
                ClusterIdentityLoader::get(opCtx)->discardCachedClusterId();
            }
        }
    }
}

void CollectionShardingState::_onConfigCollectionsUpdateOp(OperationContext* opCtx,
                                                           const BSONObj& query,
                                                           const BSONObj& update,
                                                           const BSONObj& updatedDoc) {
    dassert(opCtx->lockState()->isCollectionLockedForMode(_nss.ns(), MODE_IX));
    invariant(serverGlobalParams.clusterRole == ClusterRole::ShardServer);

    // Notification of routing table changes are only needed on secondaries.
    if (isStandaloneOrPrimary(opCtx)) {
        return;
    }

    // Extract which user collection was updated.
    std::string updatedCollection;
    fassertStatusOK(
<<<<<<< HEAD
        40477, bsonExtractStringField(query, ShardCollectionType::ns.name(), &refreshCollection));

    // Parse the '$set' update, which will contain the 'lastRefreshedCollectionVersion' if it is
    // present.
    BSONElement updateElement;
    fassertStatusOK(40478,
                    bsonExtractTypedField(update, StringData("$set"), Object, &updateElement));
    BSONObj setField = updateElement.Obj();

    // If 'lastRefreshedCollectionVersion' is present, then a refresh completed and the catalog
    // cache must be invalidated and the catalog cache loader notified of the new version.
    if (setField.hasField(ShardCollectionType::lastRefreshedCollectionVersion.name())) {
        opCtx->recoveryUnit()->registerChange(stdx::make_unique<CollectionVersionLogOpHandler>(
            opCtx, NamespaceString(refreshCollection)));
=======
        40477, bsonExtractStringField(query, ShardCollectionType::ns.name(), &updatedCollection));

    // Parse the '$set' update.
    BSONElement setElement;
    Status setStatus = bsonExtractTypedField(update, StringData("$set"), Object, &setElement);
    if (setStatus.isOK()) {
        BSONObj setField = setElement.Obj();
        const NamespaceString updatedNss(updatedCollection);

        // Need the WUOW to retain the lock for CollectionVersionLogOpHandler::commit().
        AutoGetCollection autoColl(opCtx, updatedNss, MODE_IX);

        if (setField.hasField(ShardCollectionType::lastRefreshedCollectionVersion.name())) {
            opCtx->recoveryUnit()->registerChange(
                new CollectionVersionLogOpHandler(opCtx, updatedNss));
        }

        if (setField.hasField(ShardCollectionType::enterCriticalSectionCounter.name())) {
            // This is a hack to get around CollectionShardingState::refreshMetadata() requiring the
            // X lock: markNotShardedAtStepdown() doesn't have a lock check. Temporary measure until
            // SERVER-31595 removes the X lock requirement.
            CollectionShardingState::get(opCtx, updatedNss)->markNotShardedAtStepdown();
        }
>>>>>>> 4c00395b
    }
}

void CollectionShardingState::_onConfigDeleteInvalidateCachedMetadataAndNotify(
    OperationContext* opCtx, const BSONObj& query) {
    dassert(opCtx->lockState()->isCollectionLockedForMode(_nss.ns(), MODE_IX));
    invariant(serverGlobalParams.clusterRole == ClusterRole::ShardServer);

    // Notification of routing table changes are only needed on secondaries.
    if (isStandaloneOrPrimary(opCtx)) {
        return;
    }

    // Extract which collection entry is being deleted from the _id field.
    std::string deletedCollection;
    fassertStatusOK(
        40479, bsonExtractStringField(query, ShardCollectionType::ns.name(), &deletedCollection));
    const NamespaceString deletedNss(deletedCollection);

    // Need the WUOW to retain the lock for CollectionVersionLogOpHandler::commit().
    AutoGetCollection autoColl(opCtx, deletedNss, MODE_IX);

<<<<<<< HEAD
    opCtx->recoveryUnit()->registerChange(stdx::make_unique<CollectionVersionLogOpHandler>(
        opCtx, NamespaceString(deletedCollection)));
=======
    opCtx->recoveryUnit()->registerChange(new CollectionVersionLogOpHandler(opCtx, deletedNss));
>>>>>>> 4c00395b
}

bool CollectionShardingState::_checkShardVersionOk(OperationContext* opCtx,
                                                   string* errmsg,
                                                   ChunkVersion* expectedShardVersion,
                                                   ChunkVersion* actualShardVersion) {
    Client* client = opCtx->getClient();

    auto& oss = OperationShardingState::get(opCtx);

    // If there is a version attached to the OperationContext, use it as the received version.
    // Otherwise, get the received version from the ShardedConnectionInfo.
    if (oss.hasShardVersion()) {
        *expectedShardVersion = oss.getShardVersion(_nss);
    } else {
        ShardedConnectionInfo* info = ShardedConnectionInfo::get(client, false);
        if (!info) {
            // There is no shard version information on either 'opCtx' or 'client'. This means that
            // the operation represented by 'opCtx' is unversioned, and the shard version is always
            // OK for unversioned operations.
            return true;
        }

        *expectedShardVersion = info->getVersion(_nss.ns());
    }

    // An operation with read concern 'available' should never have shardVersion set.
    invariant(repl::ReadConcernArgs::get(opCtx).getLevel() !=
              repl::ReadConcernLevel::kAvailableReadConcern);

    if (ChunkVersion::isIgnoredVersion(*expectedShardVersion)) {
        return true;
    }

    // Set this for error messaging purposes before potentially returning false.
    auto metadata = getMetadata();
    *actualShardVersion = metadata ? metadata->getShardVersion() : ChunkVersion::UNSHARDED();

    if (_sourceMgr) {
        const bool isReader = !opCtx->lockState()->isWriteLocked();

        auto criticalSectionSignal = _sourceMgr->getMigrationCriticalSectionSignal(isReader);
        if (criticalSectionSignal) {
            *errmsg = str::stream() << "migration commit in progress for " << _nss.ns();

            // Set migration critical section on operation sharding state: operation will wait for
            // the migration to finish before returning failure and retrying.
            oss.setMigrationCriticalSectionSignal(criticalSectionSignal);
            return false;
        }
    }

    if (expectedShardVersion->isWriteCompatibleWith(*actualShardVersion)) {
        return true;
    }

    //
    // Figure out exactly why not compatible, send appropriate error message
    // The versions themselves are returned in the error, so not needed in messages here
    //

    // Check epoch first, to send more meaningful message, since other parameters probably won't
    // match either.
    if (actualShardVersion->epoch() != expectedShardVersion->epoch()) {
        *errmsg = str::stream() << "version epoch mismatch detected for " << _nss.ns() << ", "
                                << "the collection may have been dropped and recreated";
        return false;
    }

    if (!actualShardVersion->isSet() && expectedShardVersion->isSet()) {
        *errmsg = str::stream() << "this shard no longer contains chunks for " << _nss.ns() << ", "
                                << "the collection may have been dropped";
        return false;
    }

    if (actualShardVersion->isSet() && !expectedShardVersion->isSet()) {
        *errmsg = str::stream() << "this shard contains versioned chunks for " << _nss.ns() << ", "
                                << "but no version set in request";
        return false;
    }

    if (actualShardVersion->majorVersion() != expectedShardVersion->majorVersion()) {
        // Could be > or < - wanted is > if this is the source of a migration, wanted < if this is
        // the target of a migration
        *errmsg = str::stream() << "version mismatch detected for " << _nss.ns();
        return false;
    }

    // Those are all the reasons the versions can mismatch
    MONGO_UNREACHABLE;
}

uint64_t CollectionShardingState::_incrementChunkOnInsertOrUpdate(OperationContext* opCtx,
                                                                  const BSONObj& document,
                                                                  long dataWritten) {

    // Here, get the collection metadata and check if it exists. If it doesn't exist, then the
    // collection is not sharded, and we can simply return -1.
    ScopedCollectionMetadata metadata = getMetadata();
    if (!metadata) {
        return -1;
    }

    std::shared_ptr<ChunkManager> cm = metadata->getChunkManager();
    const ShardKeyPattern& shardKeyPattern = cm->getShardKeyPattern();

    // Each inserted/updated document should contain the shard key. The only instance in which a
    // document could not contain a shard key is if the insert/update is performed through mongod
    // explicitly, as opposed to first routed through mongos.
    BSONObj shardKey = shardKeyPattern.extractShardKeyFromDoc(document);
    if (shardKey.woCompare(BSONObj()) == 0) {
        warning() << "inserting document " << document.toString() << " without shard key pattern "
                  << shardKeyPattern << " into a sharded collection";
        return -1;
    }

    // Use the shard key to locate the chunk into which the document was updated, and increment the
    // number of bytes tracked for the chunk. Note that we can assume the simple collation, because
    // shard keys do not support non-simple collations.
    std::shared_ptr<Chunk> chunk = cm->findIntersectingChunkWithSimpleCollation(shardKey);
    invariant(chunk);
    chunk->addBytesWritten(dataWritten);

    // If the chunk becomes too large, then we call the ChunkSplitter to schedule a split. Then, we
    // reset the tracking for that chunk to 0.
    if (_shouldSplitChunk(opCtx, shardKeyPattern, *chunk)) {
        // TODO: call ChunkSplitter here
        chunk->clearBytesWritten();
    }
    return chunk->getBytesWritten();
}

bool CollectionShardingState::_shouldSplitChunk(OperationContext* opCtx,
                                                const ShardKeyPattern& shardKeyPattern,
                                                const Chunk& chunk) {

    const auto balancerConfig = Grid::get(opCtx)->getBalancerConfiguration();
    invariant(balancerConfig);

    const KeyPattern keyPattern = shardKeyPattern.getKeyPattern();
    const bool minIsInf = (0 == keyPattern.globalMin().woCompare(chunk.getMin()));
    const bool maxIsInf = (0 == keyPattern.globalMax().woCompare(chunk.getMax()));

    return chunk.shouldSplit(balancerConfig->getMaxChunkSizeBytes(), minIsInf, maxIsInf);
}

}  // namespace mongo<|MERGE_RESOLUTION|>--- conflicted
+++ resolved
@@ -443,22 +443,6 @@
     // Extract which user collection was updated.
     std::string updatedCollection;
     fassertStatusOK(
-<<<<<<< HEAD
-        40477, bsonExtractStringField(query, ShardCollectionType::ns.name(), &refreshCollection));
-
-    // Parse the '$set' update, which will contain the 'lastRefreshedCollectionVersion' if it is
-    // present.
-    BSONElement updateElement;
-    fassertStatusOK(40478,
-                    bsonExtractTypedField(update, StringData("$set"), Object, &updateElement));
-    BSONObj setField = updateElement.Obj();
-
-    // If 'lastRefreshedCollectionVersion' is present, then a refresh completed and the catalog
-    // cache must be invalidated and the catalog cache loader notified of the new version.
-    if (setField.hasField(ShardCollectionType::lastRefreshedCollectionVersion.name())) {
-        opCtx->recoveryUnit()->registerChange(stdx::make_unique<CollectionVersionLogOpHandler>(
-            opCtx, NamespaceString(refreshCollection)));
-=======
         40477, bsonExtractStringField(query, ShardCollectionType::ns.name(), &updatedCollection));
 
     // Parse the '$set' update.
@@ -482,7 +466,6 @@
             // SERVER-31595 removes the X lock requirement.
             CollectionShardingState::get(opCtx, updatedNss)->markNotShardedAtStepdown();
         }
->>>>>>> 4c00395b
     }
 }
 
@@ -505,12 +488,7 @@
     // Need the WUOW to retain the lock for CollectionVersionLogOpHandler::commit().
     AutoGetCollection autoColl(opCtx, deletedNss, MODE_IX);
 
-<<<<<<< HEAD
-    opCtx->recoveryUnit()->registerChange(stdx::make_unique<CollectionVersionLogOpHandler>(
-        opCtx, NamespaceString(deletedCollection)));
-=======
     opCtx->recoveryUnit()->registerChange(new CollectionVersionLogOpHandler(opCtx, deletedNss));
->>>>>>> 4c00395b
 }
 
 bool CollectionShardingState::_checkShardVersionOk(OperationContext* opCtx,
