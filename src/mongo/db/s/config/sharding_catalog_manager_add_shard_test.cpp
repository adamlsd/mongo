
/**
 *    Copyright (C) 2018-present MongoDB, Inc.
 *
 *    This program is free software: you can redistribute it and/or modify
 *    it under the terms of the Server Side Public License, version 1,
 *    as published by MongoDB, Inc.
 *
 *    This program is distributed in the hope that it will be useful,
 *    but WITHOUT ANY WARRANTY; without even the implied warranty of
 *    MERCHANTABILITY or FITNESS FOR A PARTICULAR PURPOSE.  See the
 *    Server Side Public License for more details.
 *
 *    You should have received a copy of the Server Side Public License
 *    along with this program. If not, see
 *    <http://www.mongodb.com/licensing/server-side-public-license>.
 *
 *    As a special exception, the copyright holders give permission to link the
 *    code of portions of this program with the OpenSSL library under certain
 *    conditions as described in each individual source file and distribute
 *    linked combinations including the program with the OpenSSL library. You
 *    must comply with the Server Side Public License in all respects for
 *    all of the code used other than as permitted herein. If you modify file(s)
 *    with this exception, you may extend this exception to your version of the
 *    file(s), but you are not obligated to do so. If you do not wish to do so,
 *    delete this exception statement from your version. If you delete this
 *    exception statement from all source files in the program, then also delete
 *    it in the license file.
 */

#define MONGO_LOG_DEFAULT_COMPONENT ::mongo::logger::LogComponent::kSharding

#include "mongo/platform/basic.h"

#include <vector>

#include "mongo/client/connection_string.h"
#include "mongo/client/remote_command_targeter_factory_mock.h"
#include "mongo/client/remote_command_targeter_mock.h"
#include "mongo/db/commands.h"
#include "mongo/db/ops/write_ops.h"
#include "mongo/db/repl/replication_coordinator_mock.h"
#include "mongo/db/s/add_shard_cmd_gen.h"
#include "mongo/db/s/add_shard_util.h"
#include "mongo/db/s/config/sharding_catalog_manager.h"
#include "mongo/db/s/type_shard_identity.h"
#include "mongo/s/catalog/config_server_version.h"
#include "mongo/s/catalog/type_changelog.h"
#include "mongo/s/catalog/type_config_version.h"
#include "mongo/s/catalog/type_database.h"
#include "mongo/s/catalog/type_shard.h"
#include "mongo/s/client/shard_registry.h"
#include "mongo/s/cluster_identity_loader.h"
#include "mongo/s/config_server_test_fixture.h"
#include "mongo/s/database_version_helpers.h"
#include "mongo/s/write_ops/batched_command_response.h"
#include "mongo/util/fail_point_service.h"
#include "mongo/util/log.h"
#include "mongo/util/scopeguard.h"

namespace mongo {
namespace {

using executor::RemoteCommandRequest;
using executor::RemoteCommandResponse;
using std::vector;
using unittest::assertGet;

// TODO (SERVER-27029): This value was chosen to be greater than the time it takes for the hang
// analyzer to kick in. Remove once the cause for the test failure has been figured out.
const Hours kLongFutureTimeout(8);

class AddShardTest : public ConfigServerTestFixture {
protected:
    /**
     * Performs the test setup steps from the parent class and then configures the config shard and
     * the client name.
     */
    void setUp() override {
        ConfigServerTestFixture::setUp();

        // Make sure clusterID is written to the config.version collection.
        ShardingCatalogManager::get(operationContext())
            ->initializeConfigDatabaseIfNeeded(operationContext());

        auto clusterIdLoader = ClusterIdentityLoader::get(operationContext());
        ASSERT_OK(clusterIdLoader->loadClusterId(operationContext(),
                                                 repl::ReadConcernLevel::kLocalReadConcern));
        _clusterId = clusterIdLoader->getClusterId();
    }

    /**
     * addShard validates the host as a shard. It calls "isMaster" on the host to determine what
     * kind of host it is -- mongos, regular mongod, config mongod -- and whether the replica set
     * details are correct. "isMasterResponse" defines the response of the "isMaster" request and
     * should be a command response BSONObj, or a failed Status.
     *
     * ShardingTestFixture::expectGetShards() should be called before this function, otherwise
     * addShard will never reach the isMaster command -- a find query is called first.
     */
    void expectIsMaster(const HostAndPort& target, StatusWith<BSONObj> isMasterResponse) {
        onCommandForAddShard([&, target, isMasterResponse](const RemoteCommandRequest& request) {
            ASSERT_EQ(request.target, target);
            ASSERT_EQ(request.dbname, "admin");
            ASSERT_BSONOBJ_EQ(request.cmdObj, BSON("isMaster" << 1));
            ASSERT_BSONOBJ_EQ(rpc::makeEmptyMetadata(), request.metadata);

            return isMasterResponse;
        });
    }

    void expectListDatabases(const HostAndPort& target, const std::vector<BSONObj>& dbs) {
        onCommandForAddShard([&](const RemoteCommandRequest& request) {
            ASSERT_EQ(request.target, target);
            ASSERT_EQ(request.dbname, "admin");
            ASSERT_BSONOBJ_EQ(request.cmdObj, BSON("listDatabases" << 1 << "nameOnly" << true));
            ASSERT_BSONOBJ_EQ(rpc::makeEmptyMetadata(), request.metadata);

            BSONArrayBuilder arr;
            for (const auto& db : dbs) {
                arr.append(db);
            }

            return BSON("ok" << 1 << "databases" << arr.obj());
        });
    }

    void expectCollectionDrop(const HostAndPort& target, const NamespaceString& nss) {
        onCommandForAddShard([&](const RemoteCommandRequest& request) {
            ASSERT_EQ(request.target, target);
            ASSERT_EQ(request.dbname, nss.db());
            ASSERT_BSONOBJ_EQ(request.cmdObj,
                              BSON("drop" << nss.coll() << "writeConcern" << BSON("w"
                                                                                  << "majority")));
            ASSERT_BSONOBJ_EQ(rpc::makeEmptyMetadata(), request.metadata);

            return BSON("ok" << 1);
        });
    }

    void expectSetFeatureCompatibilityVersion(const HostAndPort& target,
                                              StatusWith<BSONObj> response,
                                              BSONObj writeConcern) {
        onCommandForAddShard([&, target, response](const RemoteCommandRequest& request) {
            ASSERT_EQ(request.target, target);
            ASSERT_EQ(request.dbname, "admin");
            ASSERT_BSONOBJ_EQ(request.cmdObj,
                              BSON("setFeatureCompatibilityVersion"
                                   << "4.2"
                                   << "writeConcern"
                                   << writeConcern));

            return response;
        });
    }

    /**
     * Waits for a request for the shardIdentity document to be upserted into a shard from the
     * config server on addShard.
     */
    void expectAddShardCmdReturnSuccess(const HostAndPort& expectedHost,
                                        const std::string& expectedShardName) {
        using namespace add_shard_util;
        // Create the expected upsert shardIdentity command for this shardType.
        auto upsertCmdObj = createShardIdentityUpsertForAddShard(
            createAddShardCmd(operationContext(), expectedShardName));

        const auto opMsgRequest =
            OpMsgRequest::fromDBAndBody(NamespaceString::kAdminDb, upsertCmdObj);
        expectUpdatesReturnSuccess(expectedHost,
                                   NamespaceString(NamespaceString::kServerConfigurationNamespace),
                                   UpdateOp::parse(opMsgRequest));
    }

    void expectAddShardCmdReturnFailure(const HostAndPort& expectedHost,
                                        const std::string& expectedShardName,
                                        const Status& statusToReturn) {
        using namespace add_shard_util;
        // Create the expected upsert shardIdentity command for this shardType.
        auto upsertCmdObj = createShardIdentityUpsertForAddShard(
            createAddShardCmd(operationContext(), expectedShardName));

        const auto opMsgRequest =
            OpMsgRequest::fromDBAndBody(NamespaceString::kAdminDb, upsertCmdObj);
        expectUpdatesReturnFailure(expectedHost,
                                   NamespaceString(NamespaceString::kServerConfigurationNamespace),
                                   UpdateOp::parse(opMsgRequest),
                                   statusToReturn);
    }

    /**
     * Waits for a set of batched updates and ensures that the host, namespace, and updates exactly
     * match what's expected. Responds with a success status.
     */
    void expectUpdatesReturnSuccess(const HostAndPort& expectedHost,
                                    const NamespaceString& expectedNss,
                                    const write_ops::Update& expectedUpdateOp) {
        onCommandForAddShard([&](const RemoteCommandRequest& request) {
            ASSERT_EQUALS(expectedHost, request.target);

            // Check that the db name in the request matches the expected db name.
            ASSERT_EQUALS(expectedNss.db(), request.dbname);

            const auto addShardOpMsgRequest =
                OpMsgRequest::fromDBAndBody(request.dbname, request.cmdObj);

            auto addShardCmd = AddShard::parse(IDLParserErrorContext(AddShard::kCommandName),
                                               addShardOpMsgRequest);

            const auto& updateOpField =
                add_shard_util::createShardIdentityUpsertForAddShard(addShardCmd);

            const auto updateOpMsgRequest =
                OpMsgRequest::fromDBAndBody(request.dbname, updateOpField);

            const auto updateOp = UpdateOp::parse(updateOpMsgRequest);

            ASSERT_EQUALS(expectedNss, expectedUpdateOp.getNamespace());

            const auto& expectedUpdates = expectedUpdateOp.getUpdates();
            const auto& actualUpdates = updateOp.getUpdates();

            ASSERT_EQUALS(expectedUpdates.size(), actualUpdates.size());

            auto itExpected = expectedUpdates.begin();
            auto itActual = actualUpdates.begin();

            for (; itActual != actualUpdates.end(); itActual++, itExpected++) {
                ASSERT_EQ(itExpected->getUpsert(), itActual->getUpsert());
                ASSERT_EQ(itExpected->getMulti(), itActual->getMulti());
                ASSERT_BSONOBJ_EQ(itExpected->getQ(), itActual->getQ());
                ASSERT_BSONOBJ_EQ(itExpected->getU(), itActual->getU());
            }

            BatchedCommandResponse response;
            response.setStatus(Status::OK());
            response.setNModified(1);

            return response.toBSON();
        });
    }

    /**
     * Waits for a set of batched updates and ensures that the host, namespace, and updates exactly
     * match what's expected. Responds with a failure status.
     */
    void expectUpdatesReturnFailure(const HostAndPort& expectedHost,
                                    const NamespaceString& expectedNss,
                                    const write_ops::Update& expectedUpdateOp,
                                    const Status& statusToReturn) {
        onCommandForAddShard([&](const RemoteCommandRequest& request) {
            ASSERT_EQUALS(expectedHost, request.target);

            // Check that the db name in the request matches the expected db name.
            ASSERT_EQUALS(expectedNss.db(), request.dbname);

            const auto opMsgRequest = OpMsgRequest::fromDBAndBody(request.dbname, request.cmdObj);
            const auto updateOp = UpdateOp::parse(opMsgRequest);
            ASSERT_EQUALS(expectedNss, expectedUpdateOp.getNamespace());

            const auto& expectedUpdates = expectedUpdateOp.getUpdates();
            const auto& actualUpdates = updateOp.getUpdates();

            ASSERT_EQUALS(expectedUpdates.size(), actualUpdates.size());

            auto itExpected = expectedUpdates.begin();
            auto itActual = actualUpdates.begin();

            for (; itActual != actualUpdates.end(); itActual++, itExpected++) {
                ASSERT_EQ(itExpected->getUpsert(), itActual->getUpsert());
                ASSERT_EQ(itExpected->getMulti(), itActual->getMulti());
                ASSERT_BSONOBJ_EQ(itExpected->getQ(), itActual->getQ());
                ASSERT_BSONOBJ_EQ(itExpected->getU(), itActual->getU());
            }

            return statusToReturn;
        });
    }


    /**
     * Asserts that a document exists in the config server's config.shards collection corresponding
     * to 'expectedShard'.
     */
    void assertShardExists(const ShardType& expectedShard) {
        auto foundShard = assertGet(getShardDoc(operationContext(), expectedShard.getName()));

        ASSERT_EQUALS(expectedShard.getName(), foundShard.getName());
        ASSERT_EQUALS(expectedShard.getHost(), foundShard.getHost());
        ASSERT_EQUALS(expectedShard.getMaxSizeMB(), foundShard.getMaxSizeMB());
        ASSERT_EQUALS(expectedShard.getDraining(), foundShard.getDraining());
        ASSERT_EQUALS((int)expectedShard.getState(), (int)foundShard.getState());
        ASSERT_TRUE(foundShard.getTags().empty());
    }

    /**
     * Asserts that a document exists in the config server's config.databases collection
     * corresponding to 'expectedDB'.
     */
    void assertDatabaseExists(const DatabaseType& expectedDB) {
        auto foundDB =
            assertGet(catalogClient()->getDatabase(operationContext(),
                                                   expectedDB.getName(),
                                                   repl::ReadConcernLevel::kMajorityReadConcern))
                .value;

        ASSERT_EQUALS(expectedDB.getName(), foundDB.getName());
        ASSERT_EQUALS(expectedDB.getPrimary(), foundDB.getPrimary());
        ASSERT_EQUALS(expectedDB.getSharded(), foundDB.getSharded());
    }

    /**
     * Asserts that a document exists in the config server's config.changelog collection
     * describing the addShard request for 'addedShard'.
     */
    void assertChangeWasLogged(const ShardType& addedShard) {
        auto response = assertGet(
            getConfigShard()->exhaustiveFindOnConfig(operationContext(),
                                                     ReadPreferenceSetting{
                                                         ReadPreference::PrimaryOnly},
                                                     repl::ReadConcernLevel::kLocalReadConcern,
                                                     NamespaceString("config.changelog"),
                                                     BSON("what"
                                                          << "addShard"
                                                          << "details.name"
                                                          << addedShard.getName()),
                                                     BSONObj(),
                                                     1));
        ASSERT_EQ(1U, response.docs.size());
        auto logEntryBSON = response.docs.front();
        auto logEntry = assertGet(ChangeLogType::fromBSON(logEntryBSON));

        ASSERT_EQUALS(addedShard.getName(), logEntry.getDetails()["name"].String());
        ASSERT_EQUALS(addedShard.getHost(), logEntry.getDetails()["host"].String());
    }

    void forwardAddShardNetwork(Date_t when) {
        networkForAddShard()->enterNetwork();
        networkForAddShard()->runUntil(when);
        networkForAddShard()->exitNetwork();
    }

    OID _clusterId;
};

TEST_F(AddShardTest, CreateShardIdentityUpsertForAddShard) {
    std::string shardName = "shardName";

    BSONObj expectedBSON = BSON("update"
                                << "system.version"
                                << "bypassDocumentValidation"
                                << false
                                << "ordered"
                                << true
                                << "updates"
                                << BSON_ARRAY(BSON(
                                       "q"
                                       << BSON("_id"
                                               << "shardIdentity")
                                       << "u"
                                       << BSON("shardName" << shardName << "clusterId" << _clusterId
                                                           << "configsvrConnectionString"
                                                           << replicationCoordinator()
                                                                  ->getConfig()
                                                                  .getConnectionString()
                                                                  .toString())
                                       << "multi"
                                       << false
                                       << "upsert"
                                       << true))
                                << "writeConcern"
                                << BSON("w"
                                        << "majority"
                                        << "wtimeout"
                                        << 60000)
                                << "allowImplicitCollectionCreation"
                                << true);
    auto addShardCmd = add_shard_util::createAddShardCmd(operationContext(), shardName);
    auto actualBSON = add_shard_util::createShardIdentityUpsertForAddShard(addShardCmd);
    ASSERT_BSONOBJ_EQ(expectedBSON, actualBSON);
}

TEST_F(AddShardTest, StandaloneBasicSuccess) {
    auto targeter = std::make_unique<RemoteCommandTargeterMock>();
    HostAndPort shardTarget("StandaloneHost:12345");
    targeter->setConnectionStringReturnValue(ConnectionString(shardTarget));
    targeter->setFindHostReturnValue(shardTarget);

    targeterFactory()->addTargeterToReturn(ConnectionString(shardTarget), std::move(targeter));


    std::string expectedShardName = "StandaloneShard";

    // The shard doc inserted into the config.shards collection on the config server.
    ShardType expectedShard;
    expectedShard.setName(expectedShardName);
    expectedShard.setHost("StandaloneHost:12345");
    expectedShard.setMaxSizeMB(100);
    expectedShard.setState(ShardType::ShardState::kShardAware);

    DatabaseType discoveredDB1(
        "TestDB1", ShardId("StandaloneShard"), false, databaseVersion::makeNew());
    DatabaseType discoveredDB2(
        "TestDB2", ShardId("StandaloneShard"), false, databaseVersion::makeNew());

    operationContext()->setWriteConcern(ShardingCatalogClient::kMajorityWriteConcern);

    auto future = launchAsync([this, expectedShardName] {
<<<<<<< HEAD
        ON_BLOCK_EXIT([&] { Client::destroy(); });
        Client::initThreadIfNotAlready();
        auto shardName = ShardingCatalogManager::get(operationContext())
                             ->addShard(operationContext(),
                                        &expectedShardName,
                                        assertGet(ConnectionString::parse("StandaloneHost:12345")),
                                        100);
=======
        ThreadClient tc(getGlobalServiceContext());
        auto shardName =
            assertGet(ShardingCatalogManager::get(operationContext())
                          ->addShard(operationContext(),
                                     &expectedShardName,
                                     assertGet(ConnectionString::parse("StandaloneHost:12345")),
                                     100));
>>>>>>> 322fcf0e
        ASSERT_EQUALS(expectedShardName, shardName);
    });

    BSONObj commandResponse = BSON("ok" << 1 << "ismaster" << true << "maxWireVersion"
                                        << WireVersion::LATEST_WIRE_VERSION);
    expectIsMaster(shardTarget, commandResponse);

    // Get databases list from new shard
    expectListDatabases(
        shardTarget,
        std::vector<BSONObj>{BSON("name"
                                  << "local"
                                  << "sizeOnDisk"
                                  << 1000),
                             BSON("name" << discoveredDB1.getName() << "sizeOnDisk" << 2000),
                             BSON("name" << discoveredDB2.getName() << "sizeOnDisk" << 5000)});

    expectCollectionDrop(shardTarget, NamespaceString("config", "system.sessions"));

    // The shard receives the _addShard command
    expectAddShardCmdReturnSuccess(shardTarget, expectedShardName);

    // The shard receives the setFeatureCompatibilityVersion command.
    expectSetFeatureCompatibilityVersion(
        shardTarget, BSON("ok" << 1), operationContext()->getWriteConcern().toBSON());

    // Wait for the addShard to complete before checking the config database
    future.timed_get(kLongFutureTimeout);

    // Ensure that the shard document was properly added to config.shards.
    assertShardExists(expectedShard);

    // Ensure that the databases detected from the shard were properly added to config.database.
    assertDatabaseExists(discoveredDB1);
    assertDatabaseExists(discoveredDB2);

    assertChangeWasLogged(expectedShard);
}

TEST_F(AddShardTest, StandaloneGenerateName) {
    auto targeter = std::make_unique<RemoteCommandTargeterMock>();
    HostAndPort shardTarget("StandaloneHost:12345");
    targeter->setConnectionStringReturnValue(ConnectionString(shardTarget));
    targeter->setFindHostReturnValue(shardTarget);

    targeterFactory()->addTargeterToReturn(ConnectionString(shardTarget), std::move(targeter));

    ShardType existingShard;
    existingShard.setName("shard0005");
    existingShard.setHost("existingHost:12345");
    existingShard.setMaxSizeMB(100);
    existingShard.setState(ShardType::ShardState::kShardAware);

    // Add a pre-existing shard so when generating a name for the new shard it will have to go
    // higher than the existing one.
    ASSERT_OK(catalogClient()->insertConfigDocument(operationContext(),
                                                    ShardType::ConfigNS,
                                                    existingShard.toBSON(),
                                                    ShardingCatalogClient::kMajorityWriteConcern));
    assertShardExists(existingShard);

    std::string expectedShardName = "shard0006";

    // The shard doc inserted into the config.shards collection on the config server.
    ShardType expectedShard;
    expectedShard.setName(expectedShardName);
    expectedShard.setHost(shardTarget.toString());
    expectedShard.setMaxSizeMB(100);
    expectedShard.setState(ShardType::ShardState::kShardAware);

    DatabaseType discoveredDB1(
        "TestDB1", ShardId(expectedShardName), false, databaseVersion::makeNew());
    DatabaseType discoveredDB2(
        "TestDB2", ShardId(expectedShardName), false, databaseVersion::makeNew());

    auto future = launchAsync([this, &expectedShardName, &shardTarget] {
<<<<<<< HEAD
        ON_BLOCK_EXIT([&] { Client::destroy(); });
        Client::initThreadIfNotAlready();
        auto shardName =
=======
        ThreadClient tc(getGlobalServiceContext());
        auto shardName = assertGet(
>>>>>>> 322fcf0e
            ShardingCatalogManager::get(operationContext())
                ->addShard(operationContext(), nullptr, ConnectionString(shardTarget), 100);
        ASSERT_EQUALS(expectedShardName, shardName);
    });

    BSONObj commandResponse = BSON("ok" << 1 << "ismaster" << true << "maxWireVersion"
                                        << WireVersion::LATEST_WIRE_VERSION);
    expectIsMaster(shardTarget, commandResponse);

    // Get databases list from new shard
    expectListDatabases(
        shardTarget,
        std::vector<BSONObj>{BSON("name"
                                  << "local"
                                  << "sizeOnDisk"
                                  << 1000),
                             BSON("name" << discoveredDB1.getName() << "sizeOnDisk" << 2000),
                             BSON("name" << discoveredDB2.getName() << "sizeOnDisk" << 5000)});

    expectCollectionDrop(shardTarget, NamespaceString("config", "system.sessions"));

    // The shard receives the _addShard command
    expectAddShardCmdReturnSuccess(shardTarget, expectedShardName);

    // The shard receives the setFeatureCompatibilityVersion command.
    expectSetFeatureCompatibilityVersion(
        shardTarget, BSON("ok" << 1), operationContext()->getWriteConcern().toBSON());

    // Wait for the addShard to complete before checking the config database
    future.timed_get(kLongFutureTimeout);

    // Ensure that the shard document was properly added to config.shards.
    assertShardExists(expectedShard);

    // Ensure that the databases detected from the shard were properly added to config.database.
    assertDatabaseExists(discoveredDB1);
    assertDatabaseExists(discoveredDB2);

    assertChangeWasLogged(expectedShard);
}

TEST_F(AddShardTest, AddSCCCConnectionStringAsShard) {
    auto targeter = std::make_unique<RemoteCommandTargeterMock>();
    auto invalidConn =
        ConnectionString("host1:12345,host2:12345,host3:12345", ConnectionString::INVALID);
    targeter->setConnectionStringReturnValue(invalidConn);

    auto future = launchAsync([this, invalidConn] {
        const std::string shardName("StandaloneShard");
        ASSERT_THROWS_WHAT_CONTAINS(
            ShardingCatalogManager::get(operationContext())
                ->addShard(operationContext(), &shardName, invalidConn, 100),
            ExceptionFor<ErrorCodes::BadValue>,
            "Invalid connection string");
    });

    future.timed_get(kLongFutureTimeout);
}

TEST_F(AddShardTest, EmptyShardName) {
    auto targeter = std::make_unique<RemoteCommandTargeterMock>();
    std::string expectedShardName = "";

    auto future = launchAsync([this, expectedShardName] {
        ASSERT_THROWS_WHAT_CONTAINS(
            ShardingCatalogManager::get(operationContext())
                ->addShard(operationContext(),
                           &expectedShardName,
                           assertGet(ConnectionString::parse("StandaloneHost:12345")),
                           100),
            ExceptionFor<ErrorCodes::BadValue>,
            "shard name cannot be empty");
    });

    future.timed_get(kLongFutureTimeout);
}

// Host is unreachable, cannot verify host.
TEST_F(AddShardTest, UnreachableHost) {
    auto targeter = std::make_unique<RemoteCommandTargeterMock>();
    HostAndPort shardTarget("StandaloneHost:12345");
    targeter->setConnectionStringReturnValue(ConnectionString(shardTarget));
    targeter->setFindHostReturnValue(shardTarget);

    targeterFactory()->addTargeterToReturn(ConnectionString(shardTarget), std::move(targeter));
    std::string expectedShardName = "StandaloneShard";

    auto future = launchAsync([this, &expectedShardName, &shardTarget] {
<<<<<<< HEAD
        ON_BLOCK_EXIT([&] { Client::destroy(); });
        Client::initThreadIfNotAlready();
        ASSERT_THROWS_WHAT_CONTAINS(
=======
        ThreadClient tc(getGlobalServiceContext());
        auto status =
>>>>>>> 322fcf0e
            ShardingCatalogManager::get(operationContext())
                ->addShard(
                    operationContext(), &expectedShardName, ConnectionString(shardTarget), 100),
            ExceptionFor<ErrorCodes::OperationFailed>,
            "host unreachable");
    });

    Status hostUnreachableStatus = Status(ErrorCodes::HostUnreachable, "host unreachable");
    expectIsMaster(shardTarget, hostUnreachableStatus);

    future.timed_get(kLongFutureTimeout);
}

// Cannot add mongos as a shard.
TEST_F(AddShardTest, AddMongosAsShard) {
    auto targeter = std::make_unique<RemoteCommandTargeterMock>();
    HostAndPort shardTarget("StandaloneHost:12345");
    targeter->setConnectionStringReturnValue(ConnectionString(shardTarget));
    targeter->setFindHostReturnValue(shardTarget);

    targeterFactory()->addTargeterToReturn(ConnectionString(shardTarget), std::move(targeter));
    std::string expectedShardName = "StandaloneShard";

    auto future = launchAsync([this, &expectedShardName, &shardTarget] {
<<<<<<< HEAD
        ON_BLOCK_EXIT([&] { Client::destroy(); });
        Client::initThreadIfNotAlready();
        ASSERT_THROWS(
=======
        ThreadClient tc(getGlobalServiceContext());
        auto status =
>>>>>>> 322fcf0e
            ShardingCatalogManager::get(operationContext())
                ->addShard(
                    operationContext(), &expectedShardName, ConnectionString(shardTarget), 100),
            ExceptionFor<ErrorCodes::IllegalOperation>);
    });

    expectIsMaster(shardTarget,
                   BSON("msg"
                        << "isdbgrid"));

    future.timed_get(kLongFutureTimeout);
}

// A replica set name was found for the host but no name was provided with the host.
TEST_F(AddShardTest, AddReplicaSetShardAsStandalone) {
    auto targeter = std::make_unique<RemoteCommandTargeterMock>();
    HostAndPort shardTarget = HostAndPort("host1:12345");
    targeter->setConnectionStringReturnValue(ConnectionString(shardTarget));
    targeter->setFindHostReturnValue(shardTarget);

    targeterFactory()->addTargeterToReturn(ConnectionString(shardTarget), std::move(targeter));
    std::string expectedShardName = "Standalone";

    auto future = launchAsync([this, expectedShardName, shardTarget] {
<<<<<<< HEAD
        ON_BLOCK_EXIT([&] { Client::destroy(); });
        Client::initThreadIfNotAlready();
        ASSERT_THROWS_WHAT_CONTAINS(
=======
        ThreadClient tc(getGlobalServiceContext());
        auto status =
>>>>>>> 322fcf0e
            ShardingCatalogManager::get(operationContext())
                ->addShard(
                    operationContext(), &expectedShardName, ConnectionString(shardTarget), 100),
            ExceptionFor<ErrorCodes::OperationFailed>,
            "use replica set url format");
    });

    BSONObj commandResponse = BSON("ok" << 1 << "ismaster" << true << "setName"
                                        << "myOtherSet"
                                        << "maxWireVersion"
                                        << WireVersion::LATEST_WIRE_VERSION);
    expectIsMaster(shardTarget, commandResponse);

    future.timed_get(kLongFutureTimeout);
}

// A replica set name was provided with the host but no name was found for the host.
TEST_F(AddShardTest, AddStandaloneHostShardAsReplicaSet) {
    auto targeter = std::make_unique<RemoteCommandTargeterMock>();
    ConnectionString connString =
        assertGet(ConnectionString::parse("mySet/host1:12345,host2:12345"));
    HostAndPort shardTarget = connString.getServers().front();
    targeter->setConnectionStringReturnValue(connString);
    targeter->setFindHostReturnValue(shardTarget);

    targeterFactory()->addTargeterToReturn(connString, std::move(targeter));
    std::string expectedShardName = "StandaloneShard";

    auto future = launchAsync([this, expectedShardName, connString] {
<<<<<<< HEAD
        ON_BLOCK_EXIT([&] { Client::destroy(); });
        Client::initThreadIfNotAlready();
        ASSERT_THROWS_WHAT_CONTAINS(
            ShardingCatalogManager::get(operationContext())
                ->addShard(operationContext(), &expectedShardName, connString, 100),
            ExceptionFor<ErrorCodes::OperationFailed>,
            "host did not return a set name");
=======
        ThreadClient tc(getGlobalServiceContext());
        auto status = ShardingCatalogManager::get(operationContext())
                          ->addShard(operationContext(), &expectedShardName, connString, 100);
        ASSERT_EQUALS(ErrorCodes::OperationFailed, status);
        ASSERT_STRING_CONTAINS(status.getStatus().reason(), "host did not return a set name");
>>>>>>> 322fcf0e
    });

    BSONObj commandResponse = BSON("ok" << 1 << "ismaster" << true << "maxWireVersion"
                                        << WireVersion::LATEST_WIRE_VERSION);
    expectIsMaster(shardTarget, commandResponse);

    future.timed_get(kLongFutureTimeout);
}

// Provided replica set name does not match found replica set name.
TEST_F(AddShardTest, ReplicaSetMistmatchedReplicaSetName) {
    auto targeter = std::make_unique<RemoteCommandTargeterMock>();
    ConnectionString connString =
        assertGet(ConnectionString::parse("mySet/host1:12345,host2:12345"));
    targeter->setConnectionStringReturnValue(connString);
    HostAndPort shardTarget = connString.getServers().front();
    targeter->setFindHostReturnValue(shardTarget);

    targeterFactory()->addTargeterToReturn(connString, std::move(targeter));
    std::string expectedShardName = "StandaloneShard";

    auto future = launchAsync([this, expectedShardName, connString] {
<<<<<<< HEAD
        ON_BLOCK_EXIT([&] { Client::destroy(); });
        Client::initThreadIfNotAlready();
        ASSERT_THROWS_WHAT_CONTAINS(
            ShardingCatalogManager::get(operationContext())
                ->addShard(operationContext(), &expectedShardName, connString, 100),
            ExceptionFor<ErrorCodes::OperationFailed>,
            "does not match the actual set name");
=======
        ThreadClient tc(getGlobalServiceContext());
        auto status = ShardingCatalogManager::get(operationContext())
                          ->addShard(operationContext(), &expectedShardName, connString, 100);
        ASSERT_EQUALS(ErrorCodes::OperationFailed, status);
        ASSERT_STRING_CONTAINS(status.getStatus().reason(), "does not match the actual set name");
>>>>>>> 322fcf0e
    });

    BSONObj commandResponse = BSON("ok" << 1 << "ismaster" << true << "setName"
                                        << "myOtherSet"
                                        << "maxWireVersion"
                                        << WireVersion::LATEST_WIRE_VERSION);
    expectIsMaster(shardTarget, commandResponse);

    future.timed_get(kLongFutureTimeout);
}

// Cannot add config server as a shard.
TEST_F(AddShardTest, ShardIsCSRSConfigServer) {
    auto targeter = std::make_unique<RemoteCommandTargeterMock>();
    ConnectionString connString =
        assertGet(ConnectionString::parse("config/host1:12345,host2:12345"));
    targeter->setConnectionStringReturnValue(connString);
    HostAndPort shardTarget = connString.getServers().front();
    targeter->setFindHostReturnValue(shardTarget);

    targeterFactory()->addTargeterToReturn(connString, std::move(targeter));
    std::string expectedShardName = "StandaloneShard";

    auto future = launchAsync([this, expectedShardName, connString] {
<<<<<<< HEAD
        ON_BLOCK_EXIT([&] { Client::destroy(); });
        Client::initThreadIfNotAlready();
        ASSERT_THROWS_WHAT_CONTAINS(
            ShardingCatalogManager::get(operationContext())
                ->addShard(operationContext(), &expectedShardName, connString, 100),
            ExceptionFor<ErrorCodes::OperationFailed>,
            "as a shard since it is a config server");
=======
        ThreadClient tc(getGlobalServiceContext());
        auto status = ShardingCatalogManager::get(operationContext())
                          ->addShard(operationContext(), &expectedShardName, connString, 100);
        ASSERT_EQUALS(ErrorCodes::OperationFailed, status);
        ASSERT_STRING_CONTAINS(status.getStatus().reason(),
                               "as a shard since it is a config server");
>>>>>>> 322fcf0e
    });

    BSONObj commandResponse = BSON("ok" << 1 << "ismaster" << true << "setName"
                                        << "config"
                                        << "configsvr"
                                        << true
                                        << "maxWireVersion"
                                        << WireVersion::LATEST_WIRE_VERSION);
    expectIsMaster(shardTarget, commandResponse);

    future.timed_get(kLongFutureTimeout);
}

// One of the hosts is not part of the found replica set.
TEST_F(AddShardTest, ReplicaSetMissingHostsProvidedInSeedList) {
    auto targeter = std::make_unique<RemoteCommandTargeterMock>();
    ConnectionString connString =
        assertGet(ConnectionString::parse("mySet/host1:12345,host2:12345"));
    targeter->setConnectionStringReturnValue(connString);
    HostAndPort shardTarget = connString.getServers().front();
    targeter->setFindHostReturnValue(shardTarget);

    targeterFactory()->addTargeterToReturn(connString, std::move(targeter));
    std::string expectedShardName = "StandaloneShard";

    auto future = launchAsync([this, expectedShardName, connString] {
<<<<<<< HEAD
        ON_BLOCK_EXIT([&] { Client::destroy(); });
        Client::initThreadIfNotAlready();
        ASSERT_THROWS_WHAT_CONTAINS(
            ShardingCatalogManager::get(operationContext())
                ->addShard(operationContext(), &expectedShardName, connString, 100),
            ExceptionFor<ErrorCodes::OperationFailed>,
            "host2:12345 does not belong to replica set");
=======
        ThreadClient tc(getGlobalServiceContext());
        auto status = ShardingCatalogManager::get(operationContext())
                          ->addShard(operationContext(), &expectedShardName, connString, 100);
        ASSERT_EQUALS(ErrorCodes::OperationFailed, status);
        ASSERT_STRING_CONTAINS(status.getStatus().reason(),
                               "host2:12345 does not belong to replica set");
>>>>>>> 322fcf0e
    });

    BSONArrayBuilder hosts;
    hosts.append("host1:12345");
    BSONObj commandResponse = BSON("ok" << 1 << "ismaster" << true << "setName"
                                        << "mySet"
                                        << "hosts"
                                        << hosts.arr()
                                        << "maxWireVersion"
                                        << WireVersion::LATEST_WIRE_VERSION);
    expectIsMaster(shardTarget, commandResponse);

    future.timed_get(kLongFutureTimeout);
}

// Cannot add a shard with the shard name "config".
TEST_F(AddShardTest, AddShardWithNameConfigFails) {
    auto targeter = std::make_unique<RemoteCommandTargeterMock>();
    ConnectionString connString =
        assertGet(ConnectionString::parse("mySet/host1:12345,host2:12345"));
    targeter->setConnectionStringReturnValue(connString);
    HostAndPort shardTarget = connString.getServers().front();
    targeter->setFindHostReturnValue(shardTarget);

    targeterFactory()->addTargeterToReturn(connString, std::move(targeter));
    std::string expectedShardName = "config";

    auto future = launchAsync([this, expectedShardName, connString] {
<<<<<<< HEAD
        ON_BLOCK_EXIT([&] { Client::destroy(); });
        Client::initThreadIfNotAlready();
        ASSERT_THROWS_WHAT_CONTAINS(
            ShardingCatalogManager::get(operationContext())
                ->addShard(operationContext(), &expectedShardName, connString, 100),
            ExceptionFor<ErrorCodes::BadValue>,
            "use of shard replica set with name 'config' is not allowed");
=======
        ThreadClient tc(getGlobalServiceContext());
        auto status = ShardingCatalogManager::get(operationContext())
                          ->addShard(operationContext(), &expectedShardName, connString, 100);
        ASSERT_EQUALS(ErrorCodes::BadValue, status);
        ASSERT_EQUALS(status.getStatus().reason(),
                      "use of shard replica set with name 'config' is not allowed");
>>>>>>> 322fcf0e
    });

    BSONArrayBuilder hosts;
    hosts.append("host1:12345");
    hosts.append("host2:12345");
    BSONObj commandResponse = BSON("ok" << 1 << "ismaster" << true << "setName"
                                        << "mySet"
                                        << "hosts"
                                        << hosts.arr()
                                        << "maxWireVersion"
                                        << WireVersion::LATEST_WIRE_VERSION);
    expectIsMaster(shardTarget, commandResponse);

    future.timed_get(kLongFutureTimeout);
}

TEST_F(AddShardTest, ShardContainsExistingDatabase) {
    auto targeter = std::make_unique<RemoteCommandTargeterMock>();
    ConnectionString connString =
        assertGet(ConnectionString::parse("mySet/host1:12345,host2:12345"));
    targeter->setConnectionStringReturnValue(connString);
    HostAndPort shardTarget = connString.getServers().front();
    targeter->setFindHostReturnValue(shardTarget);

    targeterFactory()->addTargeterToReturn(connString, std::move(targeter));
    std::string expectedShardName = "mySet";

    DatabaseType existingDB(
        "existing", ShardId("existingShard"), false, databaseVersion::makeNew());

    // Add a pre-existing database.
    ASSERT_OK(catalogClient()->insertConfigDocument(operationContext(),
                                                    DatabaseType::ConfigNS,
                                                    existingDB.toBSON(),
                                                    ShardingCatalogClient::kMajorityWriteConcern));
    assertDatabaseExists(existingDB);


    auto future = launchAsync([this, expectedShardName, connString] {
<<<<<<< HEAD
        ON_BLOCK_EXIT([&] { Client::destroy(); });
        Client::initThreadIfNotAlready();
        ASSERT_THROWS_WHAT_CONTAINS(
            ShardingCatalogManager::get(operationContext())
                ->addShard(operationContext(), &expectedShardName, connString, 100),
            ExceptionFor<ErrorCodes::OperationFailed>,
=======
        ThreadClient tc(getGlobalServiceContext());
        auto status = ShardingCatalogManager::get(operationContext())
                          ->addShard(operationContext(), &expectedShardName, connString, 100);
        ASSERT_EQUALS(ErrorCodes::OperationFailed, status);
        ASSERT_STRING_CONTAINS(
            status.getStatus().reason(),
>>>>>>> 322fcf0e
            "because a local database 'existing' exists in another existingShard");
    });

    BSONArrayBuilder hosts;
    hosts.append("host1:12345");
    hosts.append("host2:12345");
    BSONObj commandResponse = BSON("ok" << 1 << "ismaster" << true << "setName"
                                        << "mySet"
                                        << "hosts"
                                        << hosts.arr()
                                        << "maxWireVersion"
                                        << WireVersion::LATEST_WIRE_VERSION);
    expectIsMaster(shardTarget, commandResponse);

    expectListDatabases(shardTarget, {BSON("name" << existingDB.getName())});

    future.timed_get(kLongFutureTimeout);
}

TEST_F(AddShardTest, SuccessfullyAddReplicaSet) {
    auto targeter = std::make_unique<RemoteCommandTargeterMock>();
    ConnectionString connString =
        assertGet(ConnectionString::parse("mySet/host1:12345,host2:12345"));
    targeter->setConnectionStringReturnValue(connString);
    HostAndPort shardTarget = connString.getServers().front();
    targeter->setFindHostReturnValue(shardTarget);
    targeterFactory()->addTargeterToReturn(connString, std::move(targeter));

    std::string expectedShardName = "mySet";

    // The shard doc inserted into the config.shards collection on the config server.
    ShardType expectedShard;
    expectedShard.setName(expectedShardName);
    expectedShard.setHost(connString.toString());
    expectedShard.setMaxSizeMB(100);
    expectedShard.setState(ShardType::ShardState::kShardAware);

    DatabaseType discoveredDB(
        "shardDB", ShardId(expectedShardName), false, databaseVersion::makeNew());

    auto future = launchAsync([this, &expectedShardName, &connString] {
<<<<<<< HEAD
        ON_BLOCK_EXIT([&] { Client::destroy(); });
        Client::initThreadIfNotAlready();
        auto shardName = ShardingCatalogManager::get(operationContext())
                             ->addShard(operationContext(), nullptr, connString, 100);
=======
        ThreadClient tc(getGlobalServiceContext());
        auto shardName = assertGet(ShardingCatalogManager::get(operationContext())
                                       ->addShard(operationContext(), nullptr, connString, 100));
>>>>>>> 322fcf0e
        ASSERT_EQUALS(expectedShardName, shardName);
    });

    BSONArrayBuilder hosts;
    hosts.append("host1:12345");
    hosts.append("host2:12345");
    BSONObj commandResponse = BSON("ok" << 1 << "ismaster" << true << "setName"
                                        << "mySet"
                                        << "hosts"
                                        << hosts.arr()
                                        << "maxWireVersion"
                                        << WireVersion::LATEST_WIRE_VERSION);
    expectIsMaster(shardTarget, commandResponse);

    // Get databases list from new shard
    expectListDatabases(shardTarget, std::vector<BSONObj>{BSON("name" << discoveredDB.getName())});

    expectCollectionDrop(shardTarget, NamespaceString("config", "system.sessions"));

    // The shard receives the _addShard command
    expectAddShardCmdReturnSuccess(shardTarget, expectedShardName);

    // The shard receives the setFeatureCompatibilityVersion command.
    expectSetFeatureCompatibilityVersion(
        shardTarget, BSON("ok" << 1), operationContext()->getWriteConcern().toBSON());

    // Wait for the addShard to complete before checking the config database
    future.timed_get(kLongFutureTimeout);

    // Ensure that the shard document was properly added to config.shards.
    assertShardExists(expectedShard);

    // Ensure that the databases detected from the shard were properly added to config.database.
    assertDatabaseExists(discoveredDB);

    assertChangeWasLogged(expectedShard);
}

TEST_F(AddShardTest, ReplicaSetExtraHostsDiscovered) {
    auto targeter = std::make_unique<RemoteCommandTargeterMock>();
    ConnectionString seedString =
        assertGet(ConnectionString::parse("mySet/host1:12345,host2:12345"));
    ConnectionString fullConnString =
        assertGet(ConnectionString::parse("mySet/host1:12345,host2:12345,host3:12345"));
    targeter->setConnectionStringReturnValue(fullConnString);
    HostAndPort shardTarget = seedString.getServers().front();
    targeter->setFindHostReturnValue(shardTarget);
    targeterFactory()->addTargeterToReturn(seedString, std::move(targeter));

    std::string expectedShardName = "mySet";

    // The shard doc inserted into the config.shards collection on the config server.
    ShardType expectedShard;
    expectedShard.setName(expectedShardName);
    expectedShard.setHost(fullConnString.toString());
    expectedShard.setMaxSizeMB(100);
    expectedShard.setState(ShardType::ShardState::kShardAware);

    DatabaseType discoveredDB(
        "shardDB", ShardId(expectedShardName), false, databaseVersion::makeNew());

    auto future = launchAsync([this, &expectedShardName, &seedString] {
<<<<<<< HEAD
        ON_BLOCK_EXIT([&] { Client::destroy(); });
        Client::initThreadIfNotAlready();
        auto shardName = ShardingCatalogManager::get(operationContext())
                             ->addShard(operationContext(), nullptr, seedString, 100);
=======
        ThreadClient tc(getGlobalServiceContext());
        auto shardName = assertGet(ShardingCatalogManager::get(operationContext())
                                       ->addShard(operationContext(), nullptr, seedString, 100));
>>>>>>> 322fcf0e
        ASSERT_EQUALS(expectedShardName, shardName);
    });

    BSONArrayBuilder hosts;
    hosts.append("host1:12345");
    hosts.append("host2:12345");
    BSONObj commandResponse = BSON("ok" << 1 << "ismaster" << true << "setName"
                                        << "mySet"
                                        << "hosts"
                                        << hosts.arr()
                                        << "maxWireVersion"
                                        << WireVersion::LATEST_WIRE_VERSION);
    expectIsMaster(shardTarget, commandResponse);

    // Get databases list from new shard
    expectListDatabases(shardTarget, std::vector<BSONObj>{BSON("name" << discoveredDB.getName())});

    expectCollectionDrop(shardTarget, NamespaceString("config", "system.sessions"));

    // The shard receives the _addShard command
    expectAddShardCmdReturnSuccess(shardTarget, expectedShardName);

    // The shard receives the setFeatureCompatibilityVersion command.
    expectSetFeatureCompatibilityVersion(
        shardTarget, BSON("ok" << 1), operationContext()->getWriteConcern().toBSON());

    // Wait for the addShard to complete before checking the config database
    future.timed_get(kLongFutureTimeout);

    // Ensure that the shard document was properly added to config.shards.
    assertShardExists(expectedShard);

    // Ensure that the databases detected from the shard were properly added to config.database.
    assertDatabaseExists(discoveredDB);

    // The changelog entry uses whatever connection string is passed to addShard, even if addShard
    // discovered additional hosts.
    expectedShard.setHost(seedString.toString());
    assertChangeWasLogged(expectedShard);
}

TEST_F(AddShardTest, AddShardSucceedsEvenIfAddingDBsFromNewShardFails) {
    auto targeter = std::make_unique<RemoteCommandTargeterMock>();
    HostAndPort shardTarget("StandaloneHost:12345");
    targeter->setConnectionStringReturnValue(ConnectionString(shardTarget));
    targeter->setFindHostReturnValue(shardTarget);

    targeterFactory()->addTargeterToReturn(ConnectionString(shardTarget), std::move(targeter));


    std::string expectedShardName = "StandaloneShard";

    // The shard doc inserted into the config.shards collection on the config server.
    ShardType expectedShard;
    expectedShard.setName(expectedShardName);
    expectedShard.setHost("StandaloneHost:12345");
    expectedShard.setMaxSizeMB(100);
    expectedShard.setState(ShardType::ShardState::kShardAware);

    DatabaseType discoveredDB1(
        "TestDB1", ShardId("StandaloneShard"), false, databaseVersion::makeNew());
    DatabaseType discoveredDB2(
        "TestDB2", ShardId("StandaloneShard"), false, databaseVersion::makeNew());

    // Enable fail point to cause all updates to fail.  Since we add the databases detected from
    // the shard being added with upserts, but we add the shard document itself via insert, this
    // will allow the shard to be added but prevent the databases from brought into the cluster.
    auto failPoint = getGlobalFailPointRegistry()->getFailPoint("failAllUpdates");
    ASSERT(failPoint);
    failPoint->setMode(FailPoint::alwaysOn);
    ON_BLOCK_EXIT([&] { failPoint->setMode(FailPoint::off); });

    auto future = launchAsync([this, &expectedShardName, &shardTarget] {
<<<<<<< HEAD
        ON_BLOCK_EXIT([&] { Client::destroy(); });
        Client::initThreadIfNotAlready();
        auto shardName =
=======
        ThreadClient tc(getGlobalServiceContext());
        auto shardName = assertGet(
>>>>>>> 322fcf0e
            ShardingCatalogManager::get(operationContext())
                ->addShard(
                    operationContext(), &expectedShardName, ConnectionString(shardTarget), 100);
        ASSERT_EQUALS(expectedShardName, shardName);
    });

    BSONObj commandResponse = BSON("ok" << 1 << "ismaster" << true << "maxWireVersion"
                                        << WireVersion::LATEST_WIRE_VERSION);
    expectIsMaster(shardTarget, commandResponse);

    // Get databases list from new shard
    expectListDatabases(
        shardTarget,
        std::vector<BSONObj>{BSON("name"
                                  << "local"
                                  << "sizeOnDisk"
                                  << 1000),
                             BSON("name" << discoveredDB1.getName() << "sizeOnDisk" << 2000),
                             BSON("name" << discoveredDB2.getName() << "sizeOnDisk" << 5000)});

    expectCollectionDrop(shardTarget, NamespaceString("config", "system.sessions"));

    // The shard receives the _addShard command
    expectAddShardCmdReturnSuccess(shardTarget, expectedShardName);

    // The shard receives the setFeatureCompatibilityVersion command.
    expectSetFeatureCompatibilityVersion(
        shardTarget, BSON("ok" << 1), operationContext()->getWriteConcern().toBSON());

    // Wait for the addShard to complete before checking the config database
    future.timed_get(kLongFutureTimeout);

    // Ensure that the shard document was properly added to config.shards.
    assertShardExists(expectedShard);

    // Ensure that the databases detected from the shard were *not* added.
    ASSERT_EQUALS(ErrorCodes::NamespaceNotFound,
                  catalogClient()
                      ->getDatabase(operationContext(),
                                    discoveredDB1.getName(),
                                    repl::ReadConcernLevel::kMajorityReadConcern)
                      .getStatus());
    ASSERT_EQUALS(ErrorCodes::NamespaceNotFound,
                  catalogClient()
                      ->getDatabase(operationContext(),
                                    discoveredDB2.getName(),
                                    repl::ReadConcernLevel::kMajorityReadConcern)
                      .getStatus());

    assertChangeWasLogged(expectedShard);
}

// Tests both that trying to add a shard with the same host as an existing shard but with different
// options fails, and that adding a shard with the same host as an existing shard with the *same*
// options succeeds.
TEST_F(AddShardTest, AddExistingShardStandalone) {
    HostAndPort shardTarget("StandaloneHost:12345");
    auto standaloneTargeter = std::make_unique<RemoteCommandTargeterMock>();
    standaloneTargeter->setConnectionStringReturnValue(ConnectionString(shardTarget));
    standaloneTargeter->setFindHostReturnValue(shardTarget);
    targeterFactory()->addTargeterToReturn(ConnectionString(shardTarget),
                                           std::move(standaloneTargeter));

    auto replsetTargeter = std::make_unique<RemoteCommandTargeterMock>();
    replsetTargeter->setConnectionStringReturnValue(
        ConnectionString::forReplicaSet("mySet", {shardTarget}));
    replsetTargeter->setFindHostReturnValue(shardTarget);
    targeterFactory()->addTargeterToReturn(ConnectionString::forReplicaSet("mySet", {shardTarget}),
                                           std::move(replsetTargeter));

    std::string existingShardName = "myShard";
    ShardType existingShard;
    existingShard.setName(existingShardName);
    existingShard.setHost(shardTarget.toString());
    existingShard.setMaxSizeMB(100);
    existingShard.setState(ShardType::ShardState::kShardAware);

    // Make sure the shard already exists.
    ASSERT_OK(catalogClient()->insertConfigDocument(operationContext(),
                                                    ShardType::ConfigNS,
                                                    existingShard.toBSON(),
                                                    ShardingCatalogClient::kMajorityWriteConcern));
    assertShardExists(existingShard);

    // Adding the same standalone host with a different shard name should fail.
    std::string differentName = "anotherShardName";
    auto future1 = launchAsync([&] {
<<<<<<< HEAD
        ON_BLOCK_EXIT([&] { Client::destroy(); });
        Client::initThreadIfNotAlready();
        ASSERT_THROWS(ShardingCatalogManager::get(operationContext())
=======
        ThreadClient tc(getGlobalServiceContext());
        ASSERT_EQUALS(ErrorCodes::IllegalOperation,
                      ShardingCatalogManager::get(operationContext())
>>>>>>> 322fcf0e
                          ->addShard(operationContext(),
                                     &differentName,
                                     ConnectionString(shardTarget),
                                     existingShard.getMaxSizeMB()),
                      ExceptionFor<ErrorCodes::IllegalOperation>);
    });
    future1.timed_get(kLongFutureTimeout);

    // Ensure that the shard document was unchanged.
    assertShardExists(existingShard);

    // Adding the same standalone host with a different maxSize should fail.
    auto future2 = launchAsync([&] {
<<<<<<< HEAD
        ON_BLOCK_EXIT([&] { Client::destroy(); });
        Client::initThreadIfNotAlready();
        ASSERT_THROWS(ShardingCatalogManager::get(operationContext())
=======
        ThreadClient tc(getGlobalServiceContext());
        ASSERT_EQUALS(ErrorCodes::IllegalOperation,
                      ShardingCatalogManager::get(operationContext())
>>>>>>> 322fcf0e
                          ->addShard(operationContext(),
                                     nullptr,
                                     ConnectionString(shardTarget),
                                     existingShard.getMaxSizeMB() + 100),
                      ExceptionFor<ErrorCodes::IllegalOperation>);
    });
    future2.timed_get(kLongFutureTimeout);

    // Adding the same standalone host but as part of a replica set should fail.
    // Ensures that even if the user changed the standalone shard to a single-node replica set, you
    // can't change the sharded cluster's notion of the shard from standalone to replica set just
    // by calling addShard.
    auto future3 = launchAsync([&] {
<<<<<<< HEAD
        ON_BLOCK_EXIT([&] { Client::destroy(); });
        Client::initThreadIfNotAlready();
        ASSERT_THROWS(ShardingCatalogManager::get(operationContext())
=======
        ThreadClient tc(getGlobalServiceContext());
        ASSERT_EQUALS(ErrorCodes::IllegalOperation,
                      ShardingCatalogManager::get(operationContext())
>>>>>>> 322fcf0e
                          ->addShard(operationContext(),
                                     nullptr,
                                     ConnectionString::forReplicaSet("mySet", {shardTarget}),
                                     existingShard.getMaxSizeMB()),
                      ExceptionFor<ErrorCodes::IllegalOperation>);
    });
    future3.timed_get(kLongFutureTimeout);

    // Ensure that the shard document was unchanged.
    assertShardExists(existingShard);

    // Adding the same standalone host with the same options should succeed.
    auto future4 = launchAsync([&] {
<<<<<<< HEAD
        ON_BLOCK_EXIT([&] { Client::destroy(); });
        Client::initThreadIfNotAlready();
        auto shardName = ShardingCatalogManager::get(operationContext())
                             ->addShard(operationContext(),
                                        &existingShardName,
                                        ConnectionString(shardTarget),
                                        existingShard.getMaxSizeMB());
=======
        ThreadClient tc(getGlobalServiceContext());
        auto shardName = assertGet(ShardingCatalogManager::get(operationContext())
                                       ->addShard(operationContext(),
                                                  &existingShardName,
                                                  ConnectionString(shardTarget),
                                                  existingShard.getMaxSizeMB()));
>>>>>>> 322fcf0e
        ASSERT_EQUALS(existingShardName, shardName);
    });
    future4.timed_get(kLongFutureTimeout);

    // Ensure that the shard document was unchanged.
    assertShardExists(existingShard);

    // Adding the same standalone host with the same options (without explicitly specifying the
    // shard name) should succeed.
    auto future5 = launchAsync([&] {
<<<<<<< HEAD
        ON_BLOCK_EXIT([&] { Client::destroy(); });
        Client::initThreadIfNotAlready();
        auto shardName = ShardingCatalogManager::get(operationContext())
                             ->addShard(operationContext(),
                                        nullptr,
                                        ConnectionString(shardTarget),
                                        existingShard.getMaxSizeMB());
=======
        ThreadClient tc(getGlobalServiceContext());
        auto shardName = assertGet(ShardingCatalogManager::get(operationContext())
                                       ->addShard(operationContext(),
                                                  nullptr,
                                                  ConnectionString(shardTarget),
                                                  existingShard.getMaxSizeMB()));
>>>>>>> 322fcf0e
        ASSERT_EQUALS(existingShardName, shardName);
    });
    future5.timed_get(kLongFutureTimeout);

    // Ensure that the shard document was unchanged.
    assertShardExists(existingShard);
}

// Tests both that trying to add a shard with the same replica set as an existing shard but with
// different options fails, and that adding a shard with the same replica set as an existing shard
// with the *same* options succeeds.
TEST_F(AddShardTest, AddExistingShardReplicaSet) {
    auto replsetTargeter = std::make_unique<RemoteCommandTargeterMock>();
    ConnectionString connString = assertGet(ConnectionString::parse("mySet/host1:12345"));
    replsetTargeter->setConnectionStringReturnValue(connString);
    HostAndPort shardTarget = connString.getServers().front();
    replsetTargeter->setFindHostReturnValue(shardTarget);
    targeterFactory()->addTargeterToReturn(connString, std::move(replsetTargeter));

    std::string existingShardName = "myShard";
    ShardType existingShard;
    existingShard.setName(existingShardName);
    existingShard.setHost(connString.toString());
    existingShard.setMaxSizeMB(100);
    existingShard.setState(ShardType::ShardState::kShardAware);

    // Make sure the shard already exists.
    ASSERT_OK(catalogClient()->insertConfigDocument(operationContext(),
                                                    ShardType::ConfigNS,
                                                    existingShard.toBSON(),
                                                    ShardingCatalogClient::kMajorityWriteConcern));
    assertShardExists(existingShard);

    // Adding the same connection string with a different shard name should fail.
    std::string differentName = "anotherShardName";
    auto future1 = launchAsync([&] {
<<<<<<< HEAD
        ON_BLOCK_EXIT([&] { Client::destroy(); });
        Client::initThreadIfNotAlready();
        ASSERT_THROWS(
=======
        ThreadClient tc(getGlobalServiceContext());
        ASSERT_EQUALS(
            ErrorCodes::IllegalOperation,
>>>>>>> 322fcf0e
            ShardingCatalogManager::get(operationContext())
                ->addShard(
                    operationContext(), &differentName, connString, existingShard.getMaxSizeMB()),
            ExceptionFor<ErrorCodes::IllegalOperation>);
    });
    future1.timed_get(kLongFutureTimeout);

    // Ensure that the shard document was unchanged.
    assertShardExists(existingShard);

    // Adding the same connection string with a different maxSize should fail.
    auto future2 = launchAsync([&] {
<<<<<<< HEAD
        ON_BLOCK_EXIT([&] { Client::destroy(); });
        Client::initThreadIfNotAlready();
        ASSERT_THROWS(
=======
        ThreadClient tc(getGlobalServiceContext());
        ASSERT_EQUALS(
            ErrorCodes::IllegalOperation,
>>>>>>> 322fcf0e
            ShardingCatalogManager::get(operationContext())
                ->addShard(
                    operationContext(), nullptr, connString, existingShard.getMaxSizeMB() + 100),
            ExceptionFor<ErrorCodes::IllegalOperation>);
    });
    future2.timed_get(kLongFutureTimeout);

    // Ensure that the shard document was unchanged.
    assertShardExists(existingShard);

    // Adding a connecting string with a host of an existing shard but using a different connection
    // string type should fail.
    // Ensures that even if the user changed the replica set shard to a standalone, you can't change
    // the sharded cluster's notion of the shard from replica set to standalone just by calling
    // addShard.
    auto future3 = launchAsync([&] {
<<<<<<< HEAD
        ON_BLOCK_EXIT([&] { Client::destroy(); });
        Client::initThreadIfNotAlready();
        ASSERT_THROWS(ShardingCatalogManager::get(operationContext())
=======
        ThreadClient tc(getGlobalServiceContext());
        ASSERT_EQUALS(ErrorCodes::IllegalOperation,
                      ShardingCatalogManager::get(operationContext())
>>>>>>> 322fcf0e
                          ->addShard(operationContext(),
                                     nullptr,
                                     ConnectionString(shardTarget),
                                     existingShard.getMaxSizeMB()),
                      ExceptionFor<ErrorCodes::IllegalOperation>);
    });
    future3.timed_get(kLongFutureTimeout);

    // Ensure that the shard document was unchanged.
    assertShardExists(existingShard);

    // Adding a connecting string with the same hosts but a different replica set name should fail.
    // Ensures that even if you manually change the shard's replica set name somehow, you can't
    // change the replica set name the sharded cluster knows for it just by calling addShard again.
    std::string differentSetName = "differentSet";
    auto future4 = launchAsync([&] {
<<<<<<< HEAD
        ON_BLOCK_EXIT([&] { Client::destroy(); });
        Client::initThreadIfNotAlready();
        ASSERT_THROWS(ShardingCatalogManager::get(operationContext())
=======
        ThreadClient tc(getGlobalServiceContext());
        ASSERT_EQUALS(ErrorCodes::IllegalOperation,
                      ShardingCatalogManager::get(operationContext())
>>>>>>> 322fcf0e
                          ->addShard(operationContext(),
                                     nullptr,
                                     ConnectionString::forReplicaSet(differentSetName,
                                                                     connString.getServers()),
                                     existingShard.getMaxSizeMB()),
                      ExceptionFor<ErrorCodes::IllegalOperation>);
    });
    future4.timed_get(kLongFutureTimeout);

    // Ensure that the shard document was unchanged.
    assertShardExists(existingShard);

    // Adding the same host with the same options should succeed.
    auto future5 = launchAsync([&] {
<<<<<<< HEAD
        ON_BLOCK_EXIT([&] { Client::destroy(); });
        Client::initThreadIfNotAlready();
        auto shardName = ShardingCatalogManager::get(operationContext())
                             ->addShard(operationContext(),
                                        &existingShardName,
                                        connString,
                                        existingShard.getMaxSizeMB());
=======
        ThreadClient tc(getGlobalServiceContext());
        auto shardName = assertGet(ShardingCatalogManager::get(operationContext())
                                       ->addShard(operationContext(),
                                                  &existingShardName,
                                                  connString,
                                                  existingShard.getMaxSizeMB()));
>>>>>>> 322fcf0e
        ASSERT_EQUALS(existingShardName, shardName);
    });
    future5.timed_get(kLongFutureTimeout);

    // Adding the same host with the same options (without explicitly specifying the shard name)
    // should succeed.
    auto future6 = launchAsync([&] {
<<<<<<< HEAD
        ON_BLOCK_EXIT([&] { Client::destroy(); });
        Client::initThreadIfNotAlready();
        auto shardName =
=======
        ThreadClient tc(getGlobalServiceContext());
        auto shardName = assertGet(
>>>>>>> 322fcf0e
            ShardingCatalogManager::get(operationContext())
                ->addShard(operationContext(), nullptr, connString, existingShard.getMaxSizeMB());
        ASSERT_EQUALS(existingShardName, shardName);
    });
    future6.timed_get(kLongFutureTimeout);

    // Ensure that the shard document was unchanged.
    assertShardExists(existingShard);

    // Adding the same replica set but different host membership (but otherwise the same options)
    // should succeed
    auto otherHost = connString.getServers().back();
    ConnectionString otherHostConnString = assertGet(ConnectionString::parse("mySet/host2:12345"));
    {
        // Add a targeter for the different seed string this addShard request will use.
        auto otherHostTargeter = std::make_unique<RemoteCommandTargeterMock>();
        otherHostTargeter->setConnectionStringReturnValue(otherHostConnString);
        otherHostTargeter->setFindHostReturnValue(otherHost);
        targeterFactory()->addTargeterToReturn(otherHostConnString, std::move(otherHostTargeter));
    }
    auto future7 = launchAsync([&] {
<<<<<<< HEAD
        ON_BLOCK_EXIT([&] { Client::destroy(); });
        Client::initThreadIfNotAlready();
        auto shardName =
            ShardingCatalogManager::get(operationContext())
                ->addShard(
                    operationContext(), nullptr, otherHostConnString, existingShard.getMaxSizeMB());
=======
        ThreadClient tc(getGlobalServiceContext());
        auto shardName = assertGet(ShardingCatalogManager::get(operationContext())
                                       ->addShard(operationContext(),
                                                  nullptr,
                                                  otherHostConnString,
                                                  existingShard.getMaxSizeMB()));
>>>>>>> 322fcf0e
        ASSERT_EQUALS(existingShardName, shardName);
    });
    future7.timed_get(kLongFutureTimeout);

    // Ensure that the shard document was unchanged.
    assertShardExists(existingShard);
}

}  // namespace
}  // namespace mongo<|MERGE_RESOLUTION|>--- conflicted
+++ resolved
@@ -406,23 +406,12 @@
     operationContext()->setWriteConcern(ShardingCatalogClient::kMajorityWriteConcern);
 
     auto future = launchAsync([this, expectedShardName] {
-<<<<<<< HEAD
-        ON_BLOCK_EXIT([&] { Client::destroy(); });
-        Client::initThreadIfNotAlready();
+        ThreadClient tc(getGlobalServiceContext());
         auto shardName = ShardingCatalogManager::get(operationContext())
                              ->addShard(operationContext(),
                                         &expectedShardName,
                                         assertGet(ConnectionString::parse("StandaloneHost:12345")),
                                         100);
-=======
-        ThreadClient tc(getGlobalServiceContext());
-        auto shardName =
-            assertGet(ShardingCatalogManager::get(operationContext())
-                          ->addShard(operationContext(),
-                                     &expectedShardName,
-                                     assertGet(ConnectionString::parse("StandaloneHost:12345")),
-                                     100));
->>>>>>> 322fcf0e
         ASSERT_EQUALS(expectedShardName, shardName);
     });
 
@@ -499,14 +488,8 @@
         "TestDB2", ShardId(expectedShardName), false, databaseVersion::makeNew());
 
     auto future = launchAsync([this, &expectedShardName, &shardTarget] {
-<<<<<<< HEAD
-        ON_BLOCK_EXIT([&] { Client::destroy(); });
-        Client::initThreadIfNotAlready();
+        ThreadClient tc(getGlobalServiceContext());
         auto shardName =
-=======
-        ThreadClient tc(getGlobalServiceContext());
-        auto shardName = assertGet(
->>>>>>> 322fcf0e
             ShardingCatalogManager::get(operationContext())
                 ->addShard(operationContext(), nullptr, ConnectionString(shardTarget), 100);
         ASSERT_EQUALS(expectedShardName, shardName);
@@ -595,14 +578,8 @@
     std::string expectedShardName = "StandaloneShard";
 
     auto future = launchAsync([this, &expectedShardName, &shardTarget] {
-<<<<<<< HEAD
-        ON_BLOCK_EXIT([&] { Client::destroy(); });
-        Client::initThreadIfNotAlready();
+        ThreadClient tc(getGlobalServiceContext());
         ASSERT_THROWS_WHAT_CONTAINS(
-=======
-        ThreadClient tc(getGlobalServiceContext());
-        auto status =
->>>>>>> 322fcf0e
             ShardingCatalogManager::get(operationContext())
                 ->addShard(
                     operationContext(), &expectedShardName, ConnectionString(shardTarget), 100),
@@ -627,14 +604,8 @@
     std::string expectedShardName = "StandaloneShard";
 
     auto future = launchAsync([this, &expectedShardName, &shardTarget] {
-<<<<<<< HEAD
-        ON_BLOCK_EXIT([&] { Client::destroy(); });
-        Client::initThreadIfNotAlready();
+        ThreadClient tc(getGlobalServiceContext());
         ASSERT_THROWS(
-=======
-        ThreadClient tc(getGlobalServiceContext());
-        auto status =
->>>>>>> 322fcf0e
             ShardingCatalogManager::get(operationContext())
                 ->addShard(
                     operationContext(), &expectedShardName, ConnectionString(shardTarget), 100),
@@ -659,14 +630,8 @@
     std::string expectedShardName = "Standalone";
 
     auto future = launchAsync([this, expectedShardName, shardTarget] {
-<<<<<<< HEAD
-        ON_BLOCK_EXIT([&] { Client::destroy(); });
-        Client::initThreadIfNotAlready();
+        ThreadClient tc(getGlobalServiceContext());
         ASSERT_THROWS_WHAT_CONTAINS(
-=======
-        ThreadClient tc(getGlobalServiceContext());
-        auto status =
->>>>>>> 322fcf0e
             ShardingCatalogManager::get(operationContext())
                 ->addShard(
                     operationContext(), &expectedShardName, ConnectionString(shardTarget), 100),
@@ -696,21 +661,12 @@
     std::string expectedShardName = "StandaloneShard";
 
     auto future = launchAsync([this, expectedShardName, connString] {
-<<<<<<< HEAD
-        ON_BLOCK_EXIT([&] { Client::destroy(); });
-        Client::initThreadIfNotAlready();
+        ThreadClient tc(getGlobalServiceContext());
         ASSERT_THROWS_WHAT_CONTAINS(
             ShardingCatalogManager::get(operationContext())
                 ->addShard(operationContext(), &expectedShardName, connString, 100),
             ExceptionFor<ErrorCodes::OperationFailed>,
             "host did not return a set name");
-=======
-        ThreadClient tc(getGlobalServiceContext());
-        auto status = ShardingCatalogManager::get(operationContext())
-                          ->addShard(operationContext(), &expectedShardName, connString, 100);
-        ASSERT_EQUALS(ErrorCodes::OperationFailed, status);
-        ASSERT_STRING_CONTAINS(status.getStatus().reason(), "host did not return a set name");
->>>>>>> 322fcf0e
     });
 
     BSONObj commandResponse = BSON("ok" << 1 << "ismaster" << true << "maxWireVersion"
@@ -733,21 +689,12 @@
     std::string expectedShardName = "StandaloneShard";
 
     auto future = launchAsync([this, expectedShardName, connString] {
-<<<<<<< HEAD
-        ON_BLOCK_EXIT([&] { Client::destroy(); });
-        Client::initThreadIfNotAlready();
+        ThreadClient tc(getGlobalServiceContext());
         ASSERT_THROWS_WHAT_CONTAINS(
             ShardingCatalogManager::get(operationContext())
                 ->addShard(operationContext(), &expectedShardName, connString, 100),
             ExceptionFor<ErrorCodes::OperationFailed>,
             "does not match the actual set name");
-=======
-        ThreadClient tc(getGlobalServiceContext());
-        auto status = ShardingCatalogManager::get(operationContext())
-                          ->addShard(operationContext(), &expectedShardName, connString, 100);
-        ASSERT_EQUALS(ErrorCodes::OperationFailed, status);
-        ASSERT_STRING_CONTAINS(status.getStatus().reason(), "does not match the actual set name");
->>>>>>> 322fcf0e
     });
 
     BSONObj commandResponse = BSON("ok" << 1 << "ismaster" << true << "setName"
@@ -772,22 +719,12 @@
     std::string expectedShardName = "StandaloneShard";
 
     auto future = launchAsync([this, expectedShardName, connString] {
-<<<<<<< HEAD
-        ON_BLOCK_EXIT([&] { Client::destroy(); });
-        Client::initThreadIfNotAlready();
+        ThreadClient tc(getGlobalServiceContext());
         ASSERT_THROWS_WHAT_CONTAINS(
             ShardingCatalogManager::get(operationContext())
                 ->addShard(operationContext(), &expectedShardName, connString, 100),
             ExceptionFor<ErrorCodes::OperationFailed>,
             "as a shard since it is a config server");
-=======
-        ThreadClient tc(getGlobalServiceContext());
-        auto status = ShardingCatalogManager::get(operationContext())
-                          ->addShard(operationContext(), &expectedShardName, connString, 100);
-        ASSERT_EQUALS(ErrorCodes::OperationFailed, status);
-        ASSERT_STRING_CONTAINS(status.getStatus().reason(),
-                               "as a shard since it is a config server");
->>>>>>> 322fcf0e
     });
 
     BSONObj commandResponse = BSON("ok" << 1 << "ismaster" << true << "setName"
@@ -814,22 +751,12 @@
     std::string expectedShardName = "StandaloneShard";
 
     auto future = launchAsync([this, expectedShardName, connString] {
-<<<<<<< HEAD
-        ON_BLOCK_EXIT([&] { Client::destroy(); });
-        Client::initThreadIfNotAlready();
+        ThreadClient tc(getGlobalServiceContext());
         ASSERT_THROWS_WHAT_CONTAINS(
             ShardingCatalogManager::get(operationContext())
                 ->addShard(operationContext(), &expectedShardName, connString, 100),
             ExceptionFor<ErrorCodes::OperationFailed>,
             "host2:12345 does not belong to replica set");
-=======
-        ThreadClient tc(getGlobalServiceContext());
-        auto status = ShardingCatalogManager::get(operationContext())
-                          ->addShard(operationContext(), &expectedShardName, connString, 100);
-        ASSERT_EQUALS(ErrorCodes::OperationFailed, status);
-        ASSERT_STRING_CONTAINS(status.getStatus().reason(),
-                               "host2:12345 does not belong to replica set");
->>>>>>> 322fcf0e
     });
 
     BSONArrayBuilder hosts;
@@ -858,22 +785,12 @@
     std::string expectedShardName = "config";
 
     auto future = launchAsync([this, expectedShardName, connString] {
-<<<<<<< HEAD
-        ON_BLOCK_EXIT([&] { Client::destroy(); });
-        Client::initThreadIfNotAlready();
+        ThreadClient tc(getGlobalServiceContext());
         ASSERT_THROWS_WHAT_CONTAINS(
             ShardingCatalogManager::get(operationContext())
                 ->addShard(operationContext(), &expectedShardName, connString, 100),
             ExceptionFor<ErrorCodes::BadValue>,
             "use of shard replica set with name 'config' is not allowed");
-=======
-        ThreadClient tc(getGlobalServiceContext());
-        auto status = ShardingCatalogManager::get(operationContext())
-                          ->addShard(operationContext(), &expectedShardName, connString, 100);
-        ASSERT_EQUALS(ErrorCodes::BadValue, status);
-        ASSERT_EQUALS(status.getStatus().reason(),
-                      "use of shard replica set with name 'config' is not allowed");
->>>>>>> 322fcf0e
     });
 
     BSONArrayBuilder hosts;
@@ -913,21 +830,11 @@
 
 
     auto future = launchAsync([this, expectedShardName, connString] {
-<<<<<<< HEAD
-        ON_BLOCK_EXIT([&] { Client::destroy(); });
-        Client::initThreadIfNotAlready();
+        ThreadClient tc(getGlobalServiceContext());
         ASSERT_THROWS_WHAT_CONTAINS(
             ShardingCatalogManager::get(operationContext())
                 ->addShard(operationContext(), &expectedShardName, connString, 100),
             ExceptionFor<ErrorCodes::OperationFailed>,
-=======
-        ThreadClient tc(getGlobalServiceContext());
-        auto status = ShardingCatalogManager::get(operationContext())
-                          ->addShard(operationContext(), &expectedShardName, connString, 100);
-        ASSERT_EQUALS(ErrorCodes::OperationFailed, status);
-        ASSERT_STRING_CONTAINS(
-            status.getStatus().reason(),
->>>>>>> 322fcf0e
             "because a local database 'existing' exists in another existingShard");
     });
 
@@ -969,16 +876,9 @@
         "shardDB", ShardId(expectedShardName), false, databaseVersion::makeNew());
 
     auto future = launchAsync([this, &expectedShardName, &connString] {
-<<<<<<< HEAD
-        ON_BLOCK_EXIT([&] { Client::destroy(); });
-        Client::initThreadIfNotAlready();
+        ThreadClient tc(getGlobalServiceContext());
         auto shardName = ShardingCatalogManager::get(operationContext())
                              ->addShard(operationContext(), nullptr, connString, 100);
-=======
-        ThreadClient tc(getGlobalServiceContext());
-        auto shardName = assertGet(ShardingCatalogManager::get(operationContext())
-                                       ->addShard(operationContext(), nullptr, connString, 100));
->>>>>>> 322fcf0e
         ASSERT_EQUALS(expectedShardName, shardName);
     });
 
@@ -1041,16 +941,9 @@
         "shardDB", ShardId(expectedShardName), false, databaseVersion::makeNew());
 
     auto future = launchAsync([this, &expectedShardName, &seedString] {
-<<<<<<< HEAD
-        ON_BLOCK_EXIT([&] { Client::destroy(); });
-        Client::initThreadIfNotAlready();
+        ThreadClient tc(getGlobalServiceContext());
         auto shardName = ShardingCatalogManager::get(operationContext())
                              ->addShard(operationContext(), nullptr, seedString, 100);
-=======
-        ThreadClient tc(getGlobalServiceContext());
-        auto shardName = assertGet(ShardingCatalogManager::get(operationContext())
-                                       ->addShard(operationContext(), nullptr, seedString, 100));
->>>>>>> 322fcf0e
         ASSERT_EQUALS(expectedShardName, shardName);
     });
 
@@ -1124,14 +1017,8 @@
     ON_BLOCK_EXIT([&] { failPoint->setMode(FailPoint::off); });
 
     auto future = launchAsync([this, &expectedShardName, &shardTarget] {
-<<<<<<< HEAD
-        ON_BLOCK_EXIT([&] { Client::destroy(); });
-        Client::initThreadIfNotAlready();
+        ThreadClient tc(getGlobalServiceContext());
         auto shardName =
-=======
-        ThreadClient tc(getGlobalServiceContext());
-        auto shardName = assertGet(
->>>>>>> 322fcf0e
             ShardingCatalogManager::get(operationContext())
                 ->addShard(
                     operationContext(), &expectedShardName, ConnectionString(shardTarget), 100);
@@ -1219,15 +1106,8 @@
     // Adding the same standalone host with a different shard name should fail.
     std::string differentName = "anotherShardName";
     auto future1 = launchAsync([&] {
-<<<<<<< HEAD
-        ON_BLOCK_EXIT([&] { Client::destroy(); });
-        Client::initThreadIfNotAlready();
+        ThreadClient tc(getGlobalServiceContext());
         ASSERT_THROWS(ShardingCatalogManager::get(operationContext())
-=======
-        ThreadClient tc(getGlobalServiceContext());
-        ASSERT_EQUALS(ErrorCodes::IllegalOperation,
-                      ShardingCatalogManager::get(operationContext())
->>>>>>> 322fcf0e
                           ->addShard(operationContext(),
                                      &differentName,
                                      ConnectionString(shardTarget),
@@ -1241,15 +1121,8 @@
 
     // Adding the same standalone host with a different maxSize should fail.
     auto future2 = launchAsync([&] {
-<<<<<<< HEAD
-        ON_BLOCK_EXIT([&] { Client::destroy(); });
-        Client::initThreadIfNotAlready();
+        ThreadClient tc(getGlobalServiceContext());
         ASSERT_THROWS(ShardingCatalogManager::get(operationContext())
-=======
-        ThreadClient tc(getGlobalServiceContext());
-        ASSERT_EQUALS(ErrorCodes::IllegalOperation,
-                      ShardingCatalogManager::get(operationContext())
->>>>>>> 322fcf0e
                           ->addShard(operationContext(),
                                      nullptr,
                                      ConnectionString(shardTarget),
@@ -1263,15 +1136,8 @@
     // can't change the sharded cluster's notion of the shard from standalone to replica set just
     // by calling addShard.
     auto future3 = launchAsync([&] {
-<<<<<<< HEAD
-        ON_BLOCK_EXIT([&] { Client::destroy(); });
-        Client::initThreadIfNotAlready();
+        ThreadClient tc(getGlobalServiceContext());
         ASSERT_THROWS(ShardingCatalogManager::get(operationContext())
-=======
-        ThreadClient tc(getGlobalServiceContext());
-        ASSERT_EQUALS(ErrorCodes::IllegalOperation,
-                      ShardingCatalogManager::get(operationContext())
->>>>>>> 322fcf0e
                           ->addShard(operationContext(),
                                      nullptr,
                                      ConnectionString::forReplicaSet("mySet", {shardTarget}),
@@ -1285,22 +1151,12 @@
 
     // Adding the same standalone host with the same options should succeed.
     auto future4 = launchAsync([&] {
-<<<<<<< HEAD
-        ON_BLOCK_EXIT([&] { Client::destroy(); });
-        Client::initThreadIfNotAlready();
+        ThreadClient tc(getGlobalServiceContext());
         auto shardName = ShardingCatalogManager::get(operationContext())
                              ->addShard(operationContext(),
                                         &existingShardName,
                                         ConnectionString(shardTarget),
                                         existingShard.getMaxSizeMB());
-=======
-        ThreadClient tc(getGlobalServiceContext());
-        auto shardName = assertGet(ShardingCatalogManager::get(operationContext())
-                                       ->addShard(operationContext(),
-                                                  &existingShardName,
-                                                  ConnectionString(shardTarget),
-                                                  existingShard.getMaxSizeMB()));
->>>>>>> 322fcf0e
         ASSERT_EQUALS(existingShardName, shardName);
     });
     future4.timed_get(kLongFutureTimeout);
@@ -1311,22 +1167,12 @@
     // Adding the same standalone host with the same options (without explicitly specifying the
     // shard name) should succeed.
     auto future5 = launchAsync([&] {
-<<<<<<< HEAD
-        ON_BLOCK_EXIT([&] { Client::destroy(); });
-        Client::initThreadIfNotAlready();
+        ThreadClient tc(getGlobalServiceContext());
         auto shardName = ShardingCatalogManager::get(operationContext())
                              ->addShard(operationContext(),
                                         nullptr,
                                         ConnectionString(shardTarget),
                                         existingShard.getMaxSizeMB());
-=======
-        ThreadClient tc(getGlobalServiceContext());
-        auto shardName = assertGet(ShardingCatalogManager::get(operationContext())
-                                       ->addShard(operationContext(),
-                                                  nullptr,
-                                                  ConnectionString(shardTarget),
-                                                  existingShard.getMaxSizeMB()));
->>>>>>> 322fcf0e
         ASSERT_EQUALS(existingShardName, shardName);
     });
     future5.timed_get(kLongFutureTimeout);
@@ -1363,15 +1209,8 @@
     // Adding the same connection string with a different shard name should fail.
     std::string differentName = "anotherShardName";
     auto future1 = launchAsync([&] {
-<<<<<<< HEAD
-        ON_BLOCK_EXIT([&] { Client::destroy(); });
-        Client::initThreadIfNotAlready();
+        ThreadClient tc(getGlobalServiceContext());
         ASSERT_THROWS(
-=======
-        ThreadClient tc(getGlobalServiceContext());
-        ASSERT_EQUALS(
-            ErrorCodes::IllegalOperation,
->>>>>>> 322fcf0e
             ShardingCatalogManager::get(operationContext())
                 ->addShard(
                     operationContext(), &differentName, connString, existingShard.getMaxSizeMB()),
@@ -1384,15 +1223,8 @@
 
     // Adding the same connection string with a different maxSize should fail.
     auto future2 = launchAsync([&] {
-<<<<<<< HEAD
-        ON_BLOCK_EXIT([&] { Client::destroy(); });
-        Client::initThreadIfNotAlready();
+        ThreadClient tc(getGlobalServiceContext());
         ASSERT_THROWS(
-=======
-        ThreadClient tc(getGlobalServiceContext());
-        ASSERT_EQUALS(
-            ErrorCodes::IllegalOperation,
->>>>>>> 322fcf0e
             ShardingCatalogManager::get(operationContext())
                 ->addShard(
                     operationContext(), nullptr, connString, existingShard.getMaxSizeMB() + 100),
@@ -1409,15 +1241,8 @@
     // the sharded cluster's notion of the shard from replica set to standalone just by calling
     // addShard.
     auto future3 = launchAsync([&] {
-<<<<<<< HEAD
-        ON_BLOCK_EXIT([&] { Client::destroy(); });
-        Client::initThreadIfNotAlready();
+        ThreadClient tc(getGlobalServiceContext());
         ASSERT_THROWS(ShardingCatalogManager::get(operationContext())
-=======
-        ThreadClient tc(getGlobalServiceContext());
-        ASSERT_EQUALS(ErrorCodes::IllegalOperation,
-                      ShardingCatalogManager::get(operationContext())
->>>>>>> 322fcf0e
                           ->addShard(operationContext(),
                                      nullptr,
                                      ConnectionString(shardTarget),
@@ -1434,15 +1259,8 @@
     // change the replica set name the sharded cluster knows for it just by calling addShard again.
     std::string differentSetName = "differentSet";
     auto future4 = launchAsync([&] {
-<<<<<<< HEAD
-        ON_BLOCK_EXIT([&] { Client::destroy(); });
-        Client::initThreadIfNotAlready();
+        ThreadClient tc(getGlobalServiceContext());
         ASSERT_THROWS(ShardingCatalogManager::get(operationContext())
-=======
-        ThreadClient tc(getGlobalServiceContext());
-        ASSERT_EQUALS(ErrorCodes::IllegalOperation,
-                      ShardingCatalogManager::get(operationContext())
->>>>>>> 322fcf0e
                           ->addShard(operationContext(),
                                      nullptr,
                                      ConnectionString::forReplicaSet(differentSetName,
@@ -1457,22 +1275,12 @@
 
     // Adding the same host with the same options should succeed.
     auto future5 = launchAsync([&] {
-<<<<<<< HEAD
-        ON_BLOCK_EXIT([&] { Client::destroy(); });
-        Client::initThreadIfNotAlready();
+        ThreadClient tc(getGlobalServiceContext());
         auto shardName = ShardingCatalogManager::get(operationContext())
                              ->addShard(operationContext(),
                                         &existingShardName,
                                         connString,
                                         existingShard.getMaxSizeMB());
-=======
-        ThreadClient tc(getGlobalServiceContext());
-        auto shardName = assertGet(ShardingCatalogManager::get(operationContext())
-                                       ->addShard(operationContext(),
-                                                  &existingShardName,
-                                                  connString,
-                                                  existingShard.getMaxSizeMB()));
->>>>>>> 322fcf0e
         ASSERT_EQUALS(existingShardName, shardName);
     });
     future5.timed_get(kLongFutureTimeout);
@@ -1480,14 +1288,8 @@
     // Adding the same host with the same options (without explicitly specifying the shard name)
     // should succeed.
     auto future6 = launchAsync([&] {
-<<<<<<< HEAD
-        ON_BLOCK_EXIT([&] { Client::destroy(); });
-        Client::initThreadIfNotAlready();
+        ThreadClient tc(getGlobalServiceContext());
         auto shardName =
-=======
-        ThreadClient tc(getGlobalServiceContext());
-        auto shardName = assertGet(
->>>>>>> 322fcf0e
             ShardingCatalogManager::get(operationContext())
                 ->addShard(operationContext(), nullptr, connString, existingShard.getMaxSizeMB());
         ASSERT_EQUALS(existingShardName, shardName);
@@ -1509,21 +1311,11 @@
         targeterFactory()->addTargeterToReturn(otherHostConnString, std::move(otherHostTargeter));
     }
     auto future7 = launchAsync([&] {
-<<<<<<< HEAD
-        ON_BLOCK_EXIT([&] { Client::destroy(); });
-        Client::initThreadIfNotAlready();
+        ThreadClient tc(getGlobalServiceContext());
         auto shardName =
             ShardingCatalogManager::get(operationContext())
                 ->addShard(
                     operationContext(), nullptr, otherHostConnString, existingShard.getMaxSizeMB());
-=======
-        ThreadClient tc(getGlobalServiceContext());
-        auto shardName = assertGet(ShardingCatalogManager::get(operationContext())
-                                       ->addShard(operationContext(),
-                                                  nullptr,
-                                                  otherHostConnString,
-                                                  existingShard.getMaxSizeMB()));
->>>>>>> 322fcf0e
         ASSERT_EQUALS(existingShardName, shardName);
     });
     future7.timed_get(kLongFutureTimeout);
