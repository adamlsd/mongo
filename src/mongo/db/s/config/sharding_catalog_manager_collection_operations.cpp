
/**
 *    Copyright (C) 2018-present MongoDB, Inc.
 *
 *    This program is free software: you can redistribute it and/or modify
 *    it under the terms of the Server Side Public License, version 1,
 *    as published by MongoDB, Inc.
 *
 *    This program is distributed in the hope that it will be useful,
 *    but WITHOUT ANY WARRANTY; without even the implied warranty of
 *    MERCHANTABILITY or FITNESS FOR A PARTICULAR PURPOSE.  See the
 *    Server Side Public License for more details.
 *
 *    You should have received a copy of the Server Side Public License
 *    along with this program. If not, see
 *    <http://www.mongodb.com/licensing/server-side-public-license>.
 *
 *    As a special exception, the copyright holders give permission to link the
 *    code of portions of this program with the OpenSSL library under certain
 *    conditions as described in each individual source file and distribute
 *    linked combinations including the program with the OpenSSL library. You
 *    must comply with the Server Side Public License in all respects for
 *    all of the code used other than as permitted herein. If you modify file(s)
 *    with this exception, you may extend this exception to your version of the
 *    file(s), but you are not obligated to do so. If you do not wish to do so,
 *    delete this exception statement from your version. If you delete this
 *    exception statement from all source files in the program, then also delete
 *    it in the license file.
 */

#define MONGO_LOG_DEFAULT_COMPONENT ::mongo::logger::LogComponent::kSharding

#include "mongo/platform/basic.h"

#include "mongo/db/s/config/sharding_catalog_manager.h"

#include <iomanip>
#include <set>

#include "mongo/base/status_with.h"
#include "mongo/bson/util/bson_extract.h"
#include "mongo/client/connection_string.h"
#include "mongo/client/read_preference.h"
#include "mongo/client/remote_command_targeter.h"
#include "mongo/client/replica_set_monitor.h"
#include "mongo/db/catalog/collection_options.h"
#include "mongo/db/client.h"
#include "mongo/db/commands.h"
#include "mongo/db/logical_clock.h"
#include "mongo/db/namespace_string.h"
#include "mongo/db/operation_context.h"
#include "mongo/db/query/collation/collator_factory_interface.h"
#include "mongo/db/repl/repl_client_info.h"
#include "mongo/db/s/config/initial_split_policy.h"
#include "mongo/db/s/sharding_logging.h"
#include "mongo/executor/network_interface.h"
#include "mongo/executor/task_executor.h"
#include "mongo/rpc/get_status_from_command_result.h"
#include "mongo/s/balancer_configuration.h"
#include "mongo/s/catalog/sharding_catalog_client_impl.h"
#include "mongo/s/catalog/type_collection.h"
#include "mongo/s/catalog/type_database.h"
#include "mongo/s/catalog/type_tags.h"
#include "mongo/s/client/shard.h"
#include "mongo/s/client/shard_registry.h"
#include "mongo/s/grid.h"
#include "mongo/s/request_types/set_shard_version_request.h"
#include "mongo/s/shard_key_pattern.h"
#include "mongo/s/shard_util.h"
#include "mongo/s/write_ops/batched_command_request.h"
#include "mongo/s/write_ops/batched_command_response.h"
#include "mongo/util/log.h"
#include "mongo/util/mongoutils/str.h"
#include "mongo/util/scopeguard.h"

namespace mongo {

using CollectionUUID = UUID;
using std::string;
using std::vector;
using std::set;

namespace {

const ReadPreferenceSetting kConfigReadSelector(ReadPreference::Nearest, TagSet{});
const WriteConcernOptions kNoWaitWriteConcern(1, WriteConcernOptions::SyncMode::UNSET, Seconds(0));
const char kWriteConcernField[] = "writeConcern";

boost::optional<UUID> checkCollectionOptions(OperationContext* opCtx,
                                             Shard* shard,
                                             const NamespaceString& ns,
                                             const CollectionOptions options) {
    BSONObjBuilder listCollCmd;
    listCollCmd.append("listCollections", 1);
    listCollCmd.append("filter", BSON("name" << ns.coll()));

    auto response = uassertStatusOK(
        shard->runCommandWithFixedRetryAttempts(opCtx,
                                                ReadPreferenceSetting{ReadPreference::PrimaryOnly},
                                                ns.db().toString(),
                                                listCollCmd.obj(),
                                                Shard::RetryPolicy::kIdempotent));

    auto cursorObj = response.response["cursor"].Obj();
    auto collections = cursorObj["firstBatch"].Obj();
    BSONObjIterator collIter(collections);
    uassert(ErrorCodes::NamespaceNotFound,
            str::stream() << "cannot find ns: " << ns.ns(),
            collIter.more());

    auto collectionDetails = collIter.next();
    CollectionOptions actualOptions;

    uassertStatusOK(actualOptions.parse(collectionDetails["options"].Obj()));
    // TODO: SERVER-33048 check idIndex field

    uassert(ErrorCodes::NamespaceExists,
            str::stream() << "ns: " << ns.ns() << " already exists with different options: "
                          << actualOptions.toBSON(),
            options.matchesStorageOptions(
                actualOptions, CollatorFactoryInterface::get(opCtx->getServiceContext())));

    if (actualOptions.isView()) {
        // Views don't have UUID.
        return boost::none;
    }

    auto collectionInfo = collectionDetails["info"].Obj();
    return uassertStatusOK(UUID::parse(collectionInfo["uuid"]));
}

}  // namespace

void checkForExistingChunks(OperationContext* opCtx, const NamespaceString& nss) {
    BSONObjBuilder countBuilder;
    countBuilder.append("count", ChunkType::ConfigNS.coll());
    countBuilder.append("query", BSON(ChunkType::ns(nss.ns())));

    // OK to use limit=1, since if any chunks exist, we will fail.
    countBuilder.append("limit", 1);

    // Use readConcern local to guarantee we see any chunks that have been written and may
    // become committed; readConcern majority will not see the chunks if they have not made it
    // to the majority snapshot.
    repl::ReadConcernArgs readConcern(repl::ReadConcernLevel::kLocalReadConcern);
    readConcern.appendInfo(&countBuilder);

    auto cmdResponse = uassertStatusOK(
        Grid::get(opCtx)->shardRegistry()->getConfigShard()->runCommandWithFixedRetryAttempts(
            opCtx,
            kConfigReadSelector,
            ChunkType::ConfigNS.db().toString(),
            countBuilder.done(),
            Shard::kDefaultConfigCommandTimeout,
            Shard::RetryPolicy::kIdempotent));
    uassertStatusOK(cmdResponse.commandStatus);

    long long numChunks;
    uassertStatusOK(bsonExtractIntegerField(cmdResponse.response, "n", &numChunks));
    uassert(ErrorCodes::ManualInterventionRequired,
            str::stream() << "A previous attempt to shard collection " << nss.ns()
                          << " failed after writing some initial chunks to config.chunks. Please "
                             "manually delete the partially written chunks for collection "
                          << nss.ns()
                          << " from config.chunks",
            numChunks == 0);
}

<<<<<<< HEAD
void ShardingCatalogManager::dropCollection(OperationContext* opCtx, const NamespaceString& nss) {
    const auto catalogClient = Grid::get(opCtx)->catalogClient();
    uassertStatusOK(catalogClient->logChangeChecked(opCtx,
                                                    "dropCollection.start",
                                                    nss.ns(),
                                                    BSONObj(),
                                                    ShardingCatalogClient::kMajorityWriteConcern));

    const vector<ShardType> allShards =
        uassertStatusOK(
            catalogClient->getAllShards(opCtx, repl::ReadConcernLevel::kLocalReadConcern))
            .value;
=======
Status ShardingCatalogManager::dropCollection(OperationContext* opCtx, const NamespaceString& nss) {
    const Status logStatus =
        ShardingLogging::get(opCtx)->logChangeChecked(opCtx,
                                                      "dropCollection.start",
                                                      nss.ns(),
                                                      BSONObj(),
                                                      ShardingCatalogClient::kMajorityWriteConcern);
    if (!logStatus.isOK()) {
        return logStatus;
    }

    const auto catalogClient = Grid::get(opCtx)->catalogClient();
    const auto shardsStatus =
        catalogClient->getAllShards(opCtx, repl::ReadConcernLevel::kLocalReadConcern);
    if (!shardsStatus.isOK()) {
        return shardsStatus.getStatus();
    }
    vector<ShardType> allShards = std::move(shardsStatus.getValue().value);
>>>>>>> 322fcf0e

    LOG(1) << "dropCollection " << nss.ns() << " started";

    const auto dropCommandBSON = [opCtx, &nss] {
        BSONObjBuilder builder;
        builder.append("drop", nss.coll());

        if (!opCtx->getWriteConcern().usedDefault) {
            builder.append(WriteConcernOptions::kWriteConcernField,
                           opCtx->getWriteConcern().toBSON());
        }

        return builder.obj();
    }();

    std::map<std::string, BSONObj> errors;
    auto* const shardRegistry = Grid::get(opCtx)->shardRegistry();

    for (const auto& shardEntry : allShards) {
        const auto shard = uassertStatusOK(shardRegistry->getShard(opCtx, shardEntry.getName()));

        auto dropResult = uassertStatusOKWithContext(
            shard->runCommandWithFixedRetryAttempts(
                opCtx,
                ReadPreferenceSetting{ReadPreference::PrimaryOnly},
                nss.db().toString(),
                dropCommandBSON,
                Shard::RetryPolicy::kIdempotent),
            str::stream() << "Error dropping collection on shard " << shardEntry.getName());

        auto dropStatus = std::move(dropResult.commandStatus);
        auto wcStatus = std::move(dropResult.writeConcernStatus);
        if (!dropStatus.isOK() || !wcStatus.isOK()) {
            if (dropStatus.code() == ErrorCodes::NamespaceNotFound && wcStatus.isOK()) {
                // Generally getting NamespaceNotFound is okay to ignore as it simply means that
                // the collection has already been dropped or doesn't exist on this shard.
                // If, however, we get NamespaceNotFound but also have a write concern error then we
                // can't confirm whether the fact that the namespace doesn't exist is actually
                // committed.  Thus we must still fail on NamespaceNotFound if there is also a write
                // concern error. This can happen if we call drop, it succeeds but with a write
                // concern error, then we retry the drop.
                continue;
            }

            errors.emplace(shardEntry.getHost(), std::move(dropResult.response));
        }
    }

    if (!errors.empty()) {
        StringBuilder sb;
        sb << "Dropping collection failed on the following hosts: ";

        for (auto it = errors.cbegin(); it != errors.cend(); ++it) {
            if (it != errors.cbegin()) {
                sb << ", ";
            }

            sb << it->first << ": " << it->second;
        }

        uasserted(ErrorCodes::OperationFailed, sb.str());
    }

    LOG(1) << "dropCollection " << nss.ns() << " shard data deleted";

    // Remove chunk data
    uassertStatusOK(
        catalogClient->removeConfigDocuments(opCtx,
                                             ChunkType::ConfigNS,
                                             BSON(ChunkType::ns(nss.ns())),
                                             ShardingCatalogClient::kMajorityWriteConcern));

    LOG(1) << "dropCollection " << nss.ns() << " chunk data deleted";

    // Remove tag data
    uassertStatusOK(
        catalogClient->removeConfigDocuments(opCtx,
                                             TagsType::ConfigNS,
                                             BSON(TagsType::ns(nss.ns())),
                                             ShardingCatalogClient::kMajorityWriteConcern));

    LOG(1) << "dropCollection " << nss.ns() << " tag data deleted";

    // Mark the collection as dropped
    CollectionType coll;
    coll.setNs(nss);
    coll.setDropped(true);
    coll.setEpoch(ChunkVersion::DROPPED().epoch());
    coll.setUpdatedAt(Grid::get(opCtx)->getNetwork()->now());

    const bool upsert = false;
    uassertStatusOK(ShardingCatalogClientImpl::updateShardingCatalogEntryForCollection(
        opCtx, nss, coll, upsert));

    LOG(1) << "dropCollection " << nss.ns() << " collection marked as dropped";

    for (const auto& shardEntry : allShards) {
        const auto shard = uassertStatusOK(shardRegistry->getShard(opCtx, shardEntry.getName()));

        SetShardVersionRequest ssv = SetShardVersionRequest::makeForVersioningNoPersist(
            shardRegistry->getConfigServerConnectionString(),
            shardEntry.getName(),
            fassert(28781, ConnectionString::parse(shardEntry.getHost())),
            nss,
            ChunkVersion::DROPPED(),
            true /* isAuthoritative */,
            true /* forceRefresh */);

        auto ssvResult = uassertStatusOK(shard->runCommandWithFixedRetryAttempts(
            opCtx,
            ReadPreferenceSetting{ReadPreference::PrimaryOnly},
            "admin",
            ssv.toBSON(),
            Shard::RetryPolicy::kIdempotent));

        uassertStatusOK(ssvResult.commandStatus);

        auto unsetShardingResult = uassertStatusOK(shard->runCommandWithFixedRetryAttempts(
            opCtx,
            ReadPreferenceSetting{ReadPreference::PrimaryOnly},
            "admin",
            BSON("unsetSharding" << 1),
            Shard::RetryPolicy::kIdempotent));

        uassertStatusOK(unsetShardingResult.commandStatus);
    }

    LOG(1) << "dropCollection " << nss.ns() << " completed";

    ShardingLogging::get(opCtx)->logChange(
        opCtx, "dropCollection", nss.ns(), BSONObj(), ShardingCatalogClient::kMajorityWriteConcern);
}

void ShardingCatalogManager::shardCollection(OperationContext* opCtx,
                                             const NamespaceString& nss,
                                             const boost::optional<UUID> uuid,
                                             const ShardKeyPattern& fieldsAndOrder,
                                             const BSONObj& defaultCollation,
                                             bool unique,
                                             const vector<BSONObj>& splitPoints,
                                             const bool distributeInitialChunks,
                                             const ShardId& dbPrimaryShardId) {
    const auto shardRegistry = Grid::get(opCtx)->shardRegistry();

    const auto primaryShard = uassertStatusOK(shardRegistry->getShard(opCtx, dbPrimaryShardId));

    // Fail if there are partially written chunks from a previous failed shardCollection.
    checkForExistingChunks(opCtx, nss);

    // Record start in changelog
    {
        BSONObjBuilder collectionDetail;
        collectionDetail.append("shardKey", fieldsAndOrder.toBSON());
        collectionDetail.append("collection", nss.ns());
        if (uuid) {
            uuid->appendToBuilder(&collectionDetail, "uuid");
        }
        collectionDetail.append("primary", primaryShard->toString());
        collectionDetail.append("numChunks", static_cast<int>(splitPoints.size() + 1));
        uassertStatusOK(ShardingLogging::get(opCtx)->logChangeChecked(
            opCtx,
            "shardCollection.start",
            nss.ns(),
            collectionDetail.obj(),
            ShardingCatalogClient::kMajorityWriteConcern));
    }

    // Construct the collection default collator.
    std::unique_ptr<CollatorInterface> defaultCollator;
    if (!defaultCollation.isEmpty()) {
        defaultCollator = uassertStatusOK(CollatorFactoryInterface::get(opCtx->getServiceContext())
                                              ->makeFromBSON(defaultCollation));
    }

    std::vector<TagsType> tags;
    const auto initialChunks = InitialSplitPolicy::createFirstChunks(
        opCtx, nss, fieldsAndOrder, dbPrimaryShardId, splitPoints, tags, distributeInitialChunks);

    InitialSplitPolicy::writeFirstChunksToConfig(opCtx, initialChunks);

    {
        CollectionType coll;
        coll.setNs(nss);
        if (uuid)
            coll.setUUID(*uuid);
        coll.setEpoch(initialChunks.collVersion().epoch());
        coll.setUpdatedAt(Date_t::fromMillisSinceEpoch(initialChunks.collVersion().toLong()));
        coll.setKeyPattern(fieldsAndOrder.toBSON());
        coll.setDefaultCollation(defaultCollator ? defaultCollator->getSpec().toBSON() : BSONObj());
        coll.setUnique(unique);

        uassertStatusOK(ShardingCatalogClientImpl::updateShardingCatalogEntryForCollection(
            opCtx, nss, coll, true /*upsert*/));
    }

    auto shard = uassertStatusOK(shardRegistry->getShard(opCtx, dbPrimaryShardId));
    invariant(!shard->isConfig());

    // Tell the primary mongod to refresh its data
    SetShardVersionRequest ssv = SetShardVersionRequest::makeForVersioningNoPersist(
        shardRegistry->getConfigServerConnectionString(),
        dbPrimaryShardId,
        primaryShard->getConnString(),
        nss,
        initialChunks.collVersion(),
        true /* isAuthoritative */,
        true /* forceRefresh */);

    auto ssvResponse =
        shard->runCommandWithFixedRetryAttempts(opCtx,
                                                ReadPreferenceSetting{ReadPreference::PrimaryOnly},
                                                "admin",
                                                ssv.toBSON(),
                                                Shard::RetryPolicy::kIdempotent);
    auto status = ssvResponse.isOK() ? std::move(ssvResponse.getValue().commandStatus)
                                     : std::move(ssvResponse.getStatus());
    if (!status.isOK()) {
        warning() << "could not update initial version of " << nss.ns() << " on shard primary "
                  << dbPrimaryShardId << causedBy(redact(status));
    }

    ShardingLogging::get(opCtx)->logChange(
        opCtx,
        "shardCollection.end",
        nss.ns(),
        BSON("version" << initialChunks.collVersion().toString()),
        ShardingCatalogClient::kMajorityWriteConcern);
}

void ShardingCatalogManager::generateUUIDsForExistingShardedCollections(OperationContext* opCtx) {
    // Retrieve all collections in config.collections that do not have a UUID. Some collections
    // may already have a UUID if an earlier upgrade attempt failed after making some progress.
    auto shardedColls =
        uassertStatusOK(
            Grid::get(opCtx)->shardRegistry()->getConfigShard()->exhaustiveFindOnConfig(
                opCtx,
                ReadPreferenceSetting{ReadPreference::PrimaryOnly},
                repl::ReadConcernLevel::kLocalReadConcern,
                CollectionType::ConfigNS,
                BSON(CollectionType::uuid.name() << BSON("$exists" << false) << "dropped" << false),
                BSONObj(),   // sort
                boost::none  // limit
                ))
            .docs;

    if (shardedColls.empty()) {
        LOG(0) << "all sharded collections already have UUIDs";

        // We did a local read of the collections collection above and found that all sharded
        // collections already have UUIDs. However, the data may not be majority committed (a
        // previous setFCV attempt may have failed with a write concern error). Since the current
        // Client doesn't know the opTime of the last write to the collections collection, make it
        // wait for the last opTime in the system when we wait for writeConcern.
        repl::ReplClientInfo::forClient(opCtx->getClient()).setLastOpToSystemLastOpTime(opCtx);
        return;
    }

    // Generate and persist a new UUID for each collection that did not have a UUID.
    LOG(0) << "generating UUIDs for " << shardedColls.size()
           << " sharded collections that do not yet have a UUID";
    for (auto& coll : shardedColls) {
        auto collType = uassertStatusOK(CollectionType::fromBSON(coll));
        invariant(!collType.getUUID());

        auto uuid = CollectionUUID::gen();
        collType.setUUID(uuid);

        uassertStatusOK(ShardingCatalogClientImpl::updateShardingCatalogEntryForCollection(
            opCtx, collType.getNs(), collType, false /* upsert */));
        LOG(2) << "updated entry in config.collections for sharded collection " << collType.getNs()
               << " with generated UUID " << uuid;
    }
}

void ShardingCatalogManager::createCollection(OperationContext* opCtx,
                                              const NamespaceString& ns,
                                              const CollectionOptions& collOptions) {
    const auto catalogClient = Grid::get(opCtx)->catalogClient();
    auto shardRegistry = Grid::get(opCtx)->shardRegistry();

    auto dbEntry =
        uassertStatusOK(catalogClient->getDatabase(
                            opCtx, ns.db().toString(), repl::ReadConcernLevel::kLocalReadConcern))
            .value;
    const auto& primaryShardId = dbEntry.getPrimary();
    auto primaryShard = uassertStatusOK(shardRegistry->getShard(opCtx, primaryShardId));

    BSONObjBuilder createCmdBuilder;
    createCmdBuilder.append("create", ns.coll());
    collOptions.appendBSON(&createCmdBuilder);
    createCmdBuilder.append(kWriteConcernField, opCtx->getWriteConcern().toBSON());
    auto swResponse = primaryShard->runCommandWithFixedRetryAttempts(
        opCtx,
        ReadPreferenceSetting{ReadPreference::PrimaryOnly},
        ns.db().toString(),
        createCmdBuilder.obj(),
        Shard::RetryPolicy::kIdempotent);

    auto createStatus = Shard::CommandResponse::getEffectiveStatus(swResponse);
    if (!createStatus.isOK() && createStatus != ErrorCodes::NamespaceExists) {
        uassertStatusOK(createStatus);
    }

    checkCollectionOptions(opCtx, primaryShard.get(), ns, collOptions);

    // TODO: SERVER-33094 use UUID returned to write config.collections entries.

    // Make sure to advance the opTime if writes didn't occur during the execution of this
    // command. This is to ensure that this request will wait for the opTime that at least
    // reflects the current state (that this command observed) while waiting for replication
    // to satisfy the write concern.
    repl::ReplClientInfo::forClient(opCtx->getClient()).setLastOpToSystemLastOpTime(opCtx);
}

}  // namespace mongo<|MERGE_RESOLUTION|>--- conflicted
+++ resolved
@@ -166,20 +166,6 @@
             numChunks == 0);
 }
 
-<<<<<<< HEAD
-void ShardingCatalogManager::dropCollection(OperationContext* opCtx, const NamespaceString& nss) {
-    const auto catalogClient = Grid::get(opCtx)->catalogClient();
-    uassertStatusOK(catalogClient->logChangeChecked(opCtx,
-                                                    "dropCollection.start",
-                                                    nss.ns(),
-                                                    BSONObj(),
-                                                    ShardingCatalogClient::kMajorityWriteConcern));
-
-    const vector<ShardType> allShards =
-        uassertStatusOK(
-            catalogClient->getAllShards(opCtx, repl::ReadConcernLevel::kLocalReadConcern))
-            .value;
-=======
 Status ShardingCatalogManager::dropCollection(OperationContext* opCtx, const NamespaceString& nss) {
     const Status logStatus =
         ShardingLogging::get(opCtx)->logChangeChecked(opCtx,
@@ -198,7 +184,6 @@
         return shardsStatus.getStatus();
     }
     vector<ShardType> allShards = std::move(shardsStatus.getValue().value);
->>>>>>> 322fcf0e
 
     LOG(1) << "dropCollection " << nss.ns() << " started";
 
