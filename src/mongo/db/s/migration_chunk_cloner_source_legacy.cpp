--- conflicted
+++ resolved
@@ -173,16 +173,11 @@
 
     auto const replCoord = repl::ReplicationCoordinator::get(opCtx);
     if (replCoord->getReplicationMode() == repl::ReplicationCoordinator::modeReplSet) {
-<<<<<<< HEAD
-        _sessionCatalogSource =
-            std::make_unique<SessionCatalogMigrationSource>(opCtx, _args.getNss());
-=======
-        _sessionCatalogSource = stdx::make_unique<SessionCatalogMigrationSource>(
+        _sessionCatalogSource = std::make_unique<SessionCatalogMigrationSource>(
             opCtx,
             _args.getNss(),
             ChunkRange(_args.getMinKey(), _args.getMaxKey()),
             _shardKeyPattern.getKeyPattern());
->>>>>>> dd417821
 
         // Prime up the session migration source if there are oplog entries to migrate.
         _sessionCatalogSource->fetchNextOplog(opCtx);
