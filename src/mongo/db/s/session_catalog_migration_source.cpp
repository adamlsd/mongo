/**
 *    Copyright (C) 2017 MongoDB, Inc.
 *
 *    This program is free software: you can redistribute it and/or  modify
 *    it under the terms of the GNU Affero General Public License, version 3,
 *    as published by the Free Software Foundation.
 *
 *    This program is distributed in the hope that it will be useful,
 *    but WITHOUT ANY WARRANTY; without even the implied warranty of
 *    MERCHANTABILITY or FITNESS FOR A PARTICULAR PURPOSE.  See the
 *    GNU Affero General Public License for more details.
 *
 *    You should have received a copy of the GNU Affero General Public License
 *    along with this program.  If not, see <http://www.gnu.org/licenses/>.
 *
 *    As a special exception, the copyright holders give permission to link the
 *    code of portions of this program with the OpenSSL library under certain
 *    conditions as described in each individual source file and distribute
 *    linked combinations including the program with the OpenSSL library. You
 *    must comply with the GNU Affero General Public License in all respects for
 *    all of the code used other than as permitted herein. If you modify file(s)
 *    with this exception, you may extend this exception to your version of the
 *    file(s), but you are not obligated to do so. If you do not wish to do so,
 *    delete this exception statement from your version. If you delete this
 *    exception statement from all source files in the program, then also delete
 *    it in the license file.
 */

#include "mongo/platform/basic.h"

#include "mongo/db/s/session_catalog_migration_source.h"

#include "mongo/db/catalog_raii.h"
#include "mongo/db/concurrency/write_conflict_exception.h"
#include "mongo/db/dbdirectclient.h"
#include "mongo/db/namespace_string.h"
#include "mongo/db/repl/repl_client_info.h"
#include "mongo/db/repl/replication_process.h"
#include "mongo/db/session.h"
#include "mongo/db/session_txn_record_gen.h"
#include "mongo/db/transaction_history_iterator.h"
#include "mongo/db/write_concern.h"
#include "mongo/platform/random.h"
#include "mongo/stdx/memory.h"
#include "mongo/util/assert_util.h"
#include "mongo/util/mongoutils/str.h"

namespace mongo {
namespace {

PseudoRandom hashGenerator(std::unique_ptr<SecureRandom>(SecureRandom::create())->nextInt64());

boost::optional<repl::OplogEntry> fetchPrePostImageOplog(OperationContext* opCtx,
                                                         const repl::OplogEntry& oplog) {
    auto opTimeToFetch = oplog.getPreImageOpTime();

    if (!opTimeToFetch) {
        opTimeToFetch = oplog.getPostImageOpTime();
    }

    if (!opTimeToFetch) {
        return boost::none;
    }

    auto opTime = opTimeToFetch.value();
    DBDirectClient client(opCtx);
    auto oplogBSON = client.findOne(NamespaceString::kRsOplogNamespace.ns(), opTime.asQuery());

    return uassertStatusOK(repl::OplogEntry::parse(oplogBSON));
}

/**
 * Creates an OplogEntry using the given field values
 */
repl::OplogEntry makeOplogEntry(repl::OpTime opTime,
                                long long hash,
                                repl::OpTypeEnum opType,
                                const BSONObj& oField,
                                const boost::optional<BSONObj>& o2Field,
                                const OperationSessionInfo& sessionInfo,
                                Date_t wallClockTime,
                                const boost::optional<StmtId>& statementId) {
    return repl::OplogEntry(opTime,                           // optime
                            hash,                             // hash
                            opType,                           // op type
                            {},                               // namespace
                            boost::none,                      // uuid
                            boost::none,                      // fromMigrate
                            repl::OplogEntry::kOplogVersion,  // version
                            oField,                           // o
                            o2Field,                          // o2
                            sessionInfo,                      // session info
                            boost::none,                      // upsert
<<<<<<< HEAD
                            boost::none,                      // wall clock time
=======
                            wallClockTime,                    // wall clock time
>>>>>>> b838d859
                            statementId,                      // statement id
                            boost::none,   // optime of previous write within same transaction
                            boost::none,   // pre-image optime
                            boost::none);  // post-image optime
}

/**
 * Creates a special "write history lost" sentinel oplog entry.
 */
repl::OplogEntry makeSentinelOplogEntry(OperationSessionInfo sessionInfo, Date_t wallClockTime) {
    return makeOplogEntry({},                         // optime
                          hashGenerator.nextInt64(),  // hash
                          repl::OpTypeEnum::kNoop,    // op type
                          {},                         // o
                          Session::kDeadEndSentinel,  // o2
                          sessionInfo,                // session info
                          wallClockTime,              // wall clock time
                          kIncompleteHistoryStmtId);  // statement id
}

}  // namespace

SessionCatalogMigrationSource::SessionCatalogMigrationSource(OperationContext* opCtx,
                                                             NamespaceString ns)
    : _ns(std::move(ns)), _rollbackIdAtInit(repl::ReplicationProcess::get(opCtx)->getRollbackID()) {
    // Sort is not needed for correctness. This is just for making it easier to write deterministic
    // tests.
    Query query;
    query.sort(BSON("_id" << 1));

    DBDirectClient client(opCtx);
    auto cursor = client.query(NamespaceString::kSessionTransactionsTableNamespace.ns(), query);

    while (cursor->more()) {
        auto nextSession = SessionTxnRecord::parse(
            IDLParserErrorContext("Session migration cloning"), cursor->next());
        if (!nextSession.getLastWriteOpTime().isNull()) {
            _sessionOplogIterators.push_back(
                stdx::make_unique<SessionOplogIterator>(std::move(nextSession), _rollbackIdAtInit));
        }
    }

    {
        AutoGetCollection autoColl(opCtx, NamespaceString::kRsOplogNamespace, MODE_IX);
        writeConflictRetry(
            opCtx,
            "session migration initialization majority commit barrier",
            NamespaceString::kRsOplogNamespace.ns(),
            [&] {
                const auto message = BSON("sessionMigrateCloneStart" << _ns.ns());

                WriteUnitOfWork wuow(opCtx);
                opCtx->getClient()->getServiceContext()->getOpObserver()->onInternalOpMessage(
                    opCtx, _ns, {}, {}, message);
                wuow.commit();
            });
    }

    auto opTimeToWait = repl::ReplClientInfo::forClient(opCtx->getClient()).getLastOp();
    WriteConcernResult result;
    WriteConcernOptions majority(
        WriteConcernOptions::kMajority, WriteConcernOptions::SyncMode::UNSET, 0);
    uassertStatusOK(waitForWriteConcern(opCtx, opTimeToWait, majority, &result));
}

bool SessionCatalogMigrationSource::hasMoreOplog() {
    return _hasMoreOplogFromSessionCatalog() || _hasNewWrites();
}

SessionCatalogMigrationSource::OplogResult SessionCatalogMigrationSource::getLastFetchedOplog() {
    {
        stdx::lock_guard<stdx::mutex> _lk(_sessionCloneMutex);
        if (_lastFetchedOplog) {
            return OplogResult(_lastFetchedOplog, false);
        }
    }

    {
        stdx::lock_guard<stdx::mutex> _lk(_newOplogMutex);
        return OplogResult(_lastFetchedNewWriteOplog, true);
    }
}

bool SessionCatalogMigrationSource::fetchNextOplog(OperationContext* opCtx) {
    if (_fetchNextOplogFromSessionCatalog(opCtx)) {
        return true;
    }

    return _fetchNextNewWriteOplog(opCtx);
}

bool SessionCatalogMigrationSource::_handleWriteHistory(WithLock, OperationContext* opCtx) {
    if (_currentOplogIterator) {
        if (_currentOplogIterator->hasNext()) {
            auto nextOplog = _currentOplogIterator->getNext(opCtx);
            auto nextStmtId = nextOplog.getStatementId();

            // Note: This is an optimization based on the assumption that it is not possible to be
            // touching different namespaces in the same transaction.
            if (!nextStmtId || (nextStmtId && *nextStmtId != kIncompleteHistoryStmtId &&
                                nextOplog.getNamespace() != _ns)) {
                _currentOplogIterator.reset();
                return false;
            }

            auto doc = fetchPrePostImageOplog(opCtx, nextOplog);
            if (doc) {
                _lastFetchedOplogBuffer.push_back(nextOplog);
                _lastFetchedOplog = *doc;
            } else {
                _lastFetchedOplog = nextOplog;
            }

            return true;
        } else {
            _currentOplogIterator.reset();
        }
    }

    return false;
}

bool SessionCatalogMigrationSource::_hasMoreOplogFromSessionCatalog() {
    stdx::lock_guard<stdx::mutex> _lk(_sessionCloneMutex);
    return _lastFetchedOplog || !_lastFetchedOplogBuffer.empty() ||
        !_sessionOplogIterators.empty() || _currentOplogIterator;
}

// Important: The no-op oplog entry for findAndModify should always be returned first before the
// actual operation.
repl::OplogEntry SessionCatalogMigrationSource::_getLastFetchedOplogFromSessionCatalog() {
    stdx::lock_guard<stdx::mutex> lk(_sessionCloneMutex);
    return _lastFetchedOplogBuffer.back();
}

bool SessionCatalogMigrationSource::_fetchNextOplogFromSessionCatalog(OperationContext* opCtx) {
    stdx::unique_lock<stdx::mutex> lk(_sessionCloneMutex);

    if (!_lastFetchedOplogBuffer.empty()) {
        _lastFetchedOplog = _lastFetchedOplogBuffer.back();
        _lastFetchedOplogBuffer.pop_back();
        return true;
    }

    _lastFetchedOplog.reset();

    if (_handleWriteHistory(lk, opCtx)) {
        return true;
    }

    while (!_sessionOplogIterators.empty()) {
        _currentOplogIterator = std::move(_sessionOplogIterators.back());
        _sessionOplogIterators.pop_back();

        if (_handleWriteHistory(lk, opCtx)) {
            return true;
        }
    }

    return false;
}

bool SessionCatalogMigrationSource::_hasNewWrites() {
    stdx::lock_guard<stdx::mutex> lk(_newOplogMutex);
    return _lastFetchedNewWriteOplog || !_newWriteOpTimeList.empty();
}

repl::OplogEntry SessionCatalogMigrationSource::_getLastFetchedNewWriteOplog() {
    stdx::lock_guard<stdx::mutex> lk(_newOplogMutex);
    invariant(_lastFetchedNewWriteOplog);
    return *_lastFetchedNewWriteOplog;
}

bool SessionCatalogMigrationSource::_fetchNextNewWriteOplog(OperationContext* opCtx) {
    repl::OpTime nextOpTimeToFetch;

    {
        stdx::lock_guard<stdx::mutex> lk(_newOplogMutex);

        if (_newWriteOpTimeList.empty()) {
            _lastFetchedNewWriteOplog.reset();
            return false;
        }

        nextOpTimeToFetch = _newWriteOpTimeList.front();
    }

    DBDirectClient client(opCtx);
    auto newWriteOplog =
        client.findOne(NamespaceString::kRsOplogNamespace.ns(), nextOpTimeToFetch.asQuery());

    uassert(40620,
            str::stream() << "Unable to fetch oplog entry with opTime: "
                          << nextOpTimeToFetch.toBSON(),
            !newWriteOplog.isEmpty());

    {
        stdx::lock_guard<stdx::mutex> lk(_newOplogMutex);
        _lastFetchedNewWriteOplog = uassertStatusOK(repl::OplogEntry::parse(newWriteOplog));
        _newWriteOpTimeList.pop_front();
    }

    return true;
}

void SessionCatalogMigrationSource::notifyNewWriteOpTime(repl::OpTime opTime) {
    stdx::lock_guard<stdx::mutex> lk(_newOplogMutex);
    _newWriteOpTimeList.push_back(opTime);
}

SessionCatalogMigrationSource::SessionOplogIterator::SessionOplogIterator(
    SessionTxnRecord txnRecord, int expectedRollbackId)
    : _record(std::move(txnRecord)), _initialRollbackId(expectedRollbackId) {
    _writeHistoryIterator =
        stdx::make_unique<TransactionHistoryIterator>(_record.getLastWriteOpTime());
}

bool SessionCatalogMigrationSource::SessionOplogIterator::hasNext() const {
    return _writeHistoryIterator && _writeHistoryIterator->hasNext();
}

repl::OplogEntry SessionCatalogMigrationSource::SessionOplogIterator::getNext(
    OperationContext* opCtx) {
    try {
        // Note: during SessionCatalogMigrationSource::init, we inserted a document and wait for it
        // to committed to the majority. In addition, the TransactionHistoryIterator uses OpTime
        // to query for the oplog. This means that if we can successfully fetch the oplog, we are
        // guaranteed that they are majority committed. If we can't fetch the oplog, it can either
        // mean that the oplog has been rolled over or was rolled back.
        return _writeHistoryIterator->next(opCtx);
    } catch (const AssertionException& excep) {
        if (excep.code() == ErrorCodes::IncompleteTransactionHistory) {
            // Note: no need to check if in replicaSet mode because having an iterator implies
            // oplog exists.
            auto rollbackId = repl::ReplicationProcess::get(opCtx)->getRollbackID();

            uassert(40656,
                    str::stream() << "rollback detected, rollbackId was " << _initialRollbackId
                                  << " but is now "
                                  << rollbackId,
                    rollbackId == _initialRollbackId);

            // If the rollbackId hasn't changed, this means that the oplog has been truncated.
            // So, we return the special "write  history lost" sentinel.
            OperationSessionInfo sessionInfo;
            sessionInfo.setSessionId(_record.getSessionId());
            sessionInfo.setTxnNumber(_record.getTxnNum());
            auto oplog = makeSentinelOplogEntry(
                sessionInfo, opCtx->getServiceContext()->getFastClockSource()->now());

            _writeHistoryIterator.reset();

            return oplog;
        }

        throw;
    }
}

}  // namespace mongo<|MERGE_RESOLUTION|>--- conflicted
+++ resolved
@@ -91,11 +91,7 @@
                             o2Field,                          // o2
                             sessionInfo,                      // session info
                             boost::none,                      // upsert
-<<<<<<< HEAD
-                            boost::none,                      // wall clock time
-=======
                             wallClockTime,                    // wall clock time
->>>>>>> b838d859
                             statementId,                      // statement id
                             boost::none,   // optime of previous write within same transaction
                             boost::none,   // pre-image optime
