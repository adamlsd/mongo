--- conflicted
+++ resolved
@@ -885,35 +885,7 @@
             throw;
         }
     } catch (const DBException& e) {
-<<<<<<< HEAD
-        // If we got a stale config, wait in case the operation is stuck in a critical section
-        if (auto sce = e.extraInfo<StaleConfigInfo>()) {
-            if (!opCtx->getClient()->isInDirectClient()) {
-                onShardVersionMismatchNoExcept(opCtx, sce->getNss(), sce->getVersionReceived())
-                    .ignore(
-                        "We already have the StaleConfig exception, so just swallow any errors due "
-                        "to refresh");
-            }
-        } else if (auto sce = e.extraInfo<StaleDbRoutingVersion>()) {
-            if (!opCtx->getClient()->isInDirectClient()) {
-                onDbVersionMismatchNoExcept(
-                    opCtx, sce->getDb(), sce->getVersionReceived(), sce->getVersionWanted())
-                    .ignore(
-                        "We already have the StaleDbRoutingVersion exception, so just swallow any "
-                        "errors due to refresh");
-            }
-        } else if (auto cannotImplicitCreateCollInfo =
-                       e.extraInfo<CannotImplicitlyCreateCollectionInfo>()) {
-            if (ShardingState::get(opCtx)->enabled()) {
-                onCannotImplicitlyCreateCollection(opCtx, cannotImplicitCreateCollInfo->getNss())
-                    .ignore(
-                        "We already have the CannotImplicitlyCreateCollectionInfo exception, so "
-                        "just swallow any errors due to refresh");
-            }
-        } else if (e.code() == ErrorCodes::SnapshotTooOld) {
-=======
         if (e.code() == ErrorCodes::SnapshotTooOld) {
->>>>>>> c56eb023
             // SnapshotTooOld errors indicate that PIT ops are failing to find an available snapshot
             // at their specified atClusterTime. Therefore, we'll try to increase the snapshot
             // history window that the storage engine maintains in order to increase the likelihood
@@ -1082,19 +1054,7 @@
 
         dbResponse.exhaustNS = runQuery(opCtx, q, nss, dbResponse.response);
     } catch (const AssertionException& e) {
-<<<<<<< HEAD
-        // If we got a stale config, wait in case the operation is stuck in a critical section
-        if (auto sce = e.extraInfo<StaleConfigInfo>()) {
-            if (!opCtx->getClient()->isInDirectClient()) {
-                onShardVersionMismatchNoExcept(opCtx, sce->getNss(), sce->getVersionReceived())
-                    .ignore(
-                        "We already have the StaleConfig exception, so just swallow any errors due "
-                        "to refresh");
-            }
-        }
-=======
         behaviors.handleException(e, opCtx);
->>>>>>> c56eb023
 
         dbResponse.response.reset();
         generateLegacyQueryErrorResponse(e, q, &op, &dbResponse.response);
