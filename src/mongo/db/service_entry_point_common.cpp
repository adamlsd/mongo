/**
 *    Copyright (C) 2018 MongoDB Inc.
 *
 *    This program is free software: you can redistribute it and/or  modify
 *    it under the terms of the GNU Affero General Public License, version 3,
 *    as published by the Free Software Foundation.
 *
 *    This program is distributed in the hope that it will be useful,
 *    but WITHOUT ANY WARRANTY; without even the implied warranty of
 *    MERCHANTABILITY or FITNESS FOR A PARTICULAR PURPOSE.  See the
 *    GNU Affero General Public License for more details.
 *
 *    You should have received a copy of the GNU Affero General Public License
 *    along with this program.  If not, see <http://www.gnu.org/licenses/>.
 *
 *    As a special exception, the copyright holders give permission to link the
 *    code of portions of this program with the OpenSSL library under certain
 *    conditions as described in each individual source file and distribute
 *    linked combinations including the program with the OpenSSL library. You
 *    must comply with the GNU Affero General Public License in all respects for
 *    all of the code used other than as permitted herein. If you modify file(s)
 *    with this exception, you may extend this exception to your version of the
 *    file(s), but you are not obligated to do so. If you do not wish to do so,
 *    delete this exception statement from your version. If you delete this
 *    exception statement from all source files in the program, then also delete
 *    it in the license file.
 */

#define MONGO_LOG_DEFAULT_COMPONENT ::mongo::logger::LogComponent::kCommand

#include "mongo/platform/basic.h"

#include "mongo/db/service_entry_point_common.h"

#include "mongo/base/checked_cast.h"
#include "mongo/bson/mutable/document.h"
#include "mongo/db/audit.h"
#include "mongo/db/auth/authorization_session.h"
#include "mongo/db/auth/impersonation_session.h"
#include "mongo/db/client.h"
#include "mongo/db/command_can_run_here.h"
#include "mongo/db/commands.h"
#include "mongo/db/concurrency/global_lock_acquisition_tracker.h"
#include "mongo/db/curop.h"
#include "mongo/db/curop_metrics.h"
#include "mongo/db/cursor_manager.h"
#include "mongo/db/dbdirectclient.h"
#include "mongo/db/initialize_operation_session_info.h"
#include "mongo/db/introspect.h"
#include "mongo/db/jsobj.h"
#include "mongo/db/lasterror.h"
#include "mongo/db/logical_clock.h"
#include "mongo/db/logical_session_id.h"
#include "mongo/db/logical_session_id_helpers.h"
#include "mongo/db/logical_time_validator.h"
#include "mongo/db/ops/write_ops.h"
#include "mongo/db/ops/write_ops_exec.h"
#include "mongo/db/query/find.h"
#include "mongo/db/read_concern.h"
#include "mongo/db/repl/optime.h"
#include "mongo/db/repl/read_concern_args.h"
#include "mongo/db/repl/repl_client_info.h"
#include "mongo/db/repl/replication_coordinator.h"
#include "mongo/db/s/implicit_create_collection.h"
#include "mongo/db/s/operation_sharding_state.h"
#include "mongo/db/s/shard_filtering_metadata_refresh.h"
#include "mongo/db/s/sharded_connection_info.h"
#include "mongo/db/s/sharding_state.h"
#include "mongo/db/service_entry_point_common.h"
#include "mongo/db/session_catalog.h"
#include "mongo/db/stats/counters.h"
#include "mongo/db/stats/top.h"
#include "mongo/rpc/factory.h"
#include "mongo/rpc/get_status_from_command_result.h"
#include "mongo/rpc/metadata.h"
#include "mongo/rpc/metadata/config_server_metadata.h"
#include "mongo/rpc/metadata/logical_time_metadata.h"
#include "mongo/rpc/metadata/oplog_query_metadata.h"
#include "mongo/rpc/metadata/repl_set_metadata.h"
#include "mongo/rpc/metadata/sharding_metadata.h"
#include "mongo/rpc/metadata/tracking_metadata.h"
#include "mongo/rpc/reply_builder_interface.h"
#include "mongo/s/cannot_implicitly_create_collection_info.h"
#include "mongo/s/grid.h"
#include "mongo/s/stale_exception.h"
#include "mongo/util/fail_point_service.h"
#include "mongo/util/log.h"
#include "mongo/util/net/message.h"
#include "mongo/util/net/op_msg.h"
#include "mongo/util/scopeguard.h"

namespace mongo {

MONGO_FP_DECLARE(rsStopGetMore);
MONGO_FP_DECLARE(respondWithNotPrimaryInCommandDispatch);
MONGO_FP_DECLARE(skipCheckingForNotMasterInCommandDispatch);

namespace {
using logger::LogComponent;

// The command names for which to check out a session. These are commands that support retryable
// writes, readConcern snapshot, or multi-statement transactions. We additionally check out the
// session for commands that can take a lock and then run another whitelisted command in
// DBDirectClient. Otherwise, the nested command would try to check out a session under a lock,
// which is not allowed.
const StringMap<int> sessionCheckoutWhitelist = {{"aggregate", 1},
                                                 {"applyOps", 1},
                                                 {"commitTransaction", 1},
                                                 {"count", 1},
                                                 {"delete", 1},
                                                 {"distinct", 1},
                                                 {"doTxn", 1},
                                                 {"eval", 1},
                                                 {"$eval", 1},
                                                 {"explain", 1},
                                                 {"filemd5", 1},
                                                 {"find", 1},
                                                 {"findandmodify", 1},
                                                 {"findAndModify", 1},
                                                 {"geoNear", 1},
                                                 {"geoSearch", 1},
                                                 {"getMore", 1},
                                                 {"group", 1},
                                                 {"insert", 1},
                                                 {"mapReduce", 1},
                                                 {"parallelCollectionScan", 1},
                                                 {"prepareTransaction", 1},
                                                 {"refreshLogicalSessionCacheNow", 1},
                                                 {"update", 1}};

<<<<<<< HEAD
// The command names for which readConcern level snapshot is allowed. The getMore command is
// implicitly allowed to operate on a cursor which was opened under readConcern level snapshot.
const StringMap<int> readConcernSnapshotWhitelist = {{"aggregate", 1},
                                                     {"count", 1},
                                                     {"delete", 1},
                                                     {"distinct", 1},
                                                     {"find", 1},
                                                     {"findandmodify", 1},
                                                     {"findAndModify", 1},
                                                     {"geoSearch", 1},
                                                     {"group", 1},
                                                     {"insert", 1},
                                                     {"parallelCollectionScan", 1},
                                                     {"update", 1}};

=======
>>>>>>> b838d859
void generateLegacyQueryErrorResponse(const AssertionException* exception,
                                      const QueryMessage& queryMessage,
                                      CurOp* curop,
                                      Message* response) {
    curop->debug().errInfo = exception->toStatus();

    log(LogComponent::kQuery) << "assertion " << exception->toString() << " ns:" << queryMessage.ns
                              << " query:" << (queryMessage.query.valid(BSONVersion::kLatest)
                                                   ? redact(queryMessage.query)
                                                   : "query object is corrupt");
    if (queryMessage.ntoskip || queryMessage.ntoreturn) {
        log(LogComponent::kQuery) << " ntoskip:" << queryMessage.ntoskip
                                  << " ntoreturn:" << queryMessage.ntoreturn;
    }

    auto scex = exception->extraInfo<StaleConfigInfo>();

    BSONObjBuilder err;
    err.append("$err", exception->reason());
    err.append("code", exception->code());
    if (scex) {
        err.append("ok", 0.0);
        err.append("ns", scex->getns());
        scex->getVersionReceived().addToBSON(err, "vReceived");
        scex->getVersionWanted().addToBSON(err, "vWanted");
    }
    BSONObj errObj = err.done();

    if (scex) {
        log(LogComponent::kQuery) << "stale version detected during query over " << queryMessage.ns
                                  << " : " << errObj;
    }

    BufBuilder bb;
    bb.skip(sizeof(QueryResult::Value));
    bb.appendBuf((void*)errObj.objdata(), errObj.objsize());

    // TODO: call replyToQuery() from here instead of this!!! see dbmessage.h
    QueryResult::View msgdata = bb.buf();
    QueryResult::View qr = msgdata;
    qr.setResultFlags(ResultFlag_ErrSet);
    if (scex)
        qr.setResultFlags(qr.getResultFlags() | ResultFlag_ShardConfigStale);
    qr.msgdata().setLen(bb.len());
    qr.msgdata().setOperation(opReply);
    qr.setCursorId(0);
    qr.setStartingFrom(0);
    qr.setNReturned(1);
    response->setData(bb.release());
}

void registerError(OperationContext* opCtx, const DBException& exception) {
    LastError::get(opCtx->getClient()).setLastError(exception.code(), exception.reason());
    CurOp::get(opCtx)->debug().errInfo = exception.toStatus();
}

void generateErrorResponse(OperationContext* opCtx,
                           rpc::ReplyBuilderInterface* replyBuilder,
                           const DBException& exception,
                           const BSONObj& replyMetadata) {
    registerError(opCtx, exception);

    // We could have thrown an exception after setting fields in the builder,
    // so we need to reset it to a clean state just to be sure.
    replyBuilder->reset();
    replyBuilder->setCommandReply(exception.toStatus());
    replyBuilder->setMetadata(replyMetadata);
}

void generateErrorResponse(OperationContext* opCtx,
                           rpc::ReplyBuilderInterface* replyBuilder,
                           const DBException& exception,
                           const BSONObj& replyMetadata,
                           LogicalTime operationTime) {
    registerError(opCtx, exception);

    // We could have thrown an exception after setting fields in the builder,
    // so we need to reset it to a clean state just to be sure.
    replyBuilder->reset();
    replyBuilder->setCommandReply(exception.toStatus(),
                                  BSON("operationTime" << operationTime.asTimestamp()));
    replyBuilder->setMetadata(replyMetadata);
}

/**
 * Guard object for making a good-faith effort to enter maintenance mode and leave it when it
 * goes out of scope.
 *
 * Sometimes we cannot set maintenance mode, in which case the call to setMaintenanceMode will
 * return a non-OK status.  This class does not treat that case as an error which means that
 * anybody using it is assuming it is ok to continue execution without maintenance mode.
 *
 * TODO: This assumption needs to be audited and documented, or this behavior should be moved
 * elsewhere.
 */
class MaintenanceModeSetter {
    MONGO_DISALLOW_COPYING(MaintenanceModeSetter);

public:
    MaintenanceModeSetter(OperationContext* opCtx)
        : _opCtx(opCtx),
          _maintenanceModeSet(
              repl::ReplicationCoordinator::get(_opCtx)->setMaintenanceMode(true).isOK()) {}

    ~MaintenanceModeSetter() {
        if (_maintenanceModeSet) {
            repl::ReplicationCoordinator::get(_opCtx)
                ->setMaintenanceMode(false)
                .transitional_ignore();
        }
    }

private:
    OperationContext* const _opCtx;
    const bool _maintenanceModeSet;
};

constexpr auto kLastCommittedOpTimeFieldName = "lastCommittedOpTime"_sd;

// Called from the error contexts where request may not be available.
// It only attaches clusterTime and operationTime.
void appendReplyMetadataOnError(OperationContext* opCtx, BSONObjBuilder* metadataBob) {
    auto const replCoord = repl::ReplicationCoordinator::get(opCtx);
    const bool isReplSet =
        replCoord->getReplicationMode() == repl::ReplicationCoordinator::modeReplSet;

    if (isReplSet) {
        if (LogicalTimeValidator::isAuthorizedToAdvanceClock(opCtx)) {
            // No need to sign cluster times for internal clients.
            SignedLogicalTime currentTime(
                LogicalClock::get(opCtx)->getClusterTime(), TimeProofService::TimeProof(), 0);
            rpc::LogicalTimeMetadata logicalTimeMetadata(currentTime);
            logicalTimeMetadata.writeToMetadata(metadataBob);
        } else if (auto validator = LogicalTimeValidator::get(opCtx)) {
            auto currentTime =
                validator->trySignLogicalTime(LogicalClock::get(opCtx)->getClusterTime());
            rpc::LogicalTimeMetadata logicalTimeMetadata(currentTime);
            logicalTimeMetadata.writeToMetadata(metadataBob);
        }
    }

    const bool isConfig = serverGlobalParams.clusterRole == ClusterRole::ConfigServer;
    if (ShardingState::get(opCtx)->enabled() || isConfig) {
        auto lastCommittedOpTime =
            repl::ReplicationCoordinator::get(opCtx)->getLastCommittedOpTime();
        metadataBob->append(kLastCommittedOpTimeFieldName, lastCommittedOpTime.getTimestamp());
    }
}

void appendReplyMetadata(OperationContext* opCtx,
                         const OpMsgRequest& request,
                         BSONObjBuilder* metadataBob) {
    const bool isShardingAware = ShardingState::get(opCtx)->enabled();
    const bool isConfig = serverGlobalParams.clusterRole == ClusterRole::ConfigServer;
    auto const replCoord = repl::ReplicationCoordinator::get(opCtx);
    const bool isReplSet =
        replCoord->getReplicationMode() == repl::ReplicationCoordinator::modeReplSet;

    if (isReplSet) {
        // Attach our own last opTime.
        repl::OpTime lastOpTimeFromClient =
            repl::ReplClientInfo::forClient(opCtx->getClient()).getLastOp();
        replCoord->prepareReplMetadata(request.body, lastOpTimeFromClient, metadataBob);
        // For commands from mongos, append some info to help getLastError(w) work.
        // TODO: refactor out of here as part of SERVER-18236
        if (isShardingAware || isConfig) {
            rpc::ShardingMetadata(lastOpTimeFromClient, replCoord->getElectionId())
                .writeToMetadata(metadataBob)
                .transitional_ignore();
        }
        if (LogicalTimeValidator::isAuthorizedToAdvanceClock(opCtx)) {
            // No need to sign cluster times for internal clients.
            SignedLogicalTime currentTime(
                LogicalClock::get(opCtx)->getClusterTime(), TimeProofService::TimeProof(), 0);
            rpc::LogicalTimeMetadata logicalTimeMetadata(currentTime);
            logicalTimeMetadata.writeToMetadata(metadataBob);
        } else if (auto validator = LogicalTimeValidator::get(opCtx)) {
            auto currentTime =
                validator->trySignLogicalTime(LogicalClock::get(opCtx)->getClusterTime());
            rpc::LogicalTimeMetadata logicalTimeMetadata(currentTime);
            logicalTimeMetadata.writeToMetadata(metadataBob);
        }

        if (isShardingAware || isConfig) {
            auto lastCommittedOpTime = replCoord->getLastCommittedOpTime();
            metadataBob->append(kLastCommittedOpTimeFieldName, lastCommittedOpTime.getTimestamp());
        }
    }

    // If we're a shard other than the config shard, attach the last configOpTime we know about.
    if (isShardingAware && !isConfig) {
        auto opTime = grid.configOpTime();
        rpc::ConfigServerMetadata(opTime).writeToMetadata(metadataBob);
    }
}

/**
 * Given the specified command, returns an effective read concern which should be used or an error
 * if the read concern is not valid for the command.
 */
StatusWith<repl::ReadConcernArgs> _extractReadConcern(const CommandInvocation* invocation,
                                                      const BSONObj& cmdObj) {
    repl::ReadConcernArgs readConcernArgs;

    auto readConcernParseStatus = readConcernArgs.initialize(cmdObj);
    if (!readConcernParseStatus.isOK()) {
        return readConcernParseStatus;
    }

    if (!invocation->supportsReadConcern(readConcernArgs.getLevel())) {
        return {ErrorCodes::InvalidOptions,
                str::stream() << "Command does not support read concern "
                              << readConcernArgs.toString()};
    }

    return readConcernArgs;
}

/**
 * For replica set members it returns the last known op time from opCtx. Otherwise will return
 * uninitialized cluster time.
 */
LogicalTime getClientOperationTime(OperationContext* opCtx) {
    auto const replCoord = repl::ReplicationCoordinator::get(opCtx);
    const bool isReplSet =
        replCoord->getReplicationMode() == repl::ReplicationCoordinator::modeReplSet;
    LogicalTime operationTime;
    if (isReplSet) {
        operationTime = LogicalTime(
            repl::ReplClientInfo::forClient(opCtx->getClient()).getLastOp().getTimestamp());
    }
    return operationTime;
}

/**
 * Returns the proper operationTime for a command. To construct the operationTime for replica set
 * members, it uses the last optime in the oplog for writes, last committed optime for majority
 * reads, and the last applied optime for every other read. An uninitialized cluster time is
 * returned for non replica set members.
 */
LogicalTime computeOperationTime(OperationContext* opCtx,
                                 LogicalTime startOperationTime,
                                 repl::ReadConcernLevel level) {
    auto const replCoord = repl::ReplicationCoordinator::get(opCtx);
    const bool isReplSet =
        replCoord->getReplicationMode() == repl::ReplicationCoordinator::modeReplSet;

    if (!isReplSet) {
        return LogicalTime();
    }

    auto operationTime = getClientOperationTime(opCtx);
    invariant(operationTime >= startOperationTime);

    // If the last operationTime has not changed, consider this command a read, and, for replica set
    // members, construct the operationTime with the proper optime for its read concern level.
    if (operationTime == startOperationTime) {
        if (level == repl::ReadConcernLevel::kMajorityReadConcern) {
            operationTime = LogicalTime(replCoord->getLastCommittedOpTime().getTimestamp());
        } else {
            operationTime = LogicalTime(replCoord->getMyLastAppliedOpTime().getTimestamp());
        }
    }

    return operationTime;
}

void invokeInTransaction(OperationContext* opCtx,
                         CommandInvocation* invocation,
                         CommandReplyBuilder* replyBuilder) {
<<<<<<< HEAD
    // Only get the session if it's at top nesting level.
    const bool topLevelOnly = true;
    auto session = OperationContextSession::get(opCtx, topLevelOnly);
=======
    auto session = OperationContextSession::get(opCtx);
>>>>>>> b838d859
    if (!session) {
        // Run the command directly if we're not in a transaction.
        invocation->run(opCtx, replyBuilder);
        return;
    }

    session->unstashTransactionResources(opCtx);

    // TODO: SERVER-33217 Add an RAII so that any exception will abort the transaction.
    invocation->run(opCtx, replyBuilder);

    if (auto okField = replyBuilder->getBodyBuilder().asTempObj()["ok"]) {
        // If ok is present, use its truthiness.
        if (!okField.trueValue()) {
            // TODO: SERVER-33217 Abort the transaction if the command fails.
            return;
        }
    }

    // Stash or commit the transaction when the command succeeds.
    session->stashTransactionResources(opCtx);
}

bool runCommandImpl(OperationContext* opCtx,
                    CommandInvocation* invocation,
                    const OpMsgRequest& request,
                    rpc::ReplyBuilderInterface* replyBuilder,
                    LogicalTime startOperationTime,
                    const ServiceEntryPointCommon::Hooks& behaviors) {
    const Command* command = invocation->definition();
    auto bytesToReserve = command->reserveBytesForReply();

// SERVER-22100: In Windows DEBUG builds, the CRT heap debugging overhead, in conjunction with the
// additional memory pressure introduced by reply buffer pre-allocation, causes the concurrency
// suite to run extremely slowly. As a workaround we do not pre-allocate in Windows DEBUG builds.
#ifdef _WIN32
    if (kDebugBuild)
        bytesToReserve = 0;
#endif

    CommandReplyBuilder crb(replyBuilder->getInPlaceReplyBuilder(bytesToReserve));

    if (!invocation->supportsWriteConcern()) {
        behaviors.uassertCommandDoesNotSpecifyWriteConcern(request.body);
        invokeInTransaction(opCtx, invocation, &crb);
    } else {
        auto wcResult = uassertStatusOK(extractWriteConcern(opCtx, request.body));

        auto lastOpBeforeRun = repl::ReplClientInfo::forClient(opCtx->getClient()).getLastOp();

        // Change the write concern while running the command.
        const auto oldWC = opCtx->getWriteConcern();
        ON_BLOCK_EXIT([&] { opCtx->setWriteConcern(oldWC); });
        opCtx->setWriteConcern(wcResult);
        ON_BLOCK_EXIT([&] {
            behaviors.waitForWriteConcern(
                opCtx, invocation->definition()->getName(), lastOpBeforeRun, crb.getBodyBuilder());
        });
        invokeInTransaction(opCtx, invocation, &crb);

        // Nothing in run() should change the writeConcern.
        dassert(SimpleBSONObjComparator::kInstance.evaluate(opCtx->getWriteConcern().toBSON() ==
                                                            wcResult.toBSON()));
    }

    behaviors.waitForLinearizableReadConcern(opCtx);

    const bool ok = [&] {
        auto body = crb.getBodyBuilder();
        return CommandHelpers::extractOrAppendOk(body);
    }();
    behaviors.attachCurOpErrInfo(opCtx, crb.getBodyBuilder().asTempObj());

    auto operationTime = computeOperationTime(
        opCtx, startOperationTime, repl::ReadConcernArgs::get(opCtx).getLevel());

    // An uninitialized operation time means the cluster time is not propagated, so the operation
    // time should not be attached to the response.
    if (operationTime != LogicalTime::kUninitialized) {
        auto body = crb.getBodyBuilder();
        operationTime.appendAsOperationTime(&body);
    }

    BSONObjBuilder metadataBob;
    appendReplyMetadata(opCtx, request, &metadataBob);
    replyBuilder->setMetadata(metadataBob.done());

    return ok;
}

/**
 * Executes a command after stripping metadata, performing authorization checks,
 * handling audit impersonation, and (potentially) setting maintenance mode. This method
 * also checks that the command is permissible to run on the node given its current
 * replication state. All the logic here is independent of any particular command; any
 * functionality relevant to a specific command should be confined to its run() method.
 */
void execCommandDatabase(OperationContext* opCtx,
                         Command* command,
                         const OpMsgRequest& request,
                         rpc::ReplyBuilderInterface* replyBuilder,
                         const ServiceEntryPointCommon::Hooks& behaviors) {
    auto startOperationTime = getClientOperationTime(opCtx);
    auto invocation = command->parse(opCtx, request);
    try {
        {
            stdx::lock_guard<Client> lk(*opCtx->getClient());
            CurOp::get(opCtx)->setCommand_inlock(command);
        }

        // TODO: move this back to runCommands when mongos supports OperationContext
        // see SERVER-18515 for details.
        rpc::readRequestMetadata(opCtx, request.body);
        rpc::TrackingMetadata::get(opCtx).initWithOperName(command->getName());

        auto const replCoord = repl::ReplicationCoordinator::get(opCtx);
        auto sessionOptions = initializeOperationSessionInfo(
            opCtx,
            request.body,
            command->requiresAuth(),
            replCoord->getReplicationMode() == repl::ReplicationCoordinator::modeReplSet,
            opCtx->getServiceContext()->getGlobalStorageEngine()->supportsDocLocking());

        // Session ids are forwarded in requests, so commands that require roundtrips between
        // servers may result in a deadlock when a server tries to check out a session it is already
        // using to service an earlier operation in the command's chain. To avoid this, only check
        // out sessions for commands that require them.
        const bool shouldCheckoutSession = static_cast<bool>(opCtx->getTxnNumber()) &&
            sessionCheckoutWhitelist.find(command->getName()) != sessionCheckoutWhitelist.cend();

        boost::optional<bool> autocommitVal = boost::none;
        if (sessionOptions && sessionOptions->getAutocommit()) {
            autocommitVal = *sessionOptions->getAutocommit();
        } else if (sessionOptions && command->getName() == "doTxn") {
            // Autocommit is overridden specifically for doTxn to get the oplog entry generation
            // behavior used for multi-document transactions.
            // The doTxn command still logically behaves as a commit.
            autocommitVal = false;
        }

        OperationContextSession sessionTxnState(opCtx, shouldCheckoutSession, autocommitVal);

        const auto dbname = request.getDatabase().toString();
        uassert(
            ErrorCodes::InvalidNamespace,
            str::stream() << "Invalid database name: '" << dbname << "'",
            NamespaceString::validDBName(dbname, NamespaceString::DollarInDbNameBehavior::Allow));

        std::unique_ptr<MaintenanceModeSetter> mmSetter;

        BSONElement cmdOptionMaxTimeMSField;
        BSONElement allowImplicitCollectionCreationField;
        BSONElement helpField;
        BSONElement queryOptionMaxTimeMSField;

        StringMap<int> topLevelFields;
        for (auto&& element : request.body) {
            StringData fieldName = element.fieldNameStringData();
            if (fieldName == QueryRequest::cmdOptionMaxTimeMS) {
                cmdOptionMaxTimeMSField = element;
            } else if (fieldName == "allowImplicitCollectionCreation") {
                allowImplicitCollectionCreationField = element;
            } else if (fieldName == CommandHelpers::kHelpFieldName) {
                helpField = element;
            } else if (fieldName == QueryRequest::queryOptionMaxTimeMS) {
                queryOptionMaxTimeMSField = element;
            }

            uassert(ErrorCodes::FailedToParse,
                    str::stream() << "Parsed command object contains duplicate top level key: "
                                  << fieldName,
                    topLevelFields[fieldName]++ == 0);
        }

        if (CommandHelpers::isHelpRequest(helpField)) {
            CurOp::get(opCtx)->ensureStarted();
            // We disable last-error for help requests due to SERVER-11492, because config servers
            // use help requests to determine which commands are database writes, and so must be
            // forwarded to all config servers.
            LastError::get(opCtx->getClient()).disable();
            Command::generateHelpResponse(opCtx, replyBuilder, *command);
            return;
        }

        ImpersonationSessionGuard guard(opCtx);
        uassertStatusOK(Command::checkAuthorization(command, opCtx, request));

        const bool iAmPrimary = replCoord->canAcceptWritesForDatabase_UNSAFE(opCtx, dbname);

        if (!opCtx->getClient()->isInDirectClient() &&
            !MONGO_FAIL_POINT(skipCheckingForNotMasterInCommandDispatch)) {
            auto allowed = command->secondaryAllowed(opCtx->getServiceContext());
            bool alwaysAllowed = allowed == Command::AllowedOnSecondary::kAlways;
            bool couldHaveOptedIn = allowed == Command::AllowedOnSecondary::kOptIn;
            bool optedIn =
                couldHaveOptedIn && ReadPreferenceSetting::get(opCtx).canRunOnSecondary();
            bool canRunHere = commandCanRunHere(opCtx, dbname, command);
            if (!canRunHere && couldHaveOptedIn) {
                uasserted(ErrorCodes::NotMasterNoSlaveOk, "not master and slaveOk=false");
            }

            if (MONGO_FAIL_POINT(respondWithNotPrimaryInCommandDispatch)) {
                uassert(ErrorCodes::NotMaster, "not primary", canRunHere);
            } else {
                uassert(ErrorCodes::NotMaster, "not master", canRunHere);
            }

            if (!command->maintenanceOk() &&
                replCoord->getReplicationMode() == repl::ReplicationCoordinator::modeReplSet &&
                !replCoord->canAcceptWritesForDatabase_UNSAFE(opCtx, dbname) &&
                !replCoord->getMemberState().secondary()) {

                uassert(ErrorCodes::NotMasterOrSecondary,
                        "node is recovering",
                        !replCoord->getMemberState().recovering());
                uassert(ErrorCodes::NotMasterOrSecondary,
                        "node is not in primary or recovering state",
                        replCoord->getMemberState().primary());
                // Check ticket SERVER-21432, slaveOk commands are allowed in drain mode
                uassert(ErrorCodes::NotMasterOrSecondary,
                        "node is in drain mode",
                        optedIn || alwaysAllowed);
            }
        }

        if (command->adminOnly()) {
            LOG(2) << "command: " << request.getCommandName();
        }

        if (command->maintenanceMode()) {
            mmSetter.reset(new MaintenanceModeSetter(opCtx));
        }

        if (command->shouldAffectCommandCounter()) {
            OpCounters* opCounters = &globalOpCounters;
            opCounters->gotCommand();
        }

        // Handle command option maxTimeMS.
        int maxTimeMS = uassertStatusOK(QueryRequest::parseMaxTimeMS(cmdOptionMaxTimeMSField));

        uassert(ErrorCodes::InvalidOptions,
                "no such command option $maxTimeMs; use maxTimeMS instead",
                queryOptionMaxTimeMSField.eoo());

        if (maxTimeMS > 0) {
            uassert(40119,
                    "Illegal attempt to set operation deadline within DBDirectClient",
                    !opCtx->getClient()->isInDirectClient());
            opCtx->setDeadlineAfterNowBy(Milliseconds{maxTimeMS});
        }

        auto& readConcernArgs = repl::ReadConcernArgs::get(opCtx);
        readConcernArgs = uassertStatusOK(_extractReadConcern(invocation.get(), request.body));

        if (readConcernArgs.getLevel() == repl::ReadConcernLevel::kSnapshotReadConcern) {
            uassert(ErrorCodes::InvalidOptions,
                    "readConcernLevel snapshot requires a session ID",
                    opCtx->getLogicalSessionId());
            uassert(ErrorCodes::InvalidOptions,
                    "readConcernLevel snapshot requires a txnNumber",
                    opCtx->getTxnNumber());

            opCtx->lockState()->setSharedLocksShouldTwoPhaseLock(true);
        }

        auto& oss = OperationShardingState::get(opCtx);

        if (!opCtx->getClient()->isInDirectClient() &&
            readConcernArgs.getLevel() != repl::ReadConcernLevel::kAvailableReadConcern &&
            (iAmPrimary ||
             (readConcernArgs.hasLevel() || readConcernArgs.getArgsAfterClusterTime()))) {
            oss.initializeClientRoutingVersions(
                NamespaceString(command->parseNs(dbname, request.body)), request.body);

            auto const shardingState = ShardingState::get(opCtx);
            if (oss.hasShardVersion() || oss.hasDbVersion()) {
                uassertStatusOK(shardingState->canAcceptShardedCommands());
            }

            // Handle config optime information that may have been sent along with the command.
            uassertStatusOK(shardingState->updateConfigServerOpTimeFromMetadata(opCtx));
        }

        oss.setAllowImplicitCollectionCreation(allowImplicitCollectionCreationField);

        // Can throw
        opCtx->checkForInterrupt();  // May trigger maxTimeAlwaysTimeOut fail point.

        bool retval = false;

        CurOp::get(opCtx)->ensureStarted();

        command->incrementCommandsExecuted();

        if (logger::globalLogDomain()->shouldLog(logger::LogComponent::kTracking,
                                                 logger::LogSeverity::Debug(1)) &&
            rpc::TrackingMetadata::get(opCtx).getParentOperId()) {
            MONGO_LOG_COMPONENT(1, logger::LogComponent::kTracking)
                << rpc::TrackingMetadata::get(opCtx).toString();
            rpc::TrackingMetadata::get(opCtx).setIsLogged(true);
        }

        behaviors.waitForReadConcern(opCtx, invocation.get(), request);

        retval = runCommandImpl(
            opCtx, invocation.get(), request, replyBuilder, startOperationTime, behaviors);

        if (!retval) {
            command->incrementCommandsFailed();
        }
    } catch (const DBException& e) {
        // If we got a stale config, wait in case the operation is stuck in a critical section
        if (auto sce = e.extraInfo<StaleConfigInfo>()) {
            if (!opCtx->getClient()->isInDirectClient()) {
                // We already have the StaleConfig exception, so just swallow any errors due to
                // refresh
                onShardVersionMismatch(
                    opCtx, NamespaceString(sce->getns()), sce->getVersionReceived())
                    .ignore();
            }
        } else if (auto cannotImplicitCreateCollInfo =
                       e.extraInfo<CannotImplicitlyCreateCollectionInfo>()) {
            if (ShardingState::get(opCtx)->enabled()) {
<<<<<<< HEAD
                onCannotImplicitlyCreateCollection(opCtx, cannotImplicitCreateCollInfo->getNss());
=======
                onCannotImplicitlyCreateCollection(opCtx, cannotImplicitCreateCollInfo->getNss())
                    .ignore();
>>>>>>> b838d859
            }
        }

        BSONObjBuilder metadataBob;
        appendReplyMetadata(opCtx, request, &metadataBob);

        // Note: the read concern may not have been successfully or yet placed on the opCtx, so
        // parsing it separately here.
        const std::string db = request.getDatabase().toString();
        auto readConcernArgsStatus = _extractReadConcern(invocation.get(), request.body);
        auto operationTime = readConcernArgsStatus.isOK()
            ? computeOperationTime(
                  opCtx, startOperationTime, readConcernArgsStatus.getValue().getLevel())
            : LogicalClock::get(opCtx)->getClusterTime();

        // An uninitialized operation time means the cluster time is not propagated, so the
        // operation time should not be attached to the error response.
        if (operationTime != LogicalTime::kUninitialized) {
            LOG(1) << "assertion while executing command '" << request.getCommandName() << "' "
                   << "on database '" << request.getDatabase() << "' "
                   << "with arguments '"
                   << ServiceEntryPointCommon::getRedactedCopyForLogging(command, request.body)
                   << "' and operationTime '" << operationTime.toString() << "': " << e.toString();

            generateErrorResponse(opCtx, replyBuilder, e, metadataBob.obj(), operationTime);
        } else {
            LOG(1) << "assertion while executing command '" << request.getCommandName() << "' "
                   << "on database '" << request.getDatabase() << "' "
                   << "with arguments '"
                   << ServiceEntryPointCommon::getRedactedCopyForLogging(command, request.body)
                   << "': " << e.toString();

            generateErrorResponse(opCtx, replyBuilder, e, metadataBob.obj());
        }
    }
}

/**
 * Fills out CurOp / OpDebug with basic command info.
 */
void curOpCommandSetup(OperationContext* opCtx, const OpMsgRequest& request) {
    auto curop = CurOp::get(opCtx);
    curop->debug().iscommand = true;

    // We construct a legacy $cmd namespace so we can fill in curOp using
    // the existing logic that existed for OP_QUERY commands
    NamespaceString nss(request.getDatabase(), "$cmd");

    stdx::lock_guard<Client> lk(*opCtx->getClient());
    curop->setOpDescription_inlock(request.body);
    curop->markCommand_inlock();
    curop->setNS_inlock(nss.ns());
}

DbResponse runCommands(OperationContext* opCtx,
                       const Message& message,
                       const ServiceEntryPointCommon::Hooks& behaviors) {
    auto replyBuilder = rpc::makeReplyBuilder(rpc::protocolForMessage(message));
    [&] {
        OpMsgRequest request;
        try {  // Parse.
            request = rpc::opMsgRequestFromAnyProtocol(message);
        } catch (const DBException& ex) {
            // If this error needs to fail the connection, propagate it out.
            if (ErrorCodes::isConnectionFatalMessageParseError(ex.code()))
                throw;

            auto operationTime = LogicalClock::get(opCtx)->getClusterTime();
            BSONObjBuilder metadataBob;
            appendReplyMetadataOnError(opCtx, &metadataBob);
            // Otherwise, reply with the parse error. This is useful for cases where parsing fails
            // due to user-supplied input, such as the document too deep error. Since we failed
            // during parsing, we can't log anything about the command.
            LOG(1) << "assertion while parsing command: " << ex.toString();
            generateErrorResponse(opCtx, replyBuilder.get(), ex, metadataBob.obj(), operationTime);

            return;  // From lambda. Don't try executing if parsing failed.
        }

        try {  // Execute.
            curOpCommandSetup(opCtx, request);

            Command* c = nullptr;
            // In the absence of a Command object, no redaction is possible. Therefore
            // to avoid displaying potentially sensitive information in the logs,
            // we restrict the log message to the name of the unrecognized command.
            // However, the complete command object will still be echoed to the client.
            if (!(c = CommandHelpers::findCommand(request.getCommandName()))) {
                globalCommandRegistry()->incrementUnknownCommands();
                std::string msg = str::stream() << "no such command: '" << request.getCommandName()
                                                << "'";
                LOG(2) << msg;
                uasserted(ErrorCodes::CommandNotFound,
                          str::stream() << msg << ", bad cmd: '" << redact(request.body) << "'");
            }

            LOG(2) << "run command " << request.getDatabase() << ".$cmd" << ' '
                   << ServiceEntryPointCommon::getRedactedCopyForLogging(c, request.body);

            {
                // Try to set this as early as possible, as soon as we have figured out the command.
                stdx::lock_guard<Client> lk(*opCtx->getClient());
                CurOp::get(opCtx)->setLogicalOp_inlock(c->getLogicalOp());
            }

            execCommandDatabase(opCtx, c, request, replyBuilder.get(), behaviors);
        } catch (const DBException& ex) {
            BSONObjBuilder metadataBob;
            appendReplyMetadataOnError(opCtx, &metadataBob);
            auto operationTime = LogicalClock::get(opCtx)->getClusterTime();
            LOG(1) << "assertion while executing command '" << request.getCommandName() << "' "
                   << "on database '" << request.getDatabase() << "': " << ex.toString();

            generateErrorResponse(opCtx, replyBuilder.get(), ex, metadataBob.obj(), operationTime);
        }
    }();

    if (OpMsg::isFlagSet(message, OpMsg::kMoreToCome)) {
        // Close the connection to get client to go through server selection again.
        uassert(ErrorCodes::NotMaster,
                "Not-master error during fire-and-forget command processing",
                !LastError::get(opCtx->getClient()).hadNotMasterError());

        return {};  // Don't reply.
    }

    auto response = replyBuilder->done();
    CurOp::get(opCtx)->debug().responseLength = response.header().dataLen();

    // TODO exhaust
    return DbResponse{std::move(response)};
}

DbResponse receivedQuery(OperationContext* opCtx,
                         const NamespaceString& nss,
                         Client& c,
                         const Message& m) {
    invariant(!nss.isCommand());
    globalOpCounters.gotQuery();

    DbMessage d(m);
    QueryMessage q(d);

    CurOp& op = *CurOp::get(opCtx);
    DbResponse dbResponse;

    try {
        Client* client = opCtx->getClient();
        Status status = AuthorizationSession::get(client)->checkAuthForFind(nss, false);
        audit::logQueryAuthzCheck(client, nss, q.query, status.code());
        uassertStatusOK(status);

        dbResponse.exhaustNS = runQuery(opCtx, q, nss, dbResponse.response);
    } catch (const AssertionException& e) {
        // If we got a stale config, wait in case the operation is stuck in a critical section
        if (auto sce = e.extraInfo<StaleConfigInfo>()) {
            if (!opCtx->getClient()->isInDirectClient()) {
                // We already have the StaleConfig exception, so just swallow any errors due to
                // refresh
                onShardVersionMismatch(
                    opCtx, NamespaceString(sce->getns()), sce->getVersionReceived())
                    .ignore();
            }
        }

        dbResponse.response.reset();
        generateLegacyQueryErrorResponse(&e, q, &op, &dbResponse.response);
    }

    op.debug().responseLength = dbResponse.response.header().dataLen();
    return dbResponse;
}

void receivedKillCursors(OperationContext* opCtx, const Message& m) {
    LastError::get(opCtx->getClient()).disable();
    DbMessage dbmessage(m);
    int n = dbmessage.pullInt();

    uassert(13659, "sent 0 cursors to kill", n != 0);
    massert(13658,
            str::stream() << "bad kill cursors size: " << m.dataSize(),
            m.dataSize() == 8 + (8 * n));
    uassert(13004, str::stream() << "sent negative cursors to kill: " << n, n >= 1);

    if (n > 2000) {
        (n < 30000 ? warning() : error()) << "receivedKillCursors, n=" << n;
        verify(n < 30000);
    }

    const char* cursorArray = dbmessage.getArray(n);

    int found = CursorManager::killCursorGlobalIfAuthorized(opCtx, n, cursorArray);

    if (shouldLog(logger::LogSeverity::Debug(1)) || found != n) {
        LOG(found == n ? 1 : 0) << "killcursors: found " << found << " of " << n;
    }
}

void receivedInsert(OperationContext* opCtx, const NamespaceString& nsString, const Message& m) {
    auto insertOp = InsertOp::parseLegacy(m);
    invariant(insertOp.getNamespace() == nsString);

    for (const auto& obj : insertOp.getDocuments()) {
        Status status =
            AuthorizationSession::get(opCtx->getClient())->checkAuthForInsert(opCtx, nsString, obj);
        audit::logInsertAuthzCheck(opCtx->getClient(), nsString, obj, status.code());
        uassertStatusOK(status);
    }
    performInserts(opCtx, insertOp);
}

void receivedUpdate(OperationContext* opCtx, const NamespaceString& nsString, const Message& m) {
    auto updateOp = UpdateOp::parseLegacy(m);
    auto& singleUpdate = updateOp.getUpdates()[0];
    invariant(updateOp.getNamespace() == nsString);

    Status status = AuthorizationSession::get(opCtx->getClient())
                        ->checkAuthForUpdate(opCtx,
                                             nsString,
                                             singleUpdate.getQ(),
                                             singleUpdate.getU(),
                                             singleUpdate.getUpsert());
    audit::logUpdateAuthzCheck(opCtx->getClient(),
                               nsString,
                               singleUpdate.getQ(),
                               singleUpdate.getU(),
                               singleUpdate.getUpsert(),
                               singleUpdate.getMulti(),
                               status.code());
    uassertStatusOK(status);

    performUpdates(opCtx, updateOp);
}

void receivedDelete(OperationContext* opCtx, const NamespaceString& nsString, const Message& m) {
    auto deleteOp = DeleteOp::parseLegacy(m);
    auto& singleDelete = deleteOp.getDeletes()[0];
    invariant(deleteOp.getNamespace() == nsString);

    Status status = AuthorizationSession::get(opCtx->getClient())
                        ->checkAuthForDelete(opCtx, nsString, singleDelete.getQ());
    audit::logDeleteAuthzCheck(opCtx->getClient(), nsString, singleDelete.getQ(), status.code());
    uassertStatusOK(status);

    performDeletes(opCtx, deleteOp);
}

DbResponse receivedGetMore(OperationContext* opCtx,
                           const Message& m,
                           CurOp& curop,
                           bool* shouldLogOpDebug) {
    globalOpCounters.gotGetMore();
    DbMessage d(m);

    const char* ns = d.getns();
    int ntoreturn = d.pullInt();
    uassert(
        34419, str::stream() << "Invalid ntoreturn for OP_GET_MORE: " << ntoreturn, ntoreturn >= 0);
    long long cursorid = d.pullInt64();

    curop.debug().ntoreturn = ntoreturn;
    curop.debug().cursorid = cursorid;

    {
        stdx::lock_guard<Client> lk(*opCtx->getClient());
        CurOp::get(opCtx)->setNS_inlock(ns);
    }

    bool exhaust = false;
    bool isCursorAuthorized = false;

    DbResponse dbresponse;
    try {
        const NamespaceString nsString(ns);
        uassert(ErrorCodes::InvalidNamespace,
                str::stream() << "Invalid ns [" << ns << "]",
                nsString.isValid());

        Status status = AuthorizationSession::get(opCtx->getClient())
                            ->checkAuthForGetMore(nsString, cursorid, false);
        audit::logGetMoreAuthzCheck(opCtx->getClient(), nsString, cursorid, status.code());
        uassertStatusOK(status);

        while (MONGO_FAIL_POINT(rsStopGetMore)) {
            sleepmillis(0);
        }

        dbresponse.response =
            getMore(opCtx, ns, ntoreturn, cursorid, &exhaust, &isCursorAuthorized);
    } catch (AssertionException& e) {
        if (isCursorAuthorized) {
            // If a cursor with id 'cursorid' was authorized, it may have been advanced
            // before an exception terminated processGetMore.  Erase the ClientCursor
            // because it may now be out of sync with the client's iteration state.
            // SERVER-7952
            // TODO Temporary code, see SERVER-4563 for a cleanup overview.
            CursorManager::killCursorGlobal(opCtx, cursorid);
        }

        BSONObjBuilder err;
        err.append("$err", e.reason());
        err.append("code", e.code());
        BSONObj errObj = err.obj();

        curop.debug().errInfo = e.toStatus();

        dbresponse = replyToQuery(errObj, ResultFlag_ErrSet);
        curop.debug().responseLength = dbresponse.response.header().dataLen();
        curop.debug().nreturned = 1;
        *shouldLogOpDebug = true;
        return dbresponse;
    }

    curop.debug().responseLength = dbresponse.response.header().dataLen();
    auto queryResult = QueryResult::ConstView(dbresponse.response.buf());
    curop.debug().nreturned = queryResult.getNReturned();

    if (exhaust) {
        curop.debug().exhaust = true;
        dbresponse.exhaustNS = ns;
    }

    return dbresponse;
}

}  // namespace

BSONObj ServiceEntryPointCommon::getRedactedCopyForLogging(const Command* command,
                                                           const BSONObj& cmdObj) {
    mutablebson::Document cmdToLog(cmdObj, mutablebson::Document::kInPlaceDisabled);
    command->redactForLogging(&cmdToLog);
    BSONObjBuilder bob;
    cmdToLog.writeTo(&bob);
    return bob.obj();
}

DbResponse ServiceEntryPointCommon::handleRequest(OperationContext* opCtx,
                                                  const Message& m,
                                                  const Hooks& behaviors) {
    // before we lock...
    NetworkOp op = m.operation();
    bool isCommand = false;

    DbMessage dbmsg(m);

    Client& c = *opCtx->getClient();

    if (c.isInDirectClient()) {
        if (!opCtx->getLogicalSessionId() || !opCtx->getTxnNumber() ||
            opCtx->recoveryUnit()->getReadConcernLevel() !=
                repl::ReadConcernLevel::kSnapshotReadConcern) {
            invariant(!opCtx->lockState()->inAWriteUnitOfWork());
        }
    } else {
        LastError::get(c).startRequest();
        AuthorizationSession::get(c)->startRequest(opCtx);

        // We should not be holding any locks at this point
        invariant(!opCtx->lockState()->isLocked());
    }

    const char* ns = dbmsg.messageShouldHaveNs() ? dbmsg.getns() : NULL;
    const NamespaceString nsString = ns ? NamespaceString(ns) : NamespaceString();

    if (op == dbQuery) {
        if (nsString.isCommand()) {
            isCommand = true;
        }
    } else if (op == dbCommand || op == dbMsg) {
        isCommand = true;
    }

    CurOp& currentOp = *CurOp::get(opCtx);
    {
        stdx::lock_guard<Client> lk(*opCtx->getClient());
        // Commands handling code will reset this if the operation is a command
        // which is logically a basic CRUD operation like query, insert, etc.
        currentOp.setNetworkOp_inlock(op);
        currentOp.setLogicalOp_inlock(networkOpToLogicalOp(op));
    }

    OpDebug& debug = currentOp.debug();

    boost::optional<long long> slowMsOverride;
    bool forceLog = false;

    DbResponse dbresponse;
    if (op == dbMsg || op == dbCommand || (op == dbQuery && isCommand)) {
        dbresponse = runCommands(opCtx, m, behaviors);
    } else if (op == dbQuery) {
        invariant(!isCommand);
        dbresponse = receivedQuery(opCtx, nsString, c, m);
    } else if (op == dbGetMore) {
        dbresponse = receivedGetMore(opCtx, m, currentOp, &forceLog);
    } else {
        // The remaining operations do not return any response. They are fire-and-forget.
        try {
            if (op == dbKillCursors) {
                currentOp.ensureStarted();
                slowMsOverride = 10;
                receivedKillCursors(opCtx, m);
            } else if (op != dbInsert && op != dbUpdate && op != dbDelete) {
                log() << "    operation isn't supported: " << static_cast<int>(op);
                currentOp.done();
                forceLog = true;
            } else {
                if (!opCtx->getClient()->isInDirectClient()) {
                    uassert(18663,
                            str::stream() << "legacy writeOps not longer supported for "
                                          << "versioned connections, ns: "
                                          << nsString.ns()
                                          << ", op: "
                                          << networkOpToString(op),
                            !ShardedConnectionInfo::get(&c, false));
                }

                if (!nsString.isValid()) {
                    uassert(16257, str::stream() << "Invalid ns [" << ns << "]", false);
                } else if (op == dbInsert) {
                    receivedInsert(opCtx, nsString, m);
                } else if (op == dbUpdate) {
                    receivedUpdate(opCtx, nsString, m);
                } else if (op == dbDelete) {
                    receivedDelete(opCtx, nsString, m);
                } else {
                    invariant(false);
                }
            }
        } catch (const AssertionException& ue) {
            LastError::get(c).setLastError(ue.code(), ue.reason());
            LOG(3) << " Caught Assertion in " << networkOpToString(op) << ", continuing "
                   << redact(ue);
            debug.errInfo = ue.toStatus();
        }
    }

    // Mark the op as complete, and log it if appropriate. Returns a boolean indicating whether
    // this op should be sampled for profiling.
    const bool shouldSample = currentOp.completeAndLogOperation(opCtx,
                                                                logger::LogComponent::kCommand,
                                                                dbresponse.response.size(),
                                                                slowMsOverride,
                                                                forceLog);

    Top::get(opCtx->getServiceContext())
        .incrementGlobalLatencyStats(
            opCtx,
            durationCount<Microseconds>(currentOp.elapsedTimeExcludingPauses()),
            currentOp.getReadWriteType());

    if (currentOp.shouldDBProfile(shouldSample)) {
        // Performance profiling is on
        if (opCtx->lockState()->isReadLocked()) {
            LOG(1) << "note: not profiling because recursive read lock";
        } else if (c.isInDirectClient()) {
            LOG(1) << "note: not profiling because we are in DBDirectClient";
        } else if (behaviors.lockedForWriting()) {
            // TODO SERVER-26825: Fix race condition where fsyncLock is acquired post
            // lockedForWriting() call but prior to profile collection lock acquisition.
            LOG(1) << "note: not profiling because doing fsync+lock";
        } else if (storageGlobalParams.readOnly) {
            LOG(1) << "note: not profiling because server is read-only";
        } else {
            invariant(!opCtx->lockState()->inAWriteUnitOfWork());
            profile(opCtx, op);
        }
    }

    recordCurOpMetrics(opCtx);
    return dbresponse;
}

ServiceEntryPointCommon::Hooks::~Hooks() = default;

}  // namespace mongo<|MERGE_RESOLUTION|>--- conflicted
+++ resolved
@@ -128,24 +128,6 @@
                                                  {"refreshLogicalSessionCacheNow", 1},
                                                  {"update", 1}};
 
-<<<<<<< HEAD
-// The command names for which readConcern level snapshot is allowed. The getMore command is
-// implicitly allowed to operate on a cursor which was opened under readConcern level snapshot.
-const StringMap<int> readConcernSnapshotWhitelist = {{"aggregate", 1},
-                                                     {"count", 1},
-                                                     {"delete", 1},
-                                                     {"distinct", 1},
-                                                     {"find", 1},
-                                                     {"findandmodify", 1},
-                                                     {"findAndModify", 1},
-                                                     {"geoSearch", 1},
-                                                     {"group", 1},
-                                                     {"insert", 1},
-                                                     {"parallelCollectionScan", 1},
-                                                     {"update", 1}};
-
-=======
->>>>>>> b838d859
 void generateLegacyQueryErrorResponse(const AssertionException* exception,
                                       const QueryMessage& queryMessage,
                                       CurOp* curop,
@@ -416,13 +398,7 @@
 void invokeInTransaction(OperationContext* opCtx,
                          CommandInvocation* invocation,
                          CommandReplyBuilder* replyBuilder) {
-<<<<<<< HEAD
-    // Only get the session if it's at top nesting level.
-    const bool topLevelOnly = true;
-    auto session = OperationContextSession::get(opCtx, topLevelOnly);
-=======
     auto session = OperationContextSession::get(opCtx);
->>>>>>> b838d859
     if (!session) {
         // Run the command directly if we're not in a transaction.
         invocation->run(opCtx, replyBuilder);
@@ -747,12 +723,8 @@
         } else if (auto cannotImplicitCreateCollInfo =
                        e.extraInfo<CannotImplicitlyCreateCollectionInfo>()) {
             if (ShardingState::get(opCtx)->enabled()) {
-<<<<<<< HEAD
-                onCannotImplicitlyCreateCollection(opCtx, cannotImplicitCreateCollInfo->getNss());
-=======
                 onCannotImplicitlyCreateCollection(opCtx, cannotImplicitCreateCollInfo->getNss())
                     .ignore();
->>>>>>> b838d859
             }
         }
 
