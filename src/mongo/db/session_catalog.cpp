/**
 *    Copyright (C) 2017 MongoDB, Inc.
 *
 *    This program is free software: you can redistribute it and/or  modify
 *    it under the terms of the GNU Affero General Public License, version 3,
 *    as published by the Free Software Foundation.
 *
 *    This program is distributed in the hope that it will be useful,
 *    but WITHOUT ANY WARRANTY; without even the implied warranty of
 *    MERCHANTABILITY or FITNESS FOR A PARTICULAR PURPOSE.  See the
 *    GNU Affero General Public License for more details.
 *
 *    You should have received a copy of the GNU Affero General Public License
 *    along with this program.  If not, see <http://www.gnu.org/licenses/>.
 *
 *    As a special exception, the copyright holders give permission to link the
 *    code of portions of this program with the OpenSSL library under certain
 *    conditions as described in each individual source file and distribute
 *    linked combinations including the program with the OpenSSL library. You
 *    must comply with the GNU Affero General Public License in all respects for
 *    all of the code used other than as permitted herein. If you modify file(s)
 *    with this exception, you may extend this exception to your version of the
 *    file(s), but you are not obligated to do so. If you do not wish to do so,
 *    delete this exception statement from your version. If you delete this
 *    exception statement from all source files in the program, then also delete
 *    it in the license file.
 */

#define MONGO_LOG_DEFAULT_COMPONENT ::mongo::logger::LogComponent::kWrite

#include "mongo/platform/basic.h"

#include "mongo/db/session_catalog.h"

#include <boost/optional.hpp>

#include "mongo/db/db_raii.h"
#include "mongo/db/dbdirectclient.h"
#include "mongo/db/kill_sessions_common.h"
#include "mongo/db/namespace_string.h"
#include "mongo/db/operation_context.h"
#include "mongo/db/service_context.h"
#include "mongo/rpc/get_status_from_command_result.h"
#include "mongo/stdx/memory.h"
#include "mongo/util/log.h"

namespace mongo {
namespace {

<<<<<<< HEAD
struct CheckedOutSession {
    CheckedOutSession(ScopedCheckedOutSession&& session) : scopedSession(std::move(session)) {}

    ScopedCheckedOutSession scopedSession;

    // This number gets incremented every time a request tries to check out this session, including
    // the cases when it was already checked out. Level of 0 means that it's available or is
    // completely released.
    int checkOutNestingLevel = 0;
};

=======
>>>>>>> b838d859
const auto sessionTransactionTableDecoration = ServiceContext::declareDecoration<SessionCatalog>();

const auto operationSessionDecoration =
    OperationContext::declareDecoration<boost::optional<ScopedCheckedOutSession>>();

}  // namespace

SessionCatalog::~SessionCatalog() {
    stdx::lock_guard<stdx::mutex> lg(_mutex);
    for (const auto& entry : _txnTable) {
        auto& sri = entry.second;
        invariant(!sri->checkedOut);
    }
}

void SessionCatalog::reset_forTest() {
    stdx::lock_guard<stdx::mutex> lg(_mutex);
    _txnTable.clear();
}

SessionCatalog* SessionCatalog::get(OperationContext* opCtx) {
    return get(opCtx->getServiceContext());
}

SessionCatalog* SessionCatalog::get(ServiceContext* service) {
    auto& sessionTransactionTable = sessionTransactionTableDecoration(service);
    return &sessionTransactionTable;
}

boost::optional<UUID> SessionCatalog::getTransactionTableUUID(OperationContext* opCtx) {
    AutoGetCollection autoColl(opCtx, NamespaceString::kSessionTransactionsTableNamespace, MODE_IS);

    const auto coll = autoColl.getCollection();
    if (coll == nullptr) {
        return boost::none;
    }

    return coll->uuid();
}

void SessionCatalog::onStepUp(OperationContext* opCtx) {
    invalidateSessions(opCtx, boost::none);

    DBDirectClient client(opCtx);

    const size_t initialExtentSize = 0;
    const bool capped = false;
    const bool maxSize = 0;

    BSONObj result;

    if (client.createCollection(NamespaceString::kSessionTransactionsTableNamespace.ns(),
                                initialExtentSize,
                                capped,
                                maxSize,
                                &result)) {
        return;
    }

    const auto status = getStatusFromCommandResult(result);

    if (status == ErrorCodes::NamespaceExists) {
        return;
    }

    uassertStatusOKWithContext(status,
                               str::stream()
                                   << "Failed to create the "
                                   << NamespaceString::kSessionTransactionsTableNamespace.ns()
                                   << " collection");
}

ScopedCheckedOutSession SessionCatalog::checkOutSession(OperationContext* opCtx) {
    invariant(!opCtx->lockState()->isLocked());
    invariant(opCtx->getLogicalSessionId());

    const auto lsid = *opCtx->getLogicalSessionId();

    stdx::unique_lock<stdx::mutex> ul(_mutex);

    auto sri = _getOrCreateSessionRuntimeInfo(ul, opCtx, lsid);

    // Wait until the session is no longer checked out
    opCtx->waitForConditionOrInterrupt(
        sri->availableCondVar, ul, [&sri]() { return !sri->checkedOut; });

    invariant(!sri->checkedOut);
    sri->checkedOut = true;

    return ScopedCheckedOutSession(opCtx, ScopedSession(std::move(sri)));
}

ScopedSession SessionCatalog::getOrCreateSession(OperationContext* opCtx,
                                                 const LogicalSessionId& lsid) {
    invariant(!opCtx->lockState()->isLocked());
    invariant(!opCtx->getLogicalSessionId());
    invariant(!opCtx->getTxnNumber());

    auto ss = [&] {
        stdx::unique_lock<stdx::mutex> ul(_mutex);
        return ScopedSession(_getOrCreateSessionRuntimeInfo(ul, opCtx, lsid));
    }();

    // Perform the refresh outside of the mutex
    ss->refreshFromStorageIfNeeded(opCtx);

    return ss;
}

boost::optional<ScopedSession> SessionCatalog::getSession(OperationContext* opCtx,
                                                          const LogicalSessionId& lsid) {
    invariant(!opCtx->lockState()->isLocked());
    invariant(!OperationContextSession::get(opCtx));

    boost::optional<ScopedSession> ss;
    {
        stdx::unique_lock<stdx::mutex> ul(_mutex);
        auto sri = _getSessionRuntimeInfo(ul, opCtx, lsid);
        if (sri) {
            ss = ScopedSession(sri);
        }
    }

    // Perform the refresh outside of the mutex.
    if (ss) {
        (*ss)->refreshFromStorageIfNeeded(opCtx);
    }

    return ss;
}

void SessionCatalog::invalidateSessions(OperationContext* opCtx,
                                        boost::optional<BSONObj> singleSessionDoc) {
    uassert(40528,
            str::stream() << "Direct writes against "
                          << NamespaceString::kSessionTransactionsTableNamespace.ns()
                          << " cannot be performed using a transaction or on a session.",
            !opCtx->getLogicalSessionId());

    const auto invalidateSessionFn = [&](WithLock, SessionRuntimeInfoMap::iterator it) {
        auto& sri = it->second;
        sri->txnState.invalidate();

        // We cannot remove checked-out sessions from the cache, because operations expect to find
        // them there to check back in
        if (!sri->checkedOut) {
            _txnTable.erase(it);
        }
    };

    stdx::lock_guard<stdx::mutex> lg(_mutex);

    if (singleSessionDoc) {
        const auto lsid = LogicalSessionId::parse(IDLParserErrorContext("lsid"),
                                                  singleSessionDoc->getField("_id").Obj());

        auto it = _txnTable.find(lsid);
        if (it != _txnTable.end()) {
            invalidateSessionFn(lg, it);
        }
    } else {
        auto it = _txnTable.begin();
        while (it != _txnTable.end()) {
            invalidateSessionFn(lg, it++);
        }
    }
}

void SessionCatalog::scanSessions(OperationContext* opCtx,
                                  const SessionKiller::Matcher& matcher,
                                  stdx::function<void(OperationContext*, Session*)> workerFn) {
    stdx::lock_guard<stdx::mutex> lg(_mutex);

    LOG(2) << "Beginning scanSessions. Scanning " << _txnTable.size() << " sessions.";

    for (auto it = _txnTable.begin(); it != _txnTable.end(); ++it) {
        // TODO SERVER-33850: Rename KillAllSessionsByPattern and
        // ScopedKillAllSessionsByPatternImpersonator to not refer to session kill.
        if (const KillAllSessionsByPattern* pattern = matcher.match(it->first)) {
            ScopedKillAllSessionsByPatternImpersonator impersonator(opCtx, *pattern);
            workerFn(opCtx, &(it->second->txnState));
        }
    }
}

std::shared_ptr<SessionCatalog::SessionRuntimeInfo> SessionCatalog::_getOrCreateSessionRuntimeInfo(
    WithLock, OperationContext* opCtx, const LogicalSessionId& lsid) {
    invariant(!opCtx->lockState()->inAWriteUnitOfWork());

    auto it = _txnTable.find(lsid);
    if (it == _txnTable.end()) {
        it = _txnTable.emplace(lsid, std::make_shared<SessionRuntimeInfo>(lsid)).first;
    }

    return it->second;
}

std::shared_ptr<SessionCatalog::SessionRuntimeInfo> SessionCatalog::_getSessionRuntimeInfo(
    WithLock, OperationContext* opCtx, const LogicalSessionId& lsid) {
    invariant(!opCtx->lockState()->inAWriteUnitOfWork());

    auto it = _txnTable.find(lsid);
    if (it == _txnTable.end()) {
        return nullptr;
    }

    return it->second;
}

void SessionCatalog::_releaseSession(const LogicalSessionId& lsid) {
    stdx::lock_guard<stdx::mutex> lg(_mutex);

    auto it = _txnTable.find(lsid);
    invariant(it != _txnTable.end());

    auto& sri = it->second;
    invariant(sri->checkedOut);

    sri->checkedOut = false;
    sri->availableCondVar.notify_one();
}

OperationContextSession::OperationContextSession(OperationContext* opCtx,
                                                 bool checkOutSession,
                                                 boost::optional<bool> autocommit)
    : _opCtx(opCtx) {

    if (!opCtx->getLogicalSessionId()) {
        return;
    }

    if (!checkOutSession) {
        return;
    }

    auto& checkedOutSession = operationSessionDecoration(opCtx);
    if (!checkedOutSession) {
        auto sessionTransactionTable = SessionCatalog::get(opCtx);
        checkedOutSession.emplace(sessionTransactionTable->checkOutSession(opCtx));
    } else {
        // The only reason to be trying to check out a session when you already have a session
        // checked out is if you're in DBDirectClient.
        invariant(opCtx->getClient()->isInDirectClient());
        return;
    }

    const auto session = checkedOutSession->get();
    invariant(opCtx->getLogicalSessionId() == session->getSessionId());

    checkedOutSession->get()->refreshFromStorageIfNeeded(opCtx);

    if (opCtx->getTxnNumber()) {
        checkedOutSession->get()->beginOrContinueTxn(opCtx, *opCtx->getTxnNumber(), autocommit);
    }
}

OperationContextSession::~OperationContextSession() {
<<<<<<< HEAD
    auto& checkedOutSession = operationSessionDecoration(_opCtx);
    if (checkedOutSession) {
        invariant(checkedOutSession->checkOutNestingLevel > 0);
        if (--checkedOutSession->checkOutNestingLevel == 0) {
            checkedOutSession.reset();
        }
    }
}

Session* OperationContextSession::get(OperationContext* opCtx, bool topLevelOnly) {
    auto& checkedOutSession = operationSessionDecoration(opCtx);
    if (checkedOutSession) {
        if (topLevelOnly && checkedOutSession->checkOutNestingLevel != 1) {
            return nullptr;
        }
        return checkedOutSession->scopedSession.get();
=======
    // Only release the checked out session at the end of the top-level request from the client,
    // not at the end of a nested DBDirectClient call.
    if (_opCtx->getClient()->isInDirectClient()) {
        return;
    }

    auto& checkedOutSession = operationSessionDecoration(_opCtx);
    checkedOutSession.reset();
}

Session* OperationContextSession::get(OperationContext* opCtx) {
    auto& checkedOutSession = operationSessionDecoration(opCtx);
    if (checkedOutSession) {
        return checkedOutSession->get();
>>>>>>> b838d859
    }

    return nullptr;
}

}  // namespace mongo<|MERGE_RESOLUTION|>--- conflicted
+++ resolved
@@ -47,20 +47,6 @@
 namespace mongo {
 namespace {
 
-<<<<<<< HEAD
-struct CheckedOutSession {
-    CheckedOutSession(ScopedCheckedOutSession&& session) : scopedSession(std::move(session)) {}
-
-    ScopedCheckedOutSession scopedSession;
-
-    // This number gets incremented every time a request tries to check out this session, including
-    // the cases when it was already checked out. Level of 0 means that it's available or is
-    // completely released.
-    int checkOutNestingLevel = 0;
-};
-
-=======
->>>>>>> b838d859
 const auto sessionTransactionTableDecoration = ServiceContext::declareDecoration<SessionCatalog>();
 
 const auto operationSessionDecoration =
@@ -318,24 +304,6 @@
 }
 
 OperationContextSession::~OperationContextSession() {
-<<<<<<< HEAD
-    auto& checkedOutSession = operationSessionDecoration(_opCtx);
-    if (checkedOutSession) {
-        invariant(checkedOutSession->checkOutNestingLevel > 0);
-        if (--checkedOutSession->checkOutNestingLevel == 0) {
-            checkedOutSession.reset();
-        }
-    }
-}
-
-Session* OperationContextSession::get(OperationContext* opCtx, bool topLevelOnly) {
-    auto& checkedOutSession = operationSessionDecoration(opCtx);
-    if (checkedOutSession) {
-        if (topLevelOnly && checkedOutSession->checkOutNestingLevel != 1) {
-            return nullptr;
-        }
-        return checkedOutSession->scopedSession.get();
-=======
     // Only release the checked out session at the end of the top-level request from the client,
     // not at the end of a nested DBDirectClient call.
     if (_opCtx->getClient()->isInDirectClient()) {
@@ -350,7 +318,6 @@
     auto& checkedOutSession = operationSessionDecoration(opCtx);
     if (checkedOutSession) {
         return checkedOutSession->get();
->>>>>>> b838d859
     }
 
     return nullptr;
