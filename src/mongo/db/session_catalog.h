/**
 *    Copyright (C) 2018-present MongoDB, Inc.
 *
 *    This program is free software: you can redistribute it and/or modify
 *    it under the terms of the Server Side Public License, version 1,
 *    as published by MongoDB, Inc.
 *
 *    This program is distributed in the hope that it will be useful,
 *    but WITHOUT ANY WARRANTY; without even the implied warranty of
 *    MERCHANTABILITY or FITNESS FOR A PARTICULAR PURPOSE.  See the
 *    Server Side Public License for more details.
 *
 *    You should have received a copy of the Server Side Public License
 *    along with this program. If not, see
 *    <http://www.mongodb.com/licensing/server-side-public-license>.
 *
 *    As a special exception, the copyright holders give permission to link the
 *    code of portions of this program with the OpenSSL library under certain
 *    conditions as described in each individual source file and distribute
 *    linked combinations including the program with the OpenSSL library. You
 *    must comply with the Server Side Public License in all respects for
 *    all of the code used other than as permitted herein. If you modify file(s)
 *    with this exception, you may extend this exception to your version of the
 *    file(s), but you are not obligated to do so. If you do not wish to do so,
 *    delete this exception statement from your version. If you delete this
 *    exception statement from all source files in the program, then also delete
 *    it in the license file.
 */

#pragma once

#include <boost/optional.hpp>
#include <vector>

#include "mongo/db/client.h"
#include "mongo/db/logical_session_id.h"
#include "mongo/db/operation_context.h"
#include "mongo/db/session.h"
#include "mongo/db/session_killer.h"
#include "mongo/stdx/condition_variable.h"
#include "mongo/stdx/mutex.h"
#include "mongo/stdx/unordered_map.h"
#include "mongo/util/concurrency/with_lock.h"

namespace mongo {

class ObservableSession;

/**
 * Keeps track of the transaction runtime state for every active session on this instance.
 */
class SessionCatalog {
    SessionCatalog(const SessionCatalog&) = delete;
    SessionCatalog& operator=(const SessionCatalog&) = delete;

    friend class ObservableSession;
    friend class OperationContextSession;

public:
    class ScopedCheckedOutSession;
    class SessionToKill;

    struct KillToken {
        KillToken(LogicalSessionId lsid) : lsidToKill(std::move(lsid)) {}
        KillToken(KillToken&&) = default;
        KillToken& operator=(KillToken&&) = default;

        LogicalSessionId lsidToKill;
    };

    SessionCatalog() = default;
    ~SessionCatalog();

    /**
     * Retrieves the session transaction table associated with the service or operation context.
     */
    static SessionCatalog* get(OperationContext* opCtx);
    static SessionCatalog* get(ServiceContext* service);

    /**
     * Resets the transaction table to an uninitialized state.
     * Meant only for testing.
     */
    void reset_forTest();

    /**
     * See the description of 'ObservableSession::kill' for more information on the session kill
     * usage pattern.
     */
    SessionToKill checkOutSessionForKill(OperationContext* opCtx, KillToken killToken);

    /**
     * Iterates through the SessionCatalog under the SessionCatalog mutex and applies 'workerFn' to
     * each Session which matches the specified 'matcher'.
     *
     * NOTE: Since this method runs with the session catalog mutex, the work done by 'workerFn' is
     * not allowed to block, perform I/O or acquire any lock manager locks.
     * Iterates through the SessionCatalog and applies 'workerFn' to each Session. This locks the
     * SessionCatalog.
     */
<<<<<<< HEAD
    using ScanSessionsCallbackFn = std::function<void(const ObservableSession&)>;
=======
    using ScanSessionsCallbackFn = stdx::function<void(ObservableSession&)>;
>>>>>>> ef8d28dc
    void scanSession(const LogicalSessionId& lsid, const ScanSessionsCallbackFn& workerFn);
    void scanSessions(const SessionKiller::Matcher& matcher,
                      const ScanSessionsCallbackFn& workerFn);

    /**
     * Shortcut to invoke 'kill' on the specified session under the SessionCatalog mutex. Throws a
     * NoSuchSession exception if the session doesn't exist.
     */
    KillToken killSession(const LogicalSessionId& lsid);

    /**
     * Returns the total number of entries currently cached on the session catalog.
     */
    size_t size() const;

private:
    struct SessionRuntimeInfo {
        SessionRuntimeInfo(LogicalSessionId lsid) : session(std::move(lsid)) {}
        ~SessionRuntimeInfo();

        // Must only be accessed when the state is kInUse and only by the operation context, which
        // currently has it checked out
        Session session;

        // Counts how many threads have called checkOutSession/checkOutSessionForKill and are
        // blocked in it waiting for the session to become available. Used to block reaping of
        // sessions entries from the map.
        int numWaitingToCheckOut{0};

        // Signaled when the state becomes available. Uses the transaction table's mutex to protect
        // the state transitions.
        stdx::condition_variable availableCondVar;
    };
    using SessionRuntimeInfoMap = LogicalSessionIdMap<std::unique_ptr<SessionRuntimeInfo>>;

    /**
     * Blocking method, which checks-out the session set on 'opCtx'.
     */
    ScopedCheckedOutSession _checkOutSession(OperationContext* opCtx);

    /**
     * Creates or returns the session runtime info for 'lsid' from the '_sessions' map. The returned
     * pointer is guaranteed to be linked on the map for as long as the mutex is held.
     */
    SessionRuntimeInfo* _getOrCreateSessionRuntimeInfo(WithLock,
                                                       OperationContext* opCtx,
                                                       const LogicalSessionId& lsid);

    /**
     * Makes a session, previously checked out through 'checkoutSession', available again.
     */
    void _releaseSession(SessionRuntimeInfo* sri, boost::optional<KillToken> killToken);

    // Protects the state below
    mutable stdx::mutex _mutex;

    // Owns the Session objects for all current Sessions.
    SessionRuntimeInfoMap _sessions;
};

/**
 * Scoped object representing a checked-out session. This type is an implementation detail
 * of the SessionCatalog.
 */
class SessionCatalog::ScopedCheckedOutSession {
public:
    ScopedCheckedOutSession(SessionCatalog& catalog,
                            SessionCatalog::SessionRuntimeInfo* sri,
                            boost::optional<SessionCatalog::KillToken> killToken)
        : _catalog(catalog), _sri(sri), _killToken(std::move(killToken)) {}

    ScopedCheckedOutSession(ScopedCheckedOutSession&& other)
        : _catalog(other._catalog), _sri(other._sri), _killToken(std::move(other._killToken)) {
        other._sri = nullptr;
    }

    ScopedCheckedOutSession& operator=(ScopedCheckedOutSession&&) = delete;
    ScopedCheckedOutSession(const ScopedCheckedOutSession&) = delete;
    ScopedCheckedOutSession& operator=(ScopedCheckedOutSession&) = delete;

    ~ScopedCheckedOutSession() {
        if (_sri) {
            _catalog._releaseSession(_sri, std::move(_killToken));
        }
    }

    Session* get() const {
        return &_sri->session;
    }

    Session* operator->() const {
        return get();
    }

    Session& operator*() const {
        return *get();
    }

private:
    // The owning session catalog into which the session should be checked back
    SessionCatalog& _catalog;

    SessionCatalog::SessionRuntimeInfo* _sri;
    boost::optional<SessionCatalog::KillToken> _killToken;
};

/**
 * RAII type returned by SessionCatalog::checkOutSessionForKill.
 *
 * After calling kill() on an ObservableSession, let that ObservableSession go out
 * of scope and in a context outside of SessionCatalog::scanSessions, call checkOutSessionForKill
 * to get an instance of this type. Then, while holding that instance, perform any cleanup
 * you need to perform on a session as part of killing it. More details in the description of
 * ObservableSession::kill, below.
 */
class SessionCatalog::SessionToKill {
public:
    SessionToKill(ScopedCheckedOutSession&& scos) : _scos(std::move(scos)) {}

    Session* get() const {
        return _scos.get();
    }
    const LogicalSessionId& getSessionId() const {
        return get()->getSessionId();
    }
    OperationContext* currentOperation_forTest() const {
        return get()->currentOperation_forTest();
    }

private:
    ScopedCheckedOutSession _scos;
};
using SessionToKill = SessionCatalog::SessionToKill;

/**
 * This type represents access to a session inside of a scanSessions loop.
 * If you have one of these, you're in a scanSessions callback context, and so
 * have locked the whole catalog and, if the observed session is bound to an operation context,
 * you hold that operation context's client's mutex, as well.
 */
class ObservableSession {
public:
    ObservableSession(const ObservableSession&) = delete;
    ObservableSession(ObservableSession&&) = delete;
    ObservableSession& operator=(const ObservableSession&) = delete;
    ObservableSession& operator=(ObservableSession&&) = delete;

    /**
     * The logical session id that this object represents.
     */
    const LogicalSessionId& getSessionId() const {
        return _session->_sessionId;
    }

    /**
     * Returns a pointer to the current operation running on this Session, or nullptr if there is no
     * operation currently running on this Session.
     */
    OperationContext* currentOperation() const {
        return _session->_checkoutOpCtx;
    }

    /**
     * Returns when is the last time this session was checked-out, for reaping purposes.
     */
    Date_t getLastCheckout() const {
        return _session->_lastCheckout;
    }

    /**
     * Increments the number of "killers" for this session and returns a 'kill token' to to be
     * passed later on to 'checkOutSessionForKill' method of the SessionCatalog in order to permit
     * the caller to execute any kill cleanup tasks. This token is later used to decrement the
     * number of "killers".
     *
     * Marking session as killed is an internal property only that will cause any further calls to
     * 'checkOutSession' to block until 'checkOutSessionForKill' is called the same number of times
     * as 'kill' was called and the returned scoped object destroyed.
     *
     * If the first killer finds the session checked-out, this method will also interrupt the
     * operation context which has it checked-out.
     */
    SessionCatalog::KillToken kill(ErrorCodes::Error reason = ErrorCodes::Interrupted) const;

    /**
     * Indicates to the SessionCatalog that the session tracked by this object is safe to be deleted
     * from the map. It is up to the caller to provide the necessary checks that all the decorations
     * they are using are prepared to be destroyed.
     *
     * Calling this method does not guarantee that the session will in fact be destroyed, which
     * could happen if there are threads waiting for it to be checked-out.
     */
    void markForReap();

    /**
     * Returns a pointer to the Session itself.
     */
    Session* get() const {
        return _session;
    }

private:
    friend class SessionCatalog;

    static stdx::unique_lock<Client> _lockClientForSession(WithLock, Session* session) {
        if (const auto opCtx = session->_checkoutOpCtx) {
            return stdx::unique_lock<Client>{*opCtx->getClient()};
        }
        return {};
    }

    ObservableSession(WithLock wl, Session& session)
        : _session(&session), _clientLock(_lockClientForSession(std::move(wl), _session)) {}

    /**
     * Returns whether 'kill' has been called on this session.
     */
    bool _killed() const;

    Session* _session;
    stdx::unique_lock<Client> _clientLock;
    bool _markedForReap{false};
};

/**
 * Scoped object, which checks out the session specified in the passed operation context and stores
 * it for later access by the command. The session is installed at construction time and is removed
 * at destruction.
 */
class OperationContextSession {
    OperationContextSession(const OperationContextSession&) = delete;
    OperationContextSession& operator=(const OperationContextSession&) = delete;

public:
    /**
     * Acquires the session with id opCtx->getLogicalSessionId().  Because a session can only be
     * checked out by one user at a time, construction of OperationContextSession can block waiting
     * for the desired session to be checked in by another user.
     */
    OperationContextSession(OperationContext* opCtx);
    ~OperationContextSession();

    /**
     * Returns the session currently checked out by "opCtx", or nullptr if the opCtx has no
     * checked out session.
     */
    static Session* get(OperationContext* opCtx);

    /**
     * These methods take an operation context with a checked-out session and allow it to be
     * temporarily or permanently checked back in, in order to allow other operations to use it.
     *
     * Check-in may only be called if the session has actually been checked out previously and
     * similarly check-out may only be called if the session is not checked out already.
     */
    static void checkIn(OperationContext* opCtx);
    static void checkOut(OperationContext* opCtx);

private:
    OperationContext* const _opCtx;
};

}  // namespace mongo<|MERGE_RESOLUTION|>--- conflicted
+++ resolved
@@ -98,11 +98,7 @@
      * Iterates through the SessionCatalog and applies 'workerFn' to each Session. This locks the
      * SessionCatalog.
      */
-<<<<<<< HEAD
-    using ScanSessionsCallbackFn = std::function<void(const ObservableSession&)>;
-=======
-    using ScanSessionsCallbackFn = stdx::function<void(ObservableSession&)>;
->>>>>>> ef8d28dc
+    using ScanSessionsCallbackFn = std::function<void(ObservableSession&)>;
     void scanSession(const LogicalSessionId& lsid, const ScanSessionsCallbackFn& workerFn);
     void scanSessions(const SessionKiller::Matcher& matcher,
                       const ScanSessionsCallbackFn& workerFn);
