/**
 *    Copyright (C) 2017 MongoDB, Inc.
 *
 *    This program is free software: you can redistribute it and/or  modify
 *    it under the terms of the GNU Affero General Public License, version 3,
 *    as published by the Free Software Foundation.
 *
 *    This program is distributed in the hope that it will be useful,
 *    but WITHOUT ANY WARRANTY; without even the implied warranty of
 *    MERCHANTABILITY or FITNESS FOR A PARTICULAR PURPOSE.  See the
 *    GNU Affero General Public License for more details.
 *
 *    You should have received a copy of the GNU Affero General Public License
 *    along with this program.  If not, see <http://www.gnu.org/licenses/>.
 *
 *    As a special exception, the copyright holders give permission to link the
 *    code of portions of this program with the OpenSSL library under certain
 *    conditions as described in each individual source file and distribute
 *    linked combinations including the program with the OpenSSL library. You
 *    must comply with the GNU Affero General Public License in all respects for
 *    all of the code used other than as permitted herein. If you modify file(s)
 *    with this exception, you may extend this exception to your version of the
 *    file(s), but you are not obligated to do so. If you do not wish to do so,
 *    delete this exception statement from your version. If you delete this
 *    exception statement from all source files in the program, then also delete
 *    it in the license file.
 */

#pragma once

#include "mongo/base/disallow_copying.h"
#include "mongo/db/logical_session_id.h"
#include "mongo/db/session.h"
#include "mongo/db/session_killer.h"
#include "mongo/stdx/condition_variable.h"
#include "mongo/stdx/mutex.h"
#include "mongo/stdx/unordered_map.h"

namespace mongo {

class OperationContext;
class ScopedSession;
class ScopedCheckedOutSession;
class ServiceContext;

/**
 * Keeps track of the transaction runtime state for every active session on this instance.
 */
class SessionCatalog {
    MONGO_DISALLOW_COPYING(SessionCatalog);

    friend class ScopedSession;
    friend class ScopedCheckedOutSession;

public:
    SessionCatalog() = default;
    ~SessionCatalog();

    /**
     * Retrieves the session transaction table associated with the service or operation context.
     */
    static SessionCatalog* get(OperationContext* opCtx);
    static SessionCatalog* get(ServiceContext* service);

    /**
     * Fetches the UUID of the transaction table, or an empty optional if the collection does not
     * exist or has no UUID. Acquires a lock on the collection. Required for rollback via refetch.
     */
    static boost::optional<UUID> getTransactionTableUUID(OperationContext* opCtx);

    /**
     * Resets the transaction table to an uninitialized state.
     * Meant only for testing.
     */
    void reset_forTest();

    /**
     * Invoked when the node enters the primary state. Ensures that the transactions collection is
     * created. Throws on severe exceptions due to which it is not safe to continue the step-up
     * process.
     */
    void onStepUp(OperationContext* opCtx);

    /**
     * Potentially blocking call, which uses the session information stored in the specified
     * operation context and either creates a new session runtime state (if one doesn't exist) or
     * "checks-out" the existing one (if it is not currently in use).
     *
     * Checking out a session puts it in the 'in use' state and all subsequent calls to checkout
     * will block until it is put back in the 'available' state when the returned object goes out of
     * scope.
     *
     * Throws exception on errors.
     */
    ScopedCheckedOutSession checkOutSession(OperationContext* opCtx);

    /**
     * Returns a reference to the specified cached session regardless of whether it is checked-out
     * or not. The returned session is not returned checked-out and is allowed to be checked-out
     * concurrently.
     *
     * The intended usage for this method is to allow migrations to run in parallel with writes for
     * the same session without blocking it. Because of this, it may not be used from operations
     * which run on a session.
     */
    ScopedSession getOrCreateSession(OperationContext* opCtx, const LogicalSessionId& lsid);

    /**
     * Returns a reference to the specified cached session if it exists, regardless of whether it is
     * checked-out or not. The returned session is not returned checked-out and is allowed to be
     * checked-out concurrently.
     *
     * The intended usage for this method is to allow cursor destruction that may abort the
     * transaction to run in parallel with operations for the same session without blocking it.
     * Because of this, it may not be used from operations which run on a session.
     */
    boost::optional<ScopedSession> getSession(OperationContext* opCtx,
                                              const LogicalSessionId& lsid);

    /**
     * Callback to be invoked when it is suspected that the on-disk session contents might not be in
     * sync with what is in the sessions cache.
     *
     * If no specific document is available, the method will invalidate all sessions. Otherwise if
     * one is avaiable (which is the case for insert/update/delete), it must contain _id field with
     * a valid session entry, in which case only that particular session will be invalidated. If the
     * _id field is missing or doesn't contain a valid serialization of logical session, the method
     * will throw. This prevents invalid entries from making it in the collection.
     */
    void invalidateSessions(OperationContext* opCtx, boost::optional<BSONObj> singleSessionDoc);

    /**
     * Iterates through the SessionCatalog and applies 'workerFn' to each Session. This locks the
     * SessionCatalog.
     * TODO SERVER-33850: Take Matcher out of the SessionKiller namespace.
     */
    void scanSessions(OperationContext* opCtx,
                      const SessionKiller::Matcher& matcher,
                      stdx::function<void(OperationContext*, Session*)> workerFn);

private:
    struct SessionRuntimeInfo {
        SessionRuntimeInfo(LogicalSessionId lsid) : txnState(std::move(lsid)) {}

        // Current check-out state of the session. If set to false, the session can be checked out.
        // If set to true, the session is in use by another operation and the caller must wait to
        // check it out.
        bool checkedOut{false};

        // Signaled when the state becomes available. Uses the transaction table's mutex to protect
        // the state transitions.
        stdx::condition_variable availableCondVar;

        // Must only be accessed when the state is kInUse and only by the operation context, which
        // currently has it checked out
        Session txnState;
    };

    using SessionRuntimeInfoMap = stdx::unordered_map<LogicalSessionId,
                                                      std::shared_ptr<SessionRuntimeInfo>,
                                                      LogicalSessionIdHash>;

    /**
     * May release and re-acquire it zero or more times before returning. The returned
     * 'SessionRuntimeInfo' is guaranteed to be linked on the catalog's _txnTable as long as the
     * lock is held.
     */
    std::shared_ptr<SessionRuntimeInfo> _getOrCreateSessionRuntimeInfo(
        WithLock, OperationContext* opCtx, const LogicalSessionId& lsid);

    /**
     * May release and re-acquire it zero or more times before returning. The returned
     * 'SessionRuntimeInfo' is guaranteed to be linked on the catalog's _txnTable as long as the
     * lock is held. If the requested 'SessionRuntimeInfo' does not exist, returns nullptr.
     */
    std::shared_ptr<SessionRuntimeInfo> _getSessionRuntimeInfo(WithLock,
                                                               OperationContext* opCtx,
                                                               const LogicalSessionId& lsid);

    /**
     * Makes a session, previously checked out through 'checkoutSession', available again.
     */
    void _releaseSession(const LogicalSessionId& lsid);

    stdx::mutex _mutex;
    SessionRuntimeInfoMap _txnTable;
};

/**
 * Scoped object representing a reference to a session.
 */
class ScopedSession {
public:
    explicit ScopedSession(std::shared_ptr<SessionCatalog::SessionRuntimeInfo> sri)
        : _sri(std::move(sri)) {
        invariant(_sri);
    }

    Session* get() const {
        return &_sri->txnState;
    }

    Session* operator->() const {
        return get();
    }

    Session& operator*() const {
        return *get();
    }

    operator bool() const {
        return !!_sri;
    }

private:
    std::shared_ptr<SessionCatalog::SessionRuntimeInfo> _sri;
};

/**
 * Scoped object representing a checked-out session. See comments for the 'checkoutSession' method
 * for more information on its behaviour.
 */
class ScopedCheckedOutSession {
    MONGO_DISALLOW_COPYING(ScopedCheckedOutSession);

    friend ScopedCheckedOutSession SessionCatalog::checkOutSession(OperationContext*);

public:
    ScopedCheckedOutSession(ScopedCheckedOutSession&&) = default;

    ~ScopedCheckedOutSession() {
        if (_scopedSession) {
            SessionCatalog::get(_opCtx)->_releaseSession(_scopedSession->getSessionId());
        }
    }

    Session* get() const {
        return _scopedSession.get();
    }

    Session* operator->() const {
        return get();
    }

    Session& operator*() const {
        return *get();
    }

    operator bool() const {
        return _scopedSession;
    }

private:
    ScopedCheckedOutSession(OperationContext* opCtx, ScopedSession scopedSession)
        : _opCtx(opCtx), _scopedSession(std::move(scopedSession)) {}

    OperationContext* const _opCtx;

    ScopedSession _scopedSession;
};

/**
 * Scoped object, which checks out the session specified in the passed operation context and stores
 * it for later access by the command. The session is installed at construction time and is removed
 * at destruction.
 *
 * Nested OperationContextSessions only check out the session once at the top level, but the checked
 * out session is accessible via get() in inner scopes. This could happen due to DBDirectClient.
 */
class OperationContextSession {
    MONGO_DISALLOW_COPYING(OperationContextSession);

public:
    OperationContextSession(OperationContext* opCtx,
                            bool checkOutSession,
                            boost::optional<bool> autocommit);

    ~OperationContextSession();

    /**
<<<<<<< HEAD
     * Returns the session checked out in the constructor. If "topLevelOnly" is true, it returns
     * the session when it's at the top nesting level, and nullptr otherwise.
     */
    static Session* get(OperationContext* opCtx, bool topLevelOnly = false);
=======
     * Returns the session checked out in the constructor.
     */
    static Session* get(OperationContext* opCtx);
>>>>>>> b838d859

private:
    OperationContext* const _opCtx;
};

}  // namespace mongo<|MERGE_RESOLUTION|>--- conflicted
+++ resolved
@@ -263,9 +263,6 @@
  * Scoped object, which checks out the session specified in the passed operation context and stores
  * it for later access by the command. The session is installed at construction time and is removed
  * at destruction.
- *
- * Nested OperationContextSessions only check out the session once at the top level, but the checked
- * out session is accessible via get() in inner scopes. This could happen due to DBDirectClient.
  */
 class OperationContextSession {
     MONGO_DISALLOW_COPYING(OperationContextSession);
@@ -278,16 +275,9 @@
     ~OperationContextSession();
 
     /**
-<<<<<<< HEAD
-     * Returns the session checked out in the constructor. If "topLevelOnly" is true, it returns
-     * the session when it's at the top nesting level, and nullptr otherwise.
-     */
-    static Session* get(OperationContext* opCtx, bool topLevelOnly = false);
-=======
      * Returns the session checked out in the constructor.
      */
     static Session* get(OperationContext* opCtx);
->>>>>>> b838d859
 
 private:
     OperationContext* const _opCtx;
