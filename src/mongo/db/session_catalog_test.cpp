/**
 *    Copyright (C) 2017 MongoDB, Inc.
 *
 *    This program is free software: you can redistribute it and/or  modify
 *    it under the terms of the GNU Affero General Public License, version 3,
 *    as published by the Free Software Foundation.
 *
 *    This program is distributed in the hope that it will be useful,
 *    but WITHOUT ANY WARRANTY; without even the implied warranty of
 *    MERCHANTABILITY or FITNESS FOR A PARTICULAR PURPOSE.  See the
 *    GNU Affero General Public License for more details.
 *
 *    You should have received a copy of the GNU Affero General Public License
 *    along with this program.  If not, see <http://www.gnu.org/licenses/>.
 *
 *    As a special exception, the copyright holders give permission to link the
 *    code of portions of this program with the OpenSSL library under certain
 *    conditions as described in each individual source file and distribute
 *    linked combinations including the program with the OpenSSL library. You
 *    must comply with the GNU Affero General Public License in all respects for
 *    all of the code used other than as permitted herein. If you modify file(s)
 *    with this exception, you may extend this exception to your version of the
 *    file(s), but you are not obligated to do so. If you do not wish to do so,
 *    delete this exception statement from your version. If you delete this
 *    exception statement from all source files in the program, then also delete
 *    it in the license file.
 */

#include "mongo/platform/basic.h"

#include "mongo/db/client.h"
#include "mongo/db/concurrency/d_concurrency.h"
#include "mongo/db/operation_context.h"
#include "mongo/db/repl/mock_repl_coord_server_fixture.h"
#include "mongo/db/repl/read_concern_args.h"
#include "mongo/db/service_context.h"
#include "mongo/db/session_catalog.h"
#include "mongo/stdx/future.h"
#include "mongo/stdx/memory.h"
#include "mongo/unittest/death_test.h"
#include "mongo/unittest/unittest.h"

namespace mongo {
namespace {

class SessionCatalogTest : public MockReplCoordServerFixture {
protected:
    void setUp() final {
        MockReplCoordServerFixture::setUp();

        auto service = opCtx()->getServiceContext();
        SessionCatalog::get(service)->reset_forTest();
        SessionCatalog::get(service)->onStepUp(opCtx());
    }

    SessionCatalog* catalog() {
        return SessionCatalog::get(opCtx()->getServiceContext());
    }
};

// When this class is in scope, makes the system behave as if we're in a DBDirectClient
class DirectClientSetter {
public:
    explicit DirectClientSetter(OperationContext* opCtx)
        : _opCtx(opCtx), _wasInDirectClient(opCtx->getClient()->isInDirectClient()) {
        opCtx->getClient()->setInDirectClient(true);
    }

    ~DirectClientSetter() {
        _opCtx->getClient()->setInDirectClient(_wasInDirectClient);
    }

private:
    const OperationContext* _opCtx;
    const bool _wasInDirectClient;
};

TEST_F(SessionCatalogTest, CheckoutAndReleaseSession) {
    opCtx()->setLogicalSessionId(makeLogicalSessionIdForTest());

    auto scopedSession = catalog()->checkOutSession(opCtx());

    ASSERT(scopedSession.get());
    ASSERT_EQ(*opCtx()->getLogicalSessionId(), scopedSession->getSessionId());
}

TEST_F(SessionCatalogTest, OperationContextCheckedOutSession) {
    opCtx()->setLogicalSessionId(makeLogicalSessionIdForTest());
    const TxnNumber txnNum = 20;
    opCtx()->setTxnNumber(txnNum);

    OperationContextSession ocs(opCtx(), true, boost::none);
    auto session = OperationContextSession::get(opCtx());
    ASSERT(session);
    ASSERT_EQ(*opCtx()->getLogicalSessionId(), session->getSessionId());
}

TEST_F(SessionCatalogTest, OperationContextNonCheckedOutSession) {
    opCtx()->setLogicalSessionId(makeLogicalSessionIdForTest());

    OperationContextSession ocs(opCtx(), false, boost::none);
    auto session = OperationContextSession::get(opCtx());

    ASSERT(!session);
}

TEST_F(SessionCatalogTest, GetOrCreateNonExistentSession) {
    const auto lsid = makeLogicalSessionIdForTest();
    auto scopedSession = catalog()->getOrCreateSession(opCtx(), lsid);

    ASSERT(scopedSession.get());
    ASSERT_EQ(lsid, scopedSession->getSessionId());
}

TEST_F(SessionCatalogTest, GetOrCreateSessionAfterCheckOutSession) {
    const auto lsid = makeLogicalSessionIdForTest();
    opCtx()->setLogicalSessionId(lsid);

    boost::optional<OperationContextSession> ocs;
    ocs.emplace(opCtx(), true, boost::none);

    stdx::async(stdx::launch::async, [&] {
        Client::initThreadIfNotAlready();
        auto sideOpCtx = Client::getCurrent()->makeOperationContext();
        auto scopedSession =
            SessionCatalog::get(sideOpCtx.get())->getOrCreateSession(sideOpCtx.get(), lsid);

        ASSERT(scopedSession.get());
        ASSERT_EQ(lsid, scopedSession->getSessionId());
    }).get();

    ocs.reset();

    stdx::async(stdx::launch::async, [&] {
        Client::initThreadIfNotAlready();
        auto sideOpCtx = Client::getCurrent()->makeOperationContext();
        auto scopedSession =
            SessionCatalog::get(sideOpCtx.get())->getOrCreateSession(sideOpCtx.get(), lsid);

        ASSERT(scopedSession.get());
        ASSERT_EQ(lsid, scopedSession->getSessionId());
    }).get();
}

TEST_F(SessionCatalogTest, NestedOperationContextSession) {
    opCtx()->setLogicalSessionId(makeLogicalSessionIdForTest());

    {
        OperationContextSession outerScopedSession(opCtx(), true, boost::none);

        {
            DirectClientSetter inDirectClient(opCtx());
            OperationContextSession innerScopedSession(opCtx(), true, boost::none);

            auto session = OperationContextSession::get(opCtx());
            ASSERT(session);
            ASSERT_EQ(*opCtx()->getLogicalSessionId(), session->getSessionId());
        }

        {
            DirectClientSetter inDirectClient(opCtx());
            auto session = OperationContextSession::get(opCtx());
            ASSERT(session);
            ASSERT_EQ(*opCtx()->getLogicalSessionId(), session->getSessionId());
        }
    }

    ASSERT(!OperationContextSession::get(opCtx()));
}

TEST_F(SessionCatalogTest, CannotAccessTopLevelSessionInNestedOnes) {
    opCtx()->setLogicalSessionId(makeLogicalSessionIdForTest());
    opCtx()->setTxnNumber(1);

    {
        OperationContextSession outerScopedSession(opCtx(), true, boost::none);

<<<<<<< HEAD
        auto* session = outerScopedSession.get(opCtx(), true);
        ASSERT(session);
=======
        Locker* originalLocker = opCtx()->lockState();
        RecoveryUnit* originalRecoveryUnit = opCtx()->recoveryUnit();
        ASSERT(originalLocker);
        ASSERT(originalRecoveryUnit);

        // Set the readConcern on the OperationContext.
        repl::ReadConcernArgs readConcernArgs;
        ASSERT_OK(readConcernArgs.initialize(BSON("find"
                                                  << "test"
                                                  << repl::ReadConcernArgs::kReadConcernFieldName
                                                  << BSON(repl::ReadConcernArgs::kLevelFieldName
                                                          << "snapshot"))));
        repl::ReadConcernArgs::get(opCtx()) = readConcernArgs;

        // Perform initial unstash, which sets up a WriteUnitOfWork.
        OperationContextSession::get(opCtx())->unstashTransactionResources(opCtx());
        ASSERT_EQUALS(originalLocker, opCtx()->lockState());
        ASSERT_EQUALS(originalRecoveryUnit, opCtx()->recoveryUnit());
        ASSERT(opCtx()->getWriteUnitOfWork());

        {
            // Make it look like we're in a DBDirectClient running a nested operation.
            DirectClientSetter inDirectClient(opCtx());
            OperationContextSession innerScopedSession(opCtx(), true, boost::none);

            // Indicate that there is a stashed cursor. If we were not in a nested session, this
            // would ensure that stashing is not a noop.
            opCtx()->setStashedCursor();

            OperationContextSession::get(opCtx())->stashTransactionResources(opCtx());

            // The stash was a noop, so the locker, RecoveryUnit, and WriteUnitOfWork on the
            // OperationContext are unaffected.
            ASSERT_EQUALS(originalLocker, opCtx()->lockState());
            ASSERT_EQUALS(originalRecoveryUnit, opCtx()->recoveryUnit());
            ASSERT(opCtx()->getWriteUnitOfWork());
        }
    }
}

TEST_F(SessionCatalogTest, UnstashInNestedSessionIsANoop) {
    opCtx()->setLogicalSessionId(makeLogicalSessionIdForTest());
    opCtx()->setTxnNumber(1);

    {
        OperationContextSession outerScopedSession(opCtx(), true, boost::none);

        Locker* originalLocker = opCtx()->lockState();
        RecoveryUnit* originalRecoveryUnit = opCtx()->recoveryUnit();
        ASSERT(originalLocker);
        ASSERT(originalRecoveryUnit);

        // Set the readConcern on the OperationContext.
        repl::ReadConcernArgs readConcernArgs;
        ASSERT_OK(readConcernArgs.initialize(BSON("find"
                                                  << "test"
                                                  << repl::ReadConcernArgs::kReadConcernFieldName
                                                  << BSON(repl::ReadConcernArgs::kLevelFieldName
                                                          << "snapshot"))));
        repl::ReadConcernArgs::get(opCtx()) = readConcernArgs;

>>>>>>> b838d859
        {
            // Make it look like we're in a DBDirectClient running a nested operation.
            DirectClientSetter inDirectClient(opCtx());
            OperationContextSession innerScopedSession(opCtx(), true, boost::none);

<<<<<<< HEAD
            // Cannot get the top level session since we're a nested one.
            const bool topLevelOnly = true;
            auto* innerSession = OperationContextSession::get(opCtx(), topLevelOnly);
            ASSERT(!innerSession);
=======
            OperationContextSession::get(opCtx())->unstashTransactionResources(opCtx());

            // The unstash was a noop, so the OperationContext did not get a WriteUnitOfWork.
            ASSERT_EQUALS(originalLocker, opCtx()->lockState());
            ASSERT_EQUALS(originalRecoveryUnit, opCtx()->recoveryUnit());
            ASSERT_FALSE(opCtx()->getWriteUnitOfWork());
>>>>>>> b838d859
        }
    }
}

TEST_F(SessionCatalogTest, ScanSessions) {
    std::vector<LogicalSessionId> lsids;
    auto workerFn = [&](OperationContext* opCtx, Session* session) {
        lsids.push_back(session->getSessionId());
    };

    // Scan over zero Sessions.
    SessionKiller::Matcher matcherAllSessions(
        KillAllSessionsByPatternSet{makeKillAllSessionsByPattern(opCtx())});
    catalog()->scanSessions(opCtx(), matcherAllSessions, workerFn);
    ASSERT(lsids.empty());

    // Create three sessions in the catalog.
    auto lsid1 = makeLogicalSessionIdForTest();
    auto lsid2 = makeLogicalSessionIdForTest();
    auto lsid3 = makeLogicalSessionIdForTest();
    {
        auto scopedSession1 = catalog()->getOrCreateSession(opCtx(), lsid1);
        auto scopedSession2 = catalog()->getOrCreateSession(opCtx(), lsid2);
        auto scopedSession3 = catalog()->getOrCreateSession(opCtx(), lsid3);
    }

    // Scan over all Sessions.
    lsids.clear();
    catalog()->scanSessions(opCtx(), matcherAllSessions, workerFn);
    ASSERT_EQ(lsids.size(), 3U);

    // Scan over all Sessions, visiting a particular Session.
    SessionKiller::Matcher matcherLSID2(
        KillAllSessionsByPatternSet{makeKillAllSessionsByPattern(opCtx(), lsid2)});
    lsids.clear();
    catalog()->scanSessions(opCtx(), matcherLSID2, workerFn);
    ASSERT_EQ(lsids.size(), 1U);
    ASSERT_EQ(lsids.front(), lsid2);
}

}  // namespace
}  // namespace mongo<|MERGE_RESOLUTION|>--- conflicted
+++ resolved
@@ -168,17 +168,13 @@
     ASSERT(!OperationContextSession::get(opCtx()));
 }
 
-TEST_F(SessionCatalogTest, CannotAccessTopLevelSessionInNestedOnes) {
+TEST_F(SessionCatalogTest, StashInNestedSessionIsANoop) {
     opCtx()->setLogicalSessionId(makeLogicalSessionIdForTest());
     opCtx()->setTxnNumber(1);
 
     {
         OperationContextSession outerScopedSession(opCtx(), true, boost::none);
 
-<<<<<<< HEAD
-        auto* session = outerScopedSession.get(opCtx(), true);
-        ASSERT(session);
-=======
         Locker* originalLocker = opCtx()->lockState();
         RecoveryUnit* originalRecoveryUnit = opCtx()->recoveryUnit();
         ASSERT(originalLocker);
@@ -240,25 +236,17 @@
                                                           << "snapshot"))));
         repl::ReadConcernArgs::get(opCtx()) = readConcernArgs;
 
->>>>>>> b838d859
         {
             // Make it look like we're in a DBDirectClient running a nested operation.
             DirectClientSetter inDirectClient(opCtx());
             OperationContextSession innerScopedSession(opCtx(), true, boost::none);
 
-<<<<<<< HEAD
-            // Cannot get the top level session since we're a nested one.
-            const bool topLevelOnly = true;
-            auto* innerSession = OperationContextSession::get(opCtx(), topLevelOnly);
-            ASSERT(!innerSession);
-=======
             OperationContextSession::get(opCtx())->unstashTransactionResources(opCtx());
 
             // The unstash was a noop, so the OperationContext did not get a WriteUnitOfWork.
             ASSERT_EQUALS(originalLocker, opCtx()->lockState());
             ASSERT_EQUALS(originalRecoveryUnit, opCtx()->recoveryUnit());
             ASSERT_FALSE(opCtx()->getWriteUnitOfWork());
->>>>>>> b838d859
         }
     }
 }
