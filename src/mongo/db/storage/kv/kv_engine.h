--- conflicted
+++ resolved
@@ -283,14 +283,11 @@
     }
 
     /**
-<<<<<<< HEAD
-=======
      * See `StorageEngine::getAllCommittedTimestamp`
      */
     virtual Timestamp getAllCommittedTimestamp(OperationContext* opCtx) const = 0;
 
     /**
->>>>>>> b838d859
      * See `StorageEngine::supportsReadConcernSnapshot`
      */
     virtual bool supportsReadConcernSnapshot() const {
