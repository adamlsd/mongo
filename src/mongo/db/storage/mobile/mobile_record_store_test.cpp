/**
 *    Copyright (C) 2017 MongoDB Inc.
 *
 *    This program is free software: you can redistribute it and/or  modify
 *    it under the terms of the GNU Affero General Public License, version 3,
 *    as published by the Free Software Foundation.
 *
 *    This program is distributed in the hope that it will be useful,
 *    but WITHOUT ANY WARRANTY; without even the implied warranty of
 *    MERCHANTABILITY or FITNESS FOR A PARTICULAR PURPOSE.  See the
 *    GNU Affero General Public License for more details.
 *
 *    You should have received a copy of the GNU Affero General Public License
 *    along with this program.  If not, see <http://www.gnu.org/licenses/>.
 *
 *    As a special exception, the copyright holders give permission to link the
 *    code of portions of this program with the OpenSSL library under certain
 *    conditions as described in each individual source file and distribute
 *    linked combinations including the program with the OpenSSL library. You
 *    must comply with the GNU Affero General Public License in all respects for
 *    all of the code used other than as permitted herein. If you modify file(s)
 *    with this exception, you may extend this exception to your version of the
 *    file(s), but you are not obligated to do so. If you do not wish to do so,
 *    delete this exception statement from your version. If you delete this
 *    exception statement from all source files in the program, then also delete
 *    it in the license file.
 */

#include "mongo/platform/basic.h"

#include <boost/filesystem.hpp>
#include <boost/system/error_code.hpp>

#include "mongo/base/init.h"
#include "mongo/db/catalog/collection_options.h"
#include "mongo/db/concurrency/write_conflict_exception.h"
#include "mongo/db/storage/mobile/mobile_record_store.h"
#include "mongo/db/storage/mobile/mobile_recovery_unit.h"
#include "mongo/db/storage/mobile/mobile_session.h"
#include "mongo/db/storage/mobile/mobile_session_pool.h"
#include "mongo/db/storage/mobile/mobile_sqlite_statement.h"
#include "mongo/db/storage/mobile/mobile_util.h"
#include "mongo/db/storage/record_store_test_harness.h"
#include "mongo/stdx/memory.h"
#include "mongo/unittest/temp_dir.h"
#include "mongo/unittest/unittest.h"


namespace mongo {

namespace {

static int inc = 0;

class MobileHarnessHelper final : public RecordStoreHarnessHelper {
public:
    MobileHarnessHelper() : _dbPath("mobile_record_store_harness") {
        // TODO: Determine if this should be util function.
        boost::system::error_code err;
        boost::filesystem::path dir(_dbPath.path());

        if (!boost::filesystem::exists(dir, err)) {
            if (err) {
                uasserted(ErrorCodes::UnknownError, err.message());
            }

            boost::filesystem::create_directory(dir, err);
            if (err) {
                uasserted(ErrorCodes::UnknownError, err.message());
            }
        }

        boost::filesystem::path file("mobile.sqlite");
        boost::filesystem::path fullPath = dir / file;

        if (boost::filesystem::exists(fullPath, err)) {
            if (err) {
                uasserted(ErrorCodes::UnknownError, err.message());
            } else if (!boost::filesystem::is_regular_file(fullPath)) {
                std::string errMsg("Failed to open " + dir.generic_string() +
                                   ": not a regular file");
                uasserted(ErrorCodes::BadValue, errMsg);
            }
        }

        _fullPath = fullPath.string();
        _sessionPool.reset(new MobileSessionPool(_fullPath));
    }

    std::unique_ptr<RecordStore> newNonCappedRecordStore() override {
        inc++;
        return newNonCappedRecordStore("table_" + std::to_string(inc));
    }

    std::unique_ptr<RecordStore> newNonCappedRecordStore(const std::string& ns) override {
        ServiceContext::UniqueOperationContext opCtx(this->newOperationContext());
        MobileRecordStore::create(opCtx.get(), ns);
        return stdx::make_unique<MobileRecordStore>(
            opCtx.get(), ns, _fullPath, ns, CollectionOptions());
    }

    std::unique_ptr<RecordStore> newCappedRecordStore(int64_t cappedMaxSize,
                                                      int64_t cappedMaxDocs) override {
        inc++;
        return newCappedRecordStore("table_" + std::to_string(inc), cappedMaxSize, cappedMaxDocs);
    }

    std::unique_ptr<RecordStore> newCappedRecordStore(const std::string& ns,
                                                      int64_t cappedMaxSize,
                                                      int64_t cappedMaxDocs) override {
        ServiceContext::UniqueOperationContext opCtx(this->newOperationContext());
        MobileRecordStore::create(opCtx.get(), ns);
        CollectionOptions options;
        options.capped = true;
        options.cappedSize = cappedMaxSize;
        options.cappedMaxDocs = cappedMaxDocs;
        return stdx::make_unique<MobileRecordStore>(opCtx.get(), ns, _fullPath, ns, options);
    }

    std::unique_ptr<RecoveryUnit> newRecoveryUnit() final {
        return stdx::make_unique<MobileRecoveryUnit>(_sessionPool.get());
    }

    bool supportsDocLocking() final {
        return false;
    }

private:
    unittest::TempDir _dbPath;
    std::string _fullPath;
    std::unique_ptr<MobileSessionPool> _sessionPool;
};
}  // namespace

MONGO_REGISTER_SHIM(newHarnessHelper)()->std::unique_ptr<HarnessHelper> {
<<<<<<< HEAD
    return stdx::make_unique<MobileHarnessHelper>();
=======
    return std::make_unique<MobileHarnessHelper>();
>>>>>>> b838d859
}
}  // namespace mongo<|MERGE_RESOLUTION|>--- conflicted
+++ resolved
@@ -133,10 +133,6 @@
 }  // namespace
 
 MONGO_REGISTER_SHIM(newHarnessHelper)()->std::unique_ptr<HarnessHelper> {
-<<<<<<< HEAD
-    return stdx::make_unique<MobileHarnessHelper>();
-=======
     return std::make_unique<MobileHarnessHelper>();
->>>>>>> b838d859
 }
 }  // namespace mongo