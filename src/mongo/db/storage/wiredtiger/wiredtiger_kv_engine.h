// wiredtiger_kv_engine.h

/**
 *    Copyright (C) 2014 MongoDB Inc.
 *
 *    This program is free software: you can redistribute it and/or  modify
 *    it under the terms of the GNU Affero General Public License, version 3,
 *    as published by the Free Software Foundation.
 *
 *
 *    This program is distributed in the hope that it will be useful,
 *    but WITHOUT ANY WARRANTY; without even the implied warranty of
 *    MERCHANTABILITY or FITNESS FOR A PARTICULAR PURPOSE.  See the
 *    GNU Affero General Public License for more details.
 *
 *    You should have received a copy of the GNU Affero General Public License
 *    along with this program.  If not, see <http://www.gnu.org/licenses/>.
 *
 *    As a special exception, the copyright holders give permission to link the
 *    code of portions of this program with the OpenSSL library under certain
 *    conditions as described in each individual source file and distribute
 *    linked combinations including the program with the OpenSSL library. You
 *    must comply with the GNU Affero General Public License in all respects for
 *    all of the code used other than as permitted herein. If you modify file(s)
 *    with this exception, you may extend this exception to your version of the
 *    file(s), but you are not obligated to do so. If you do not wish to do so,
 *    delete this exception statement from your version. If you delete this
 *    exception statement from all source files in the program, then also delete
 *    it in the license file.
 */

#pragma once

#include <list>
#include <memory>
#include <string>

#include <wiredtiger.h>

#include "mongo/bson/ordering.h"
#include "mongo/bson/timestamp.h"
#include "mongo/db/storage/kv/kv_engine.h"
#include "mongo/db/storage/wiredtiger/wiredtiger_oplog_manager.h"
#include "mongo/db/storage/wiredtiger/wiredtiger_session_cache.h"
#include "mongo/stdx/functional.h"
#include "mongo/stdx/mutex.h"
#include "mongo/util/elapsed_tracker.h"

namespace mongo {

class ClockSource;
class JournalListener;
class WiredTigerRecordStore;
class WiredTigerSessionCache;
class WiredTigerSizeStorer;

class WiredTigerKVEngine final : public KVEngine {
public:
    static const int kDefaultJournalDelayMillis;
    WiredTigerKVEngine(const std::string& canonicalName,
                       const std::string& path,
                       ClockSource* cs,
                       const std::string& extraOpenOptions,
                       size_t cacheSizeGB,
                       bool durable,
                       bool ephemeral,
                       bool repair,
                       bool readOnly);

    virtual ~WiredTigerKVEngine();

    void setRecordStoreExtraOptions(const std::string& options);
    void setSortedDataInterfaceExtraOptions(const std::string& options);

    virtual bool supportsDocLocking() const;

    virtual bool supportsDirectoryPerDB() const;

    virtual bool isDurable() const {
        return _durable;
    }

    virtual bool isEphemeral() const {
        return _ephemeral;
    }

    virtual RecoveryUnit* newRecoveryUnit();

    virtual Status createRecordStore(OperationContext* opCtx,
                                     StringData ns,
                                     StringData ident,
                                     const CollectionOptions& options) {
        return createGroupedRecordStore(opCtx, ns, ident, options, KVPrefix::kNotPrefixed);
    }

    virtual std::unique_ptr<RecordStore> getRecordStore(OperationContext* opCtx,
                                                        StringData ns,
                                                        StringData ident,
                                                        const CollectionOptions& options) {
        return getGroupedRecordStore(opCtx, ns, ident, options, KVPrefix::kNotPrefixed);
    }

    virtual Status createSortedDataInterface(OperationContext* opCtx,
                                             StringData ident,
                                             const IndexDescriptor* desc) {
        return createGroupedSortedDataInterface(opCtx, ident, desc, KVPrefix::kNotPrefixed);
    }

    virtual SortedDataInterface* getSortedDataInterface(OperationContext* opCtx,
                                                        StringData ident,
                                                        const IndexDescriptor* desc) {
        return getGroupedSortedDataInterface(opCtx, ident, desc, KVPrefix::kNotPrefixed);
    }

    virtual Status createGroupedRecordStore(OperationContext* opCtx,
                                            StringData ns,
                                            StringData ident,
                                            const CollectionOptions& options,
                                            KVPrefix prefix);

    virtual std::unique_ptr<RecordStore> getGroupedRecordStore(OperationContext* opCtx,
                                                               StringData ns,
                                                               StringData ident,
                                                               const CollectionOptions& options,
                                                               KVPrefix prefix);

    virtual Status createGroupedSortedDataInterface(OperationContext* opCtx,
                                                    StringData ident,
                                                    const IndexDescriptor* desc,
                                                    KVPrefix prefix);

    virtual SortedDataInterface* getGroupedSortedDataInterface(OperationContext* opCtx,
                                                               StringData ident,
                                                               const IndexDescriptor* desc,
                                                               KVPrefix prefix);

    virtual Status dropIdent(OperationContext* opCtx, StringData ident);

    virtual Status okToRename(OperationContext* opCtx,
                              StringData fromNS,
                              StringData toNS,
                              StringData ident,
                              const RecordStore* originalRecordStore) const;

    virtual int flushAllFiles(OperationContext* opCtx, bool sync);

    virtual Status beginBackup(OperationContext* opCtx);

    virtual void endBackup(OperationContext* opCtx);

    virtual int64_t getIdentSize(OperationContext* opCtx, StringData ident);

    virtual Status repairIdent(OperationContext* opCtx, StringData ident);

    virtual bool hasIdent(OperationContext* opCtx, StringData ident) const;

    std::vector<std::string> getAllIdents(OperationContext* opCtx) const;

    virtual void cleanShutdown();

    SnapshotManager* getSnapshotManager() const final {
        return &_sessionCache->snapshotManager();
    }

    void setJournalListener(JournalListener* jl) final;

    virtual void setStableTimestamp(Timestamp stableTimestamp) override;

    virtual void setInitialDataTimestamp(Timestamp initialDataTimestamp) override;

    /**
     * This method will force the oldest timestamp to the input value. Callers must be serialized
     * along with `setStableTimestamp`
     */
    void setOldestTimestamp(Timestamp oldestTimestamp);

    virtual bool supportsRecoverToStableTimestamp() const override;

    virtual StatusWith<Timestamp> recoverToStableTimestamp() override;

    virtual boost::optional<Timestamp> getRecoveryTimestamp() const override;
<<<<<<< HEAD
=======

    virtual Timestamp getAllCommittedTimestamp(OperationContext* opCtx) const override;
>>>>>>> b838d859

    bool supportsReadConcernSnapshot() const final;

    // wiredtiger specific
    // Calls WT_CONNECTION::reconfigure on the underlying WT_CONNECTION
    // held by this class
    int reconfigure(const char* str);

    WT_CONNECTION* getConnection() {
        return _conn;
    }
    void dropSomeQueuedIdents();
    std::list<WiredTigerCachedCursor> filterCursorsWithQueuedDrops(
        std::list<WiredTigerCachedCursor>* cache);
    bool haveDropsQueued() const;

    void syncSizeInfo(bool sync) const;

    /*
     * An oplog manager is always accessible, but this method will start the background thread to
     * control oplog entry visibility for reads.
     *
     * On mongod, the background thread will be started when the first oplog record store is
     * created, and stopped when the last oplog record store is destroyed, at shutdown time. For
     * unit tests, the background thread may be started and stopped multiple times as tests create
     * and destroy oplog record stores.
     */
    void startOplogManager(OperationContext* opCtx,
                           const std::string& uri,
                           WiredTigerRecordStore* oplogRecordStore);
    void haltOplogManager();

    /*
     * Always returns a non-nil pointer. However, the WiredTigerOplogManager may not have been
     * initialized and its background refreshing thread may not be running.
     *
     * A caller that wants to get the oplog read timestamp, or call
     * `waitForAllEarlierOplogWritesToBeVisible`, is advised to first see if the oplog manager is
     * running with a call to `isRunning`.
     *
     * A caller that simply wants to call `triggerJournalFlush` may do so without concern.
     */
    WiredTigerOplogManager* getOplogManager() const {
        return _oplogManager.get();
    }

    /*
     * This function is called when replication has completed a batch.  In this function, we
     * refresh our oplog visiblity read-at-timestamp value.
     */
    void replicationBatchIsComplete() const override;

    /**
     * Sets the implementation for `initRsOplogBackgroundThread` (allowing tests to skip the
     * background job, for example). Intended to be called from a MONGO_INITIALIZER and therefroe in
     * a single threaded context.
     */
    static void setInitRsOplogBackgroundThreadCallback(stdx::function<bool(StringData)> cb);

    /**
     * Initializes a background job to remove excess documents in the oplog collections.
     * This applies to the capped collections in the local.oplog.* namespaces (specifically
     * local.oplog.rs for replica sets).
     * Returns true if a background job is running for the namespace.
     */
    static bool initRsOplogBackgroundThread(StringData ns);

    static void appendGlobalStats(BSONObjBuilder& b);

private:
    class WiredTigerJournalFlusher;
    class WiredTigerCheckpointThread;

    Status _salvageIfNeeded(const char* uri);
    void _checkIdentPath(StringData ident);

    bool _hasUri(WT_SESSION* session, const std::string& uri) const;

    std::string _uri(StringData ident) const;

    void _setOldestTimestamp(Timestamp oldestTimestamp, bool force = false);

    WT_CONNECTION* _conn;
    WT_EVENT_HANDLER _eventHandler;
    std::unique_ptr<WiredTigerSessionCache> _sessionCache;
    ClockSource* const _clockSource;

    // Mutex to protect use of _oplogManagerCount by this instance of KV engine.
    mutable stdx::mutex _oplogManagerMutex;
    std::size_t _oplogManagerCount = 0;
    std::unique_ptr<WiredTigerOplogManager> _oplogManager;

    std::string _canonicalName;
    std::string _path;
    std::string _wtOpenConfig;

    std::unique_ptr<WiredTigerSizeStorer> _sizeStorer;
    std::string _sizeStorerUri;
    mutable ElapsedTracker _sizeStorerSyncTracker;

    bool _durable;
    bool _ephemeral;
    bool _readOnly;
    std::unique_ptr<WiredTigerJournalFlusher> _journalFlusher;  // Depends on _sizeStorer
    std::unique_ptr<WiredTigerCheckpointThread> _checkpointThread;

    std::string _rsOptions;
    std::string _indexOptions;

    mutable stdx::mutex _dropAllQueuesMutex;
    mutable stdx::mutex _identToDropMutex;
    std::list<std::string> _identToDrop;

    mutable Date_t _previousCheckedDropsQueued;

    std::unique_ptr<WiredTigerSession> _backupSession;
};
}<|MERGE_RESOLUTION|>--- conflicted
+++ resolved
@@ -179,11 +179,8 @@
     virtual StatusWith<Timestamp> recoverToStableTimestamp() override;
 
     virtual boost::optional<Timestamp> getRecoveryTimestamp() const override;
-<<<<<<< HEAD
-=======
 
     virtual Timestamp getAllCommittedTimestamp(OperationContext* opCtx) const override;
->>>>>>> b838d859
 
     bool supportsReadConcernSnapshot() const final;
 
