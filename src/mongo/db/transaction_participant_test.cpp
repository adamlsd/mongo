/**
 *    Copyright (C) 2018-present MongoDB, Inc.
 *
 *    This program is free software: you can redistribute it and/or modify
 *    it under the terms of the Server Side Public License, version 1,
 *    as published by MongoDB, Inc.
 *
 *    This program is distributed in the hope that it will be useful,
 *    but WITHOUT ANY WARRANTY; without even the implied warranty of
 *    MERCHANTABILITY or FITNESS FOR A PARTICULAR PURPOSE.  See the
 *    Server Side Public License for more details.
 *
 *    You should have received a copy of the Server Side Public License
 *    along with this program. If not, see
 *    <http://www.mongodb.com/licensing/server-side-public-license>.
 *
 *    As a special exception, the copyright holders give permission to link the
 *    code of portions of this program with the OpenSSL library under certain
 *    conditions as described in each individual source file and distribute
 *    linked combinations including the program with the OpenSSL library. You
 *    must comply with the Server Side Public License in all respects for
 *    all of the code used other than as permitted herein. If you modify file(s)
 *    with this exception, you may extend this exception to your version of the
 *    file(s), but you are not obligated to do so. If you do not wish to do so,
 *    delete this exception statement from your version. If you delete this
 *    exception statement from all source files in the program, then also delete
 *    it in the license file.
 */

#include "mongo/platform/basic.h"

#include <boost/optional/optional_io.hpp>
#include <memory>

#include "mongo/db/client.h"
#include "mongo/db/db_raii.h"
#include "mongo/db/dbdirectclient.h"
#include "mongo/db/op_observer_impl.h"
#include "mongo/db/op_observer_noop.h"
#include "mongo/db/op_observer_registry.h"
#include "mongo/db/operation_context.h"
#include "mongo/db/repl/mock_repl_coord_server_fixture.h"
#include "mongo/db/repl/oplog.h"
#include "mongo/db/repl/oplog_entry.h"
#include "mongo/db/repl/optime.h"
#include "mongo/db/server_transactions_metrics.h"
#include "mongo/db/service_context.h"
#include "mongo/db/session_catalog_mongod.h"
#include "mongo/db/stats/fill_locker_info.h"
#include "mongo/db/transaction_participant.h"
#include "mongo/db/transaction_participant_gen.h"
#include "mongo/logger/logger.h"
#include "mongo/stdx/future.h"
#include "mongo/unittest/barrier.h"
#include "mongo/unittest/death_test.h"
#include "mongo/unittest/unittest.h"
#include "mongo/util/clock_source_mock.h"
#include "mongo/util/fail_point_service.h"
#include "mongo/util/net/socket_utils.h"
#include "mongo/util/tick_source_mock.h"

namespace mongo {
namespace {

const NamespaceString kNss("TestDB", "TestColl");

/**
 * Creates an OplogEntry with given parameters and preset defaults for this test suite.
 */
repl::OplogEntry makeOplogEntry(repl::OpTime opTime,
                                repl::OpTypeEnum opType,
                                BSONObj object,
                                OperationSessionInfo sessionInfo,
                                boost::optional<Date_t> wallClockTime,
                                boost::optional<StmtId> stmtId,
                                boost::optional<repl::OpTime> prevWriteOpTimeInTransaction) {
    return repl::OplogEntry(
        opTime,                        // optime
        0,                             // hash
        opType,                        // opType
        kNss,                          // namespace
        boost::none,                   // uuid
        boost::none,                   // fromMigrate
        0,                             // version
        object,                        // o
        boost::none,                   // o2
        sessionInfo,                   // sessionInfo
        boost::none,                   // upsert
        wallClockTime,                 // wall clock time
        stmtId,                        // statement id
        prevWriteOpTimeInTransaction,  // optime of previous write within same transaction
        boost::none,                   // pre-image optime
        boost::none);                  // post-image optime
}

class OpObserverMock : public OpObserverNoop {
public:
    void onTransactionPrepare(OperationContext* opCtx,
                              const std::vector<OplogSlot>& reservedSlots,
                              std::vector<repl::ReplOperation>& statements) override;

    bool onTransactionPrepareThrowsException = false;
    bool transactionPrepared = false;
    std::function<void()> onTransactionPrepareFn = []() {};

    void onUnpreparedTransactionCommit(OperationContext* opCtx,
                                       const std::vector<repl::ReplOperation>& statements) override;
    bool onUnpreparedTransactionCommitThrowsException = false;
    bool unpreparedTransactionCommitted = false;
    std::function<void(const std::vector<repl::ReplOperation>&)> onUnpreparedTransactionCommitFn =
        [](const std::vector<repl::ReplOperation>& statements) {};


    void onPreparedTransactionCommit(
        OperationContext* opCtx,
        OplogSlot commitOplogEntryOpTime,
        Timestamp commitTimestamp,
        const std::vector<repl::ReplOperation>& statements) noexcept override;
    bool onPreparedTransactionCommitThrowsException = false;
    bool preparedTransactionCommitted = false;
    std::function<void(OplogSlot, Timestamp, const std::vector<repl::ReplOperation>&)>
        onPreparedTransactionCommitFn = [](OplogSlot commitOplogEntryOpTime,
                                           Timestamp commitTimestamp,
                                           const std::vector<repl::ReplOperation>& statements) {};

    void onTransactionAbort(OperationContext* opCtx,
                            boost::optional<OplogSlot> abortOplogEntryOpTime) override;
    bool onTransactionAbortThrowsException = false;
    bool transactionAborted = false;
    std::function<void()> onTransactionAbortFn = []() {};

    repl::OpTime onDropCollection(OperationContext* opCtx,
                                  const NamespaceString& collectionName,
                                  OptionalCollectionUUID uuid,
                                  std::uint64_t numRecords,
                                  CollectionDropType dropType) override;

    const repl::OpTime dropOpTime = {Timestamp(Seconds(100), 1U), 1LL};
};

void OpObserverMock::onTransactionPrepare(OperationContext* opCtx,
                                          const std::vector<OplogSlot>& reservedSlots,
                                          std::vector<repl::ReplOperation>& statements) {
    ASSERT_TRUE(opCtx->lockState()->inAWriteUnitOfWork());
    OpObserverNoop::onTransactionPrepare(opCtx, reservedSlots, statements);

    uassert(ErrorCodes::OperationFailed,
            "onTransactionPrepare() failed",
            !onTransactionPrepareThrowsException);
    transactionPrepared = true;
    onTransactionPrepareFn();
}

void OpObserverMock::onUnpreparedTransactionCommit(
    OperationContext* opCtx, const std::vector<repl::ReplOperation>& statements) {
    ASSERT(opCtx->lockState()->inAWriteUnitOfWork());

    OpObserverNoop::onUnpreparedTransactionCommit(opCtx, statements);

    uassert(ErrorCodes::OperationFailed,
            "onUnpreparedTransactionCommit() failed",
            !onUnpreparedTransactionCommitThrowsException);

    unpreparedTransactionCommitted = true;
    onUnpreparedTransactionCommitFn(statements);
}

void OpObserverMock::onPreparedTransactionCommit(
    OperationContext* opCtx,
    OplogSlot commitOplogEntryOpTime,
    Timestamp commitTimestamp,
    const std::vector<repl::ReplOperation>& statements) noexcept {
    ASSERT_FALSE(opCtx->lockState()->inAWriteUnitOfWork());
    // The 'commitTimestamp' must be cleared before we write the oplog entry.
    ASSERT(opCtx->recoveryUnit()->getCommitTimestamp().isNull());

    OpObserverNoop::onPreparedTransactionCommit(
        opCtx, commitOplogEntryOpTime, commitTimestamp, statements);
    uassert(ErrorCodes::OperationFailed,
            "onPreparedTransactionCommit() failed",
            !onPreparedTransactionCommitThrowsException);
    preparedTransactionCommitted = true;
    onPreparedTransactionCommitFn(commitOplogEntryOpTime, commitTimestamp, statements);
}

void OpObserverMock::onTransactionAbort(OperationContext* opCtx,
                                        boost::optional<OplogSlot> abortOplogEntryOpTime) {
    OpObserverNoop::onTransactionAbort(opCtx, abortOplogEntryOpTime);
    uassert(ErrorCodes::OperationFailed,
            "onTransactionAbort() failed",
            !onTransactionAbortThrowsException);
    transactionAborted = true;
    onTransactionAbortFn();
}

repl::OpTime OpObserverMock::onDropCollection(OperationContext* opCtx,
                                              const NamespaceString& collectionName,
                                              OptionalCollectionUUID uuid,
                                              std::uint64_t numRecords,
                                              const CollectionDropType dropType) {
    // If the oplog is not disabled for this namespace, then we need to reserve an op time for the
    // drop.
    if (!repl::ReplicationCoordinator::get(opCtx)->isOplogDisabledFor(opCtx, collectionName)) {
        OpObserver::Times::get(opCtx).reservedOpTimes.push_back(dropOpTime);
    }
    return {};
}

/**
 * When this class is in scope, makes the system behave as if we're in a DBDirectClient.
 */
class DirectClientSetter {
public:
    explicit DirectClientSetter(OperationContext* opCtx)
        : _opCtx(opCtx), _wasInDirectClient(opCtx->getClient()->isInDirectClient()) {
        opCtx->getClient()->setInDirectClient(true);
    }

    ~DirectClientSetter() {
        _opCtx->getClient()->setInDirectClient(_wasInDirectClient);
    }

private:
    const OperationContext* _opCtx;
    const bool _wasInDirectClient;
};

class TxnParticipantTest : public MockReplCoordServerFixture {
protected:
    void setUp() override {
        MockReplCoordServerFixture::setUp();
        MongoDSessionCatalog::onStepUp(opCtx());

        const auto service = opCtx()->getServiceContext();
        OpObserverRegistry* opObserverRegistry =
            dynamic_cast<OpObserverRegistry*>(service->getOpObserver());
        auto mockObserver = std::make_unique<OpObserverMock>();
        _opObserver = mockObserver.get();
        opObserverRegistry->addObserver(std::move(mockObserver));

        {
            // Set up a collection so that TransactionParticipant::prepareTransaction() can safely
            // access it.
            AutoGetOrCreateDb autoDb(opCtx(), kNss.db(), MODE_X);
            auto db = autoDb.getDb();
            ASSERT_TRUE(db);

            WriteUnitOfWork wuow(opCtx());
            CollectionOptions options;
            options.uuid = _uuid;
            db->createCollection(opCtx(), kNss, options);
            wuow.commit();
        }

        opCtx()->setLogicalSessionId(_sessionId);
        opCtx()->setTxnNumber(_txnNumber);

        // Normally, committing a transaction is supposed to usassert if the corresponding prepare
        // has not been majority committed. We excempt our unit tests from this expectation.
        setGlobalFailPoint("skipCommitTxnCheckPrepareMajorityCommitted",
                           BSON("mode"
                                << "alwaysOn"));
    }

    void tearDown() override {
        _opObserver = nullptr;

        // Clear all sessions to free up any stashed resources.
        SessionCatalog::get(opCtx()->getServiceContext())->reset_forTest();

        MockReplCoordServerFixture::tearDown();

        setGlobalFailPoint("skipCommitTxnCheckPrepareMajorityCommitted",
                           BSON("mode"
                                << "off"));
    }

    SessionCatalog* catalog() {
        return SessionCatalog::get(opCtx()->getServiceContext());
    }

    void runFunctionFromDifferentOpCtx(std::function<void(OperationContext*)> func) {
        // Create a new client (e.g. for migration) and opCtx.
        auto newClientOwned = getServiceContext()->makeClient("newClient");
        AlternativeClientRegion acr(newClientOwned);
        auto newOpCtx = cc().makeOperationContext();
        func(newOpCtx.get());
    }

    std::unique_ptr<MongoDOperationContextSession> checkOutSession(
        boost::optional<bool> startNewTxn = true) {
        opCtx()->lockState()->setShouldConflictWithSecondaryBatchApplication(false);
        auto opCtxSession = std::make_unique<MongoDOperationContextSession>(opCtx());
        auto txnParticipant = TransactionParticipant::get(opCtx());
        txnParticipant.beginOrContinue(opCtx(), *opCtx()->getTxnNumber(), false, startNewTxn);
        return opCtxSession;
    }

    const LogicalSessionId _sessionId{makeLogicalSessionIdForTest()};
    const TxnNumber _txnNumber{20};
    const OptionalCollectionUUID _uuid = UUID::gen();

    OpObserverMock* _opObserver = nullptr;
};

// Test that transaction lock acquisition times out in `maxTransactionLockRequestTimeoutMillis`
// milliseconds.
TEST_F(TxnParticipantTest, TransactionThrowsLockTimeoutIfLockIsUnavailable) {
    const std::string dbName = "TestDB";

    auto sessionCheckout = checkOutSession();
    auto txnParticipant = TransactionParticipant::get(opCtx());
    txnParticipant.unstashTransactionResources(opCtx(), "insert");

    { Lock::DBLock dbXLock(opCtx(), dbName, MODE_X); }
    txnParticipant.stashTransactionResources(opCtx());
    auto clientWithDatabaseXLock = Client::releaseCurrent();


    /**
     * Make a new Session, Client, OperationContext and transaction and then attempt to take the
     * same database exclusive lock, which should conflict because the other transaction already
     * took it.
     */

    auto service = opCtx()->getServiceContext();
    auto newClientOwned = service->makeClient("newTransactionClient");
    auto newClient = newClientOwned.get();
    Client::setCurrent(std::move(newClientOwned));

    const auto newSessionId = makeLogicalSessionIdForTest();
    const TxnNumber newTxnNum = 10;
    {
        // Limit the scope of the new opCtx to make sure that it gets destroyed before
        // new client is destroyed.
        auto newOpCtx = newClient->makeOperationContext();
        newOpCtx.get()->setLogicalSessionId(newSessionId);
        newOpCtx.get()->setTxnNumber(newTxnNum);

        MongoDOperationContextSession newOpCtxSession(newOpCtx.get());
        auto newTxnParticipant = TransactionParticipant::get(newOpCtx.get());
        newTxnParticipant.beginOrContinue(newOpCtx.get(), newTxnNum, false, true);
        newTxnParticipant.unstashTransactionResources(newOpCtx.get(), "insert");

        Date_t t1 = Date_t::now();
        ASSERT_THROWS_CODE(Lock::DBLock(newOpCtx.get(), dbName, MODE_X),
                           AssertionException,
                           ErrorCodes::LockTimeout);
        Date_t t2 = Date_t::now();
        int defaultMaxTransactionLockRequestTimeoutMillis = 5;
        ASSERT_GTE(t2 - t1, Milliseconds(defaultMaxTransactionLockRequestTimeoutMillis));

        // A non-conflicting lock acquisition should work just fine.
        { Lock::DBLock tempLock(newOpCtx.get(), "NewTestDB", MODE_X); }
    }
    // Restore the original client so that teardown works.
    Client::releaseCurrent();
    Client::setCurrent(std::move(clientWithDatabaseXLock));
}

TEST_F(TxnParticipantTest, StashAndUnstashResources) {
    Locker* originalLocker = opCtx()->lockState();
    RecoveryUnit* originalRecoveryUnit = opCtx()->recoveryUnit();
    ASSERT(originalLocker);
    ASSERT(originalRecoveryUnit);

    auto sessionCheckout = checkOutSession();

    repl::ReadConcernArgs readConcernArgs;
    ASSERT_OK(readConcernArgs.initialize(BSON("find"
                                              << "test"
                                              << repl::ReadConcernArgs::kReadConcernFieldName
                                              << BSON(repl::ReadConcernArgs::kLevelFieldName
                                                      << "snapshot"))));
    repl::ReadConcernArgs::get(opCtx()) = readConcernArgs;

    // Perform initial unstash which sets up a WriteUnitOfWork.
    auto txnParticipant = TransactionParticipant::get(opCtx());
    txnParticipant.unstashTransactionResources(opCtx(), "find");
    ASSERT_EQUALS(originalLocker, opCtx()->lockState());
    ASSERT_EQUALS(originalRecoveryUnit, opCtx()->recoveryUnit());
    ASSERT(opCtx()->getWriteUnitOfWork());
    ASSERT(opCtx()->lockState()->isLocked());

    // Stash resources. The original Locker and RecoveryUnit now belong to the stash.
    txnParticipant.stashTransactionResources(opCtx());
    ASSERT_NOT_EQUALS(originalLocker, opCtx()->lockState());
    ASSERT_NOT_EQUALS(originalRecoveryUnit, opCtx()->recoveryUnit());
    ASSERT(!opCtx()->getWriteUnitOfWork());

    // Unset the read concern on the OperationContext. This is needed to unstash.
    repl::ReadConcernArgs::get(opCtx()) = repl::ReadConcernArgs();

    // Unstash the stashed resources. This restores the original Locker and RecoveryUnit to the
    // OperationContext.
    txnParticipant.unstashTransactionResources(opCtx(), "find");
    ASSERT_EQUALS(originalLocker, opCtx()->lockState());
    ASSERT_EQUALS(originalRecoveryUnit, opCtx()->recoveryUnit());
    ASSERT(opCtx()->getWriteUnitOfWork());

    // Commit the transaction. This allows us to release locks.
    txnParticipant.commitUnpreparedTransaction(opCtx());
}

TEST_F(TxnParticipantTest, CannotSpecifyStartTransactionOnInProgressTxn) {
    // Must specify startTransaction=true and autocommit=false to start a transaction.
    auto sessionCheckout = checkOutSession();
    auto txnParticipant = TransactionParticipant::get(opCtx());
    ASSERT_TRUE(txnParticipant.inMultiDocumentTransaction());

    // Cannot try to start a transaction that already started.
    ASSERT_THROWS_CODE(
        txnParticipant.beginOrContinue(opCtx(), *opCtx()->getTxnNumber(), false, true),
        AssertionException,
        ErrorCodes::ConflictingOperationInProgress);
}

TEST_F(TxnParticipantTest, AutocommitRequiredOnEveryTxnOp) {
    auto sessionCheckout = checkOutSession();
    auto txnParticipant = TransactionParticipant::get(opCtx());

    // We must have stashed transaction resources to do a second operation on the transaction.
    txnParticipant.unstashTransactionResources(opCtx(), "insert");
    // The transaction machinery cannot store an empty locker.
    { Lock::GlobalLock lk(opCtx(), MODE_IX, Date_t::now(), Lock::InterruptBehavior::kThrow); }
    txnParticipant.stashTransactionResources(opCtx());

    auto txnNum = *opCtx()->getTxnNumber();
    // Omitting 'autocommit' after the first statement of a transaction should throw an error.
    ASSERT_THROWS_CODE(txnParticipant.beginOrContinue(opCtx(), txnNum, boost::none, boost::none),
                       AssertionException,
                       ErrorCodes::IncompleteTransactionHistory);

    // Including autocommit=false should succeed.
    txnParticipant.beginOrContinue(opCtx(), *opCtx()->getTxnNumber(), false, boost::none);
}

DEATH_TEST_F(TxnParticipantTest, AutocommitCannotBeTrue, "invariant") {
    auto sessionCheckout = checkOutSession();
    auto txnParticipant = TransactionParticipant::get(opCtx());

    // Passing 'autocommit=true' is not allowed and should crash.
    txnParticipant.beginOrContinue(opCtx(), *opCtx()->getTxnNumber(), true, boost::none);
}

DEATH_TEST_F(TxnParticipantTest, StartTransactionCannotBeFalse, "invariant") {
    auto sessionCheckout = checkOutSession();
    auto txnParticipant = TransactionParticipant::get(opCtx());

    // Passing 'startTransaction=false' is not allowed and should crash.
    txnParticipant.beginOrContinue(opCtx(), *opCtx()->getTxnNumber(), false, false);
}

TEST_F(TxnParticipantTest, SameTransactionPreservesStoredStatements) {
    auto sessionCheckout = checkOutSession();
    auto txnParticipant = TransactionParticipant::get(opCtx());

    // We must have stashed transaction resources to re-open the transaction.
    txnParticipant.unstashTransactionResources(opCtx(), "insert");
    auto operation = repl::OplogEntry::makeInsertOperation(kNss, _uuid, BSON("TestValue" << 0));
    txnParticipant.addTransactionOperation(opCtx(), operation);
    ASSERT_BSONOBJ_EQ(operation.toBSON(),
                      txnParticipant.getTransactionOperationsForTest()[0].toBSON());
    // The transaction machinery cannot store an empty locker.
    { Lock::GlobalLock lk(opCtx(), MODE_IX, Date_t::now(), Lock::InterruptBehavior::kThrow); }
    txnParticipant.stashTransactionResources(opCtx());

    // Check the transaction operations before re-opening the transaction.
    ASSERT_BSONOBJ_EQ(operation.toBSON(),
                      txnParticipant.getTransactionOperationsForTest()[0].toBSON());

    // Re-opening the same transaction should have no effect.
    txnParticipant.beginOrContinue(opCtx(), *opCtx()->getTxnNumber(), false, boost::none);
    ASSERT_BSONOBJ_EQ(operation.toBSON(),
                      txnParticipant.getTransactionOperationsForTest()[0].toBSON());
}

TEST_F(TxnParticipantTest, AbortClearsStoredStatements) {
    auto sessionCheckout = checkOutSession();
    auto txnParticipant = TransactionParticipant::get(opCtx());
    txnParticipant.unstashTransactionResources(opCtx(), "insert");
    auto operation = repl::OplogEntry::makeInsertOperation(kNss, _uuid, BSON("TestValue" << 0));
    txnParticipant.addTransactionOperation(opCtx(), operation);
    ASSERT_BSONOBJ_EQ(operation.toBSON(),
                      txnParticipant.getTransactionOperationsForTest()[0].toBSON());

    // The transaction machinery cannot store an empty locker.
    { Lock::GlobalLock lk(opCtx(), MODE_IX, Date_t::now(), Lock::InterruptBehavior::kThrow); }
    txnParticipant.stashTransactionResources(opCtx());
    txnParticipant.abortTransactionIfNotPrepared(opCtx());
    ASSERT_TRUE(txnParticipant.getTransactionOperationsForTest().empty());
    ASSERT_TRUE(txnParticipant.transactionIsAborted());
}

// This test makes sure the commit machinery works even when no operations are done on the
// transaction.
TEST_F(TxnParticipantTest, EmptyUnpreparedTransactionCommit) {
    auto sessionCheckout = checkOutSession();
    auto txnParticipant = TransactionParticipant::get(opCtx());
    txnParticipant.unstashTransactionResources(opCtx(), "commitTransaction");

    // The transaction machinery cannot store an empty locker.
    { Lock::GlobalLock lk(opCtx(), MODE_IX, Date_t::now(), Lock::InterruptBehavior::kThrow); }
    txnParticipant.commitUnpreparedTransaction(opCtx());
    txnParticipant.stashTransactionResources(opCtx());

    ASSERT_TRUE(txnParticipant.transactionIsCommitted());
}

// This test makes sure the commit machinery works even when no operations are done on the
// transaction.
TEST_F(TxnParticipantTest, EmptyPreparedTransactionCommit) {
    auto sessionCheckout = checkOutSession();
    auto txnParticipant = TransactionParticipant::get(opCtx());
    txnParticipant.unstashTransactionResources(opCtx(), "commitTransaction");

    // The transaction machinery cannot store an empty locker.
    { Lock::GlobalLock lk(opCtx(), MODE_IX, Date_t::now(), Lock::InterruptBehavior::kThrow); }
    const auto prepareTimestamp = txnParticipant.prepareTransaction(opCtx(), {});
    const auto commitTS = Timestamp(prepareTimestamp.getSecs(), prepareTimestamp.getInc() + 1);
    txnParticipant.commitPreparedTransaction(opCtx(), commitTS, {});
    txnParticipant.stashTransactionResources(opCtx());

    ASSERT_TRUE(txnParticipant.transactionIsCommitted());
}

TEST_F(TxnParticipantTest, PrepareSucceedsWithNestedLocks) {
    auto sessionCheckout = checkOutSession();
    auto txnParticipant = TransactionParticipant::get(opCtx());
    txnParticipant.unstashTransactionResources(opCtx(), "commitTransaction");

    {
        Lock::GlobalLock lk1(opCtx(), MODE_IX, Date_t::now(), Lock::InterruptBehavior::kThrow);
        Lock::GlobalLock lk2(opCtx(), MODE_IX, Date_t::now(), Lock::InterruptBehavior::kThrow);
    }

    const auto prepareTimestamp = txnParticipant.prepareTransaction(opCtx(), {});
    const auto commitTS = Timestamp(prepareTimestamp.getSecs(), prepareTimestamp.getInc() + 1);
    txnParticipant.commitPreparedTransaction(opCtx(), commitTS, {});
    txnParticipant.stashTransactionResources(opCtx());

    ASSERT_TRUE(txnParticipant.transactionIsCommitted());
}

TEST_F(TxnParticipantTest, PrepareFailsOnTemporaryCollection) {
    NamespaceString tempCollNss(kNss.db(), "tempCollection");
    UUID tempCollUUID = UUID::gen();

    // Create a temporary collection so that we can write to it.
    {
        AutoGetOrCreateDb autoDb(opCtx(), kNss.db(), MODE_X);
        auto db = autoDb.getDb();
        ASSERT_TRUE(db);

        WriteUnitOfWork wuow(opCtx());
        CollectionOptions options;
        options.uuid = tempCollUUID;
        options.temp = true;
        db->createCollection(opCtx(), tempCollNss, options);
        wuow.commit();
    }

    // Set up a transaction on the temp collection
    auto outerScopedSession = checkOutSession();
    auto txnParticipant = TransactionParticipant::get(opCtx());

    txnParticipant.unstashTransactionResources(opCtx(), "insert");

    auto operation =
        repl::OplogEntry::makeInsertOperation(tempCollNss, tempCollUUID, BSON("TestValue" << 0));
    txnParticipant.addTransactionOperation(opCtx(), operation);

    ASSERT_THROWS_CODE(txnParticipant.prepareTransaction(opCtx(), {}),
                       AssertionException,
                       ErrorCodes::OperationNotSupportedInTransaction);
}

TEST_F(TxnParticipantTest, CommitTransactionSetsCommitTimestampOnPreparedTransaction) {
    auto sessionCheckout = checkOutSession();

    auto txnParticipant = TransactionParticipant::get(opCtx());
    txnParticipant.unstashTransactionResources(opCtx(), "commitTransaction");

    // The transaction machinery cannot store an empty locker.
    { Lock::GlobalLock lk(opCtx(), MODE_IX, Date_t::now(), Lock::InterruptBehavior::kThrow); }
    const auto prepareTimestamp = txnParticipant.prepareTransaction(opCtx(), {});
    const auto commitTS = Timestamp(prepareTimestamp.getSecs(), prepareTimestamp.getInc() + 1);

    auto originalFn = _opObserver->onPreparedTransactionCommitFn;
    _opObserver->onPreparedTransactionCommitFn =
        [&](OplogSlot commitOplogEntryOpTime,
            Timestamp commitTimestamp,
            const std::vector<repl::ReplOperation>& statements) {
            originalFn(commitOplogEntryOpTime, commitTimestamp, statements);

            ASSERT_GT(commitTimestamp, prepareTimestamp);

            ASSERT(statements.empty());
        };

    txnParticipant.commitPreparedTransaction(opCtx(), commitTS, {});

    // The recovery unit is reset on commit.
    ASSERT(opCtx()->recoveryUnit()->getCommitTimestamp().isNull());

    txnParticipant.stashTransactionResources(opCtx());
    ASSERT_TRUE(txnParticipant.transactionIsCommitted());
    ASSERT(opCtx()->recoveryUnit()->getCommitTimestamp().isNull());
}

TEST_F(TxnParticipantTest, CommitTransactionWithCommitTimestampFailsOnUnpreparedTransaction) {
    const auto commitTimestamp = Timestamp(6, 6);

    auto sessionCheckout = checkOutSession();
    auto txnParticipant = TransactionParticipant::get(opCtx());
    txnParticipant.unstashTransactionResources(opCtx(), "commitTransaction");

    // The transaction machinery cannot store an empty locker.
    { Lock::GlobalLock lk(opCtx(), MODE_IX, Date_t::now(), Lock::InterruptBehavior::kThrow); }
    ASSERT_THROWS_CODE(txnParticipant.commitPreparedTransaction(opCtx(), commitTimestamp, {}),
                       AssertionException,
                       ErrorCodes::InvalidOptions);
}

TEST_F(TxnParticipantTest, CommitTransactionDoesNotSetCommitTimestampOnUnpreparedTransaction) {
    auto sessionCheckout = checkOutSession();

    auto originalFn = _opObserver->onUnpreparedTransactionCommitFn;
    _opObserver->onUnpreparedTransactionCommitFn =
        [&](const std::vector<repl::ReplOperation>& statements) {
            originalFn(statements);
            ASSERT(opCtx()->recoveryUnit()->getCommitTimestamp().isNull());
            ASSERT(statements.empty());
        };

    auto txnParticipant = TransactionParticipant::get(opCtx());
    txnParticipant.unstashTransactionResources(opCtx(), "commitTransaction");

    // The transaction machinery cannot store an empty locker.
    { Lock::GlobalLock lk(opCtx(), MODE_IX, Date_t::now(), Lock::InterruptBehavior::kThrow); }
    txnParticipant.commitUnpreparedTransaction(opCtx());

    ASSERT(opCtx()->recoveryUnit()->getCommitTimestamp().isNull());

    txnParticipant.stashTransactionResources(opCtx());
    ASSERT_TRUE(txnParticipant.transactionIsCommitted());
    ASSERT(opCtx()->recoveryUnit()->getCommitTimestamp().isNull());
}

TEST_F(TxnParticipantTest, CommitTransactionWithoutCommitTimestampFailsOnPreparedTransaction) {
    auto sessionCheckout = checkOutSession();

    auto txnParticipant = TransactionParticipant::get(opCtx());
    txnParticipant.unstashTransactionResources(opCtx(), "commitTransaction");

    // The transaction machinery cannot store an empty locker.
    { Lock::GlobalLock lk(opCtx(), MODE_IX, Date_t::now(), Lock::InterruptBehavior::kThrow); }
    txnParticipant.prepareTransaction(opCtx(), {});
    ASSERT_THROWS_CODE(txnParticipant.commitUnpreparedTransaction(opCtx()),
                       AssertionException,
                       ErrorCodes::InvalidOptions);
}

TEST_F(TxnParticipantTest, CommitTransactionWithNullCommitTimestampFailsOnPreparedTransaction) {
    auto sessionCheckout = checkOutSession();
    auto txnParticipant = TransactionParticipant::get(opCtx());

    txnParticipant.unstashTransactionResources(opCtx(), "commitTransaction");

    // The transaction machinery cannot store an empty locker.
    { Lock::GlobalLock lk(opCtx(), MODE_IX, Date_t::now(), Lock::InterruptBehavior::kThrow); }
    txnParticipant.prepareTransaction(opCtx(), {});
    ASSERT_THROWS_CODE(txnParticipant.commitPreparedTransaction(opCtx(), Timestamp(), {}),
                       AssertionException,
                       ErrorCodes::InvalidOptions);
}

TEST_F(TxnParticipantTest,
       CommitTransactionWithCommitTimestampLessThanPrepareTimestampFailsOnPreparedTransaction) {
    auto sessionCheckout = checkOutSession();
    auto txnParticipant = TransactionParticipant::get(opCtx());

    txnParticipant.unstashTransactionResources(opCtx(), "commitTransaction");

    // The transaction machinery cannot store an empty locker.
    { Lock::GlobalLock lk(opCtx(), MODE_IX, Date_t::now(), Lock::InterruptBehavior::kThrow); }
    auto prepareTimestamp = txnParticipant.prepareTransaction(opCtx(), {});
    ASSERT_THROWS_CODE(txnParticipant.commitPreparedTransaction(
                           opCtx(), Timestamp(prepareTimestamp.getSecs() - 1, 1), {}),
                       AssertionException,
                       ErrorCodes::InvalidOptions);
}

// This test makes sure the abort machinery works even when no operations are done on the
// transaction.
TEST_F(TxnParticipantTest, EmptyTransactionAbort) {
    auto sessionCheckout = checkOutSession();
    auto txnParticipant = TransactionParticipant::get(opCtx());
    txnParticipant.unstashTransactionResources(opCtx(), "abortTransaction");

    // The transaction machinery cannot store an empty locker.
    { Lock::GlobalLock lk(opCtx(), MODE_IX, Date_t::now(), Lock::InterruptBehavior::kThrow); }
    txnParticipant.stashTransactionResources(opCtx());
    txnParticipant.abortTransactionIfNotPrepared(opCtx());
    ASSERT_TRUE(txnParticipant.transactionIsAborted());
}

// This test makes sure the abort machinery works even when no operations are done on the
// transaction.
TEST_F(TxnParticipantTest, EmptyPreparedTransactionAbort) {
    auto sessionCheckout = checkOutSession();
    auto txnParticipant = TransactionParticipant::get(opCtx());
    txnParticipant.unstashTransactionResources(opCtx(), "abortTransaction");

    // The transaction machinery cannot store an empty locker.
    { Lock::GlobalLock lk(opCtx(), MODE_IX, Date_t::now(), Lock::InterruptBehavior::kThrow); }
    txnParticipant.prepareTransaction(opCtx(), {});
    txnParticipant.abortActiveTransaction(opCtx());
    ASSERT_TRUE(txnParticipant.transactionIsAborted());
}

TEST_F(TxnParticipantTest, KillSessionsDuringPrepareDoesNotAbortTransaction) {
    auto sessionCheckout = checkOutSession();
    auto txnParticipant = TransactionParticipant::get(opCtx());

    txnParticipant.unstashTransactionResources(opCtx(), "prepareTransaction");

    auto ruPrepareTimestamp = Timestamp();
    auto originalFn = _opObserver->onTransactionPrepareFn;
    _opObserver->onTransactionPrepareFn = [&]() {
        originalFn();

        ruPrepareTimestamp = opCtx()->recoveryUnit()->getPrepareTimestamp();
        ASSERT_FALSE(ruPrepareTimestamp.isNull());

        // The transaction may be aborted without checking out the txnParticipant.
        txnParticipant.abortTransactionIfNotPrepared(opCtx());
        ASSERT_FALSE(txnParticipant.transactionIsAborted());
    };

    // Check that prepareTimestamp gets set.
    auto prepareTimestamp = txnParticipant.prepareTransaction(opCtx(), {});
    ASSERT_EQ(ruPrepareTimestamp, prepareTimestamp);

    ASSERT(_opObserver->transactionPrepared);
    ASSERT_FALSE(txnParticipant.transactionIsAborted());
}

TEST_F(TxnParticipantTest, ThrowDuringOnTransactionPrepareAbortsTransaction) {
    auto sessionCheckout = checkOutSession();
    auto txnParticipant = TransactionParticipant::get(opCtx());

    txnParticipant.unstashTransactionResources(opCtx(), "prepareTransaction");

    _opObserver->onTransactionPrepareThrowsException = true;

    ASSERT_THROWS_CODE(txnParticipant.prepareTransaction(opCtx(), {}),
                       AssertionException,
                       ErrorCodes::OperationFailed);
    ASSERT_FALSE(_opObserver->transactionPrepared);
    ASSERT(txnParticipant.transactionIsAborted());
}

TEST_F(TxnParticipantTest, StepDownAfterPrepareDoesNotBlock) {
    auto sessionCheckout = checkOutSession();
    auto txnParticipant = TransactionParticipant::get(opCtx());
    txnParticipant.unstashTransactionResources(opCtx(), "prepareTransaction");

    txnParticipant.prepareTransaction(opCtx(), {});

    // Test that we can acquire the RSTL in mode X, and then immediately release it so the test can
    // complete successfully.
    auto func = [&](OperationContext* opCtx) {
        opCtx->lockState()->lock(opCtx, resourceIdReplicationStateTransitionLock, MODE_X);
        opCtx->lockState()->unlock(resourceIdReplicationStateTransitionLock);
    };
    runFunctionFromDifferentOpCtx(func);

    txnParticipant.abortActiveTransaction(opCtx());
    ASSERT(_opObserver->transactionAborted);
    ASSERT(txnParticipant.transactionIsAborted());
}

TEST_F(TxnParticipantTest, StepDownAfterPrepareDoesNotBlockThenCommit) {
    auto sessionCheckout = checkOutSession();
    auto txnParticipant = TransactionParticipant::get(opCtx());
    txnParticipant.unstashTransactionResources(opCtx(), "prepareTransaction");

    const auto prepareTimestamp = txnParticipant.prepareTransaction(opCtx(), {});

    // Test that we can acquire the RSTL in mode X, and then immediately release it so the test can
    // complete successfully.
    auto func = [&](OperationContext* opCtx) {
        opCtx->lockState()->lock(opCtx, resourceIdReplicationStateTransitionLock, MODE_X);
        opCtx->lockState()->unlock(resourceIdReplicationStateTransitionLock);
    };
    runFunctionFromDifferentOpCtx(func);

    txnParticipant.commitPreparedTransaction(opCtx(), prepareTimestamp, {});
    ASSERT(_opObserver->preparedTransactionCommitted);
    ASSERT(txnParticipant.transactionIsCommitted());
}

TEST_F(TxnParticipantTest, StepDownDuringAbortSucceeds) {
    auto sessionCheckout = checkOutSession();
    auto txnParticipant = TransactionParticipant::get(opCtx());
    txnParticipant.unstashTransactionResources(opCtx(), "abortTransaction");

    ASSERT_OK(repl::ReplicationCoordinator::get(opCtx())->setFollowerMode(
        repl::MemberState::RS_SECONDARY));
    txnParticipant.abortActiveTransaction(opCtx());
    ASSERT(_opObserver->transactionAborted);
    ASSERT(txnParticipant.transactionIsAborted());
}

TEST_F(TxnParticipantTest, StepDownDuringPreparedAbortFails) {
    auto sessionCheckout = checkOutSession();
    auto txnParticipant = TransactionParticipant::get(opCtx());
    txnParticipant.unstashTransactionResources(opCtx(), "prepareTransaction");

    txnParticipant.prepareTransaction(opCtx(), {});

    ASSERT_OK(repl::ReplicationCoordinator::get(opCtx())->setFollowerMode(
        repl::MemberState::RS_SECONDARY));
    ASSERT_THROWS_CODE(
        txnParticipant.abortActiveTransaction(opCtx()), AssertionException, ErrorCodes::NotMaster);
}

TEST_F(TxnParticipantTest, StepDownDuringPreparedCommitFails) {
    auto sessionCheckout = checkOutSession();
    auto txnParticipant = TransactionParticipant::get(opCtx());
    txnParticipant.unstashTransactionResources(opCtx(), "prepareTransaction");

    const auto prepareTimestamp = txnParticipant.prepareTransaction(opCtx(), {});
    const auto commitTS = Timestamp(prepareTimestamp.getSecs(), prepareTimestamp.getInc() + 1);

    ASSERT_OK(repl::ReplicationCoordinator::get(opCtx())->setFollowerMode(
        repl::MemberState::RS_SECONDARY));
    ASSERT_THROWS_CODE(txnParticipant.commitPreparedTransaction(opCtx(), commitTS, {}),
                       AssertionException,
                       ErrorCodes::NotMaster);
}

TEST_F(TxnParticipantTest, ThrowDuringUnpreparedCommitLetsTheAbortAtEntryPointToCleanUp) {
    auto sessionCheckout = checkOutSession();
    auto txnParticipant = TransactionParticipant::get(opCtx());
    txnParticipant.unstashTransactionResources(opCtx(), "commitTransaction");

    _opObserver->onUnpreparedTransactionCommitThrowsException = true;

    ASSERT_THROWS_CODE(txnParticipant.commitUnpreparedTransaction(opCtx()),
                       AssertionException,
                       ErrorCodes::OperationFailed);
    ASSERT_FALSE(_opObserver->unpreparedTransactionCommitted);
    ASSERT_FALSE(txnParticipant.transactionIsAborted());
    ASSERT_FALSE(txnParticipant.transactionIsCommitted());

    // Simulate the abort at entry point.
    txnParticipant.abortActiveUnpreparedOrStashPreparedTransaction(opCtx());
    ASSERT_TRUE(txnParticipant.transactionIsAborted());
}

TEST_F(TxnParticipantTest, ContinuingATransactionWithNoResourcesAborts) {
    // Check out a session, start the transaction and check it in.
    checkOutSession();

    // Check out the session again for a new operation.
    MongoDOperationContextSession sessionCheckout(opCtx());
    auto txnParticipant = TransactionParticipant::get(opCtx());

    ASSERT_THROWS_CODE(
        txnParticipant.beginOrContinue(opCtx(), *opCtx()->getTxnNumber(), false, boost::none),
        AssertionException,
        ErrorCodes::NoSuchTransaction);
}

TEST_F(TxnParticipantTest, KillSessionsDoesNotAbortPreparedTransactions) {
    auto sessionCheckout = checkOutSession();
    auto txnParticipant = TransactionParticipant::get(opCtx());

    txnParticipant.unstashTransactionResources(opCtx(), "insert");

    auto ruPrepareTimestamp = Timestamp();
    auto originalFn = _opObserver->onTransactionPrepareFn;
    _opObserver->onTransactionPrepareFn = [&]() {
        originalFn();
        ruPrepareTimestamp = opCtx()->recoveryUnit()->getPrepareTimestamp();
        ASSERT_FALSE(ruPrepareTimestamp.isNull());
    };

    // Check that prepareTimestamp gets set.
    auto prepareTimestamp = txnParticipant.prepareTransaction(opCtx(), {});
    ASSERT_EQ(ruPrepareTimestamp, prepareTimestamp);

    txnParticipant.stashTransactionResources(opCtx());

    txnParticipant.abortTransactionIfNotPrepared(opCtx());
    ASSERT_FALSE(txnParticipant.transactionIsAborted());
    ASSERT(_opObserver->transactionPrepared);
}

TEST_F(TxnParticipantTest, CannotAbortArbitraryPreparedTransactions) {
    auto sessionCheckout = checkOutSession();
    auto txnParticipant = TransactionParticipant::get(opCtx());

    txnParticipant.unstashTransactionResources(opCtx(), "insert");

    auto ruPrepareTimestamp = Timestamp();
    auto originalFn = _opObserver->onTransactionPrepareFn;
    _opObserver->onTransactionPrepareFn = [&]() {
        originalFn();
        ruPrepareTimestamp = opCtx()->recoveryUnit()->getPrepareTimestamp();
        ASSERT_FALSE(ruPrepareTimestamp.isNull());
    };

    // Check that prepareTimestamp gets set.
    auto prepareTimestamp = txnParticipant.prepareTransaction(opCtx(), {});
    ASSERT_EQ(ruPrepareTimestamp, prepareTimestamp);

    txnParticipant.stashTransactionResources(opCtx());

    txnParticipant.abortTransactionIfNotPrepared(opCtx());
    ASSERT(!txnParticipant.transactionIsAborted());
    ASSERT(_opObserver->transactionPrepared);
}

TEST_F(TxnParticipantTest, CannotStartNewTransactionIfNotPrimary) {
    ASSERT_OK(repl::ReplicationCoordinator::get(opCtx())->setFollowerMode(
        repl::MemberState::RS_SECONDARY));

    auto opCtxSession = std::make_unique<MongoDOperationContextSession>(opCtx());
    auto txnParticipant = TransactionParticipant::get(opCtx());

    // Include 'autocommit=false' for transactions.
    ASSERT_THROWS_CODE(
        txnParticipant.beginOrContinue(opCtx(), *opCtx()->getTxnNumber(), false, true),
        AssertionException,
        ErrorCodes::NotMaster);
}

TEST_F(TxnParticipantTest, CannotStartRetryableWriteIfNotPrimary) {
    ASSERT_OK(repl::ReplicationCoordinator::get(opCtx())->setFollowerMode(
        repl::MemberState::RS_SECONDARY));

    auto opCtxSession = std::make_unique<MongoDOperationContextSession>(opCtx());
    auto txnParticipant = TransactionParticipant::get(opCtx());

    // Omit the 'autocommit' field for retryable writes.
    ASSERT_THROWS_CODE(
        txnParticipant.beginOrContinue(opCtx(), *opCtx()->getTxnNumber(), boost::none, true),
        AssertionException,
        ErrorCodes::NotMaster);
}

TEST_F(TxnParticipantTest, CannotContinueTransactionIfNotPrimary) {
    // Will start the transaction.
    auto sessionCheckout = checkOutSession();
    auto txnParticipant = TransactionParticipant::get(opCtx());
    ASSERT_TRUE(txnParticipant.inMultiDocumentTransaction());

    ASSERT_OK(repl::ReplicationCoordinator::get(opCtx())->setFollowerMode(
        repl::MemberState::RS_SECONDARY));

    // Technically, the transaction should have been aborted on stepdown anyway, but it
    // doesn't hurt to have this kind of coverage.
    ASSERT_THROWS_CODE(
        txnParticipant.beginOrContinue(opCtx(), *opCtx()->getTxnNumber(), false, false),
        AssertionException,
        ErrorCodes::NotMaster);
}

TEST_F(TxnParticipantTest, CannotStartNewTransactionWhilePreparedTransactionInProgress) {
    auto sessionCheckout = checkOutSession();
    auto txnParticipant = TransactionParticipant::get(opCtx());

    txnParticipant.unstashTransactionResources(opCtx(), "insert");

    auto ruPrepareTimestamp = Timestamp();
    auto originalFn = _opObserver->onTransactionPrepareFn;
    _opObserver->onTransactionPrepareFn = [&]() {
        originalFn();

        ruPrepareTimestamp = opCtx()->recoveryUnit()->getPrepareTimestamp();
        ASSERT_FALSE(ruPrepareTimestamp.isNull());
    };

    // Check that prepareTimestamp gets set.
    auto prepareTimestamp = txnParticipant.prepareTransaction(opCtx(), {});
    ASSERT_EQ(ruPrepareTimestamp, prepareTimestamp);

    txnParticipant.stashTransactionResources(opCtx());
    OperationContextSession::checkIn(opCtx());
    {
        auto guard = makeGuard([&]() { OperationContextSession::checkOut(opCtx()); });
        // Try to start a new transaction while there is already a prepared transaction on the
        // session. This should fail with a PreparedTransactionInProgress error.
        runFunctionFromDifferentOpCtx([
            lsid = *opCtx()->getLogicalSessionId(),
            txnNumberToStart = *opCtx()->getTxnNumber() + 1
        ](OperationContext * newOpCtx) {
            newOpCtx->setLogicalSessionId(lsid);
            newOpCtx->setTxnNumber(txnNumberToStart);

            MongoDOperationContextSession ocs(newOpCtx);
            auto txnParticipant = TransactionParticipant::get(newOpCtx);
            ASSERT_THROWS_CODE(
                txnParticipant.beginOrContinue(newOpCtx, txnNumberToStart, false, true),
                AssertionException,
                ErrorCodes::PreparedTransactionInProgress);
        });
    }

    ASSERT_FALSE(txnParticipant.transactionIsAborted());
    ASSERT(_opObserver->transactionPrepared);
}

TEST_F(TxnParticipantTest, CannotInsertInPreparedTransaction) {
    auto outerScopedSession = checkOutSession();
    auto txnParticipant = TransactionParticipant::get(opCtx());

    txnParticipant.unstashTransactionResources(opCtx(), "insert");
    auto operation = repl::OplogEntry::makeInsertOperation(kNss, _uuid, BSON("TestValue" << 0));
    txnParticipant.addTransactionOperation(opCtx(), operation);

    txnParticipant.prepareTransaction(opCtx(), {});

    ASSERT_THROWS_CODE(txnParticipant.unstashTransactionResources(opCtx(), "insert"),
                       AssertionException,
                       ErrorCodes::PreparedTransactionInProgress);

    ASSERT_FALSE(txnParticipant.transactionIsAborted());
    ASSERT(_opObserver->transactionPrepared);
}

TEST_F(TxnParticipantTest, ImplicitAbortDoesNotAbortPreparedTransaction) {
    auto outerScopedSession = checkOutSession();
    auto txnParticipant = TransactionParticipant::get(opCtx());

    txnParticipant.unstashTransactionResources(opCtx(), "insert");
    auto operation = repl::OplogEntry::makeInsertOperation(kNss, _uuid, BSON("TestValue" << 0));
    txnParticipant.addTransactionOperation(opCtx(), operation);

    txnParticipant.prepareTransaction(opCtx(), {});

    // The next command throws an exception and wants to abort the transaction.
    // This is a no-op.
    txnParticipant.abortActiveUnpreparedOrStashPreparedTransaction(opCtx());
    ASSERT_FALSE(txnParticipant.transactionIsAborted());
    ASSERT_TRUE(_opObserver->transactionPrepared);
}

DEATH_TEST_F(TxnParticipantTest,
             AbortIsIllegalDuringCommittingPreparedTransaction,
             "isCommittingWithPrepare") {
    auto outerScopedSession = checkOutSession();
    auto txnParticipant = TransactionParticipant::get(opCtx());

    txnParticipant.unstashTransactionResources(opCtx(), "insert");
    auto operation = repl::OplogEntry::makeInsertOperation(kNss, _uuid, BSON("TestValue" << 0));

    txnParticipant.addTransactionOperation(opCtx(), operation);
    auto prepareTimestamp = txnParticipant.prepareTransaction(opCtx(), {});

    _opObserver->onPreparedTransactionCommitFn =
        [&](OplogSlot commitOplogEntryOpTime,
            Timestamp commitTimestamp,
            const std::vector<repl::ReplOperation>& statements) {
            // Hit an invariant. This should never happen.
            txnParticipant.abortActiveTransaction(opCtx());
            ASSERT_FALSE(txnParticipant.transactionIsAborted());
        };

    txnParticipant.commitPreparedTransaction(opCtx(), prepareTimestamp, {});
}

TEST_F(TxnParticipantTest, CannotContinueNonExistentTransaction) {
    MongoDOperationContextSession opCtxSession(opCtx());
    auto txnParticipant = TransactionParticipant::get(opCtx());
    ASSERT_THROWS_CODE(
        txnParticipant.beginOrContinue(opCtx(), *opCtx()->getTxnNumber(), false, boost::none),
        AssertionException,
        ErrorCodes::NoSuchTransaction);
}

// Tests that a transaction aborts if it becomes too large based on the server parameter
// 'transactionLimitBytes'.
TEST_F(TxnParticipantTest, TransactionExceedsSizeParameter) {
    auto sessionCheckout = checkOutSession();
    auto txnParticipant = TransactionParticipant::get(opCtx());

    txnParticipant.unstashTransactionResources(opCtx(), "insert");
    auto oldLimit = gTransactionSizeLimitBytes.load();
    ON_BLOCK_EXIT([oldLimit] { gTransactionSizeLimitBytes.store(oldLimit); });

    // Set a limit of 2.5 MB
    gTransactionSizeLimitBytes.store(2 * 1024 * 1024 + 512 * 1024);

    // Two 1MB operations should succeed; three 1MB operations should fail.
    constexpr size_t kBigDataSize = 1 * 1024 * 1024;
    std::unique_ptr<uint8_t[]> bigData(new uint8_t[kBigDataSize]());
    auto operation = repl::OplogEntry::makeInsertOperation(
        kNss,
        _uuid,
        BSON("_id" << 0 << "data" << BSONBinData(bigData.get(), kBigDataSize, BinDataGeneral)));
    txnParticipant.addTransactionOperation(opCtx(), operation);
    txnParticipant.addTransactionOperation(opCtx(), operation);
    ASSERT_THROWS_CODE(txnParticipant.addTransactionOperation(opCtx(), operation),
                       AssertionException,
                       ErrorCodes::TransactionTooLarge);
}

TEST_F(TxnParticipantTest, StashInNestedSessionIsANoop) {
    auto outerScopedSession = checkOutSession();
    Locker* originalLocker = opCtx()->lockState();
    RecoveryUnit* originalRecoveryUnit = opCtx()->recoveryUnit();
    ASSERT(originalLocker);
    ASSERT(originalRecoveryUnit);

    // Set the readConcern on the OperationContext.
    repl::ReadConcernArgs readConcernArgs;
    ASSERT_OK(readConcernArgs.initialize(BSON("find"
                                              << "test"
                                              << repl::ReadConcernArgs::kReadConcernFieldName
                                              << BSON(repl::ReadConcernArgs::kLevelFieldName
                                                      << "snapshot"))));
    repl::ReadConcernArgs::get(opCtx()) = readConcernArgs;

    // Perform initial unstash, which sets up a WriteUnitOfWork.
    auto txnParticipant = TransactionParticipant::get(opCtx());
    txnParticipant.unstashTransactionResources(opCtx(), "find");
    ASSERT_EQUALS(originalLocker, opCtx()->lockState());
    ASSERT_EQUALS(originalRecoveryUnit, opCtx()->recoveryUnit());
    ASSERT(opCtx()->getWriteUnitOfWork());

    {
        // Make it look like we're in a DBDirectClient running a nested operation.
        DirectClientSetter inDirectClient(opCtx());
        txnParticipant.stashTransactionResources(opCtx());

        // The stash was a noop, so the locker, RecoveryUnit, and WriteUnitOfWork on the
        // OperationContext are unaffected.
        ASSERT_EQUALS(originalLocker, opCtx()->lockState());
        ASSERT_EQUALS(originalRecoveryUnit, opCtx()->recoveryUnit());
        ASSERT(opCtx()->getWriteUnitOfWork());
    }
}

/**
 * Test fixture for testing behavior that depends on a server's cluster role.
 *
 * Each test case relies on the txnNumber on the operation context, which cannot be changed, so
 * define tests for behavior shared by config and shard servers as methods here and call them in the
 * fixtures for config and shard servers defined below.
 */
class ShardedClusterParticipantTest : public TxnParticipantTest {
protected:
    void cannotSpecifyStartTransactionOnInProgressTxn() {
        auto autocommit = false;
        auto startTransaction = true;
        auto sessionCheckout = checkOutSession();

        auto txnParticipant = TransactionParticipant::get(opCtx());
        ASSERT(txnParticipant.inMultiDocumentTransaction());

        ASSERT_THROWS_CODE(txnParticipant.beginOrContinue(
                               opCtx(), *opCtx()->getTxnNumber(), autocommit, startTransaction),
                           AssertionException,
                           50911);
    }

    void canSpecifyStartTransactionOnAbortedTxn() {
        auto autocommit = false;
        auto startTransaction = true;
        auto sessionCheckout = checkOutSession();

        auto txnParticipant = TransactionParticipant::get(opCtx());
        ASSERT(txnParticipant.inMultiDocumentTransaction());

        txnParticipant.abortActiveTransaction(opCtx());
        ASSERT(txnParticipant.transactionIsAborted());

        txnParticipant.beginOrContinue(
            opCtx(), *opCtx()->getTxnNumber(), autocommit, startTransaction);
        ASSERT(txnParticipant.inMultiDocumentTransaction());
    }

    void cannotSpecifyStartTransactionOnCommittedTxn() {
        auto autocommit = false;
        auto startTransaction = true;
        auto sessionCheckout = checkOutSession();

        auto txnParticipant = TransactionParticipant::get(opCtx());
        ASSERT(txnParticipant.inMultiDocumentTransaction());

        txnParticipant.unstashTransactionResources(opCtx(), "commitTransaction");
        txnParticipant.commitUnpreparedTransaction(opCtx());

        ASSERT_THROWS_CODE(txnParticipant.beginOrContinue(
                               opCtx(), *opCtx()->getTxnNumber(), autocommit, startTransaction),
                           AssertionException,
                           50911);
    }

    void cannotSpecifyStartTransactionOnPreparedTxn() {
        auto autocommit = false;
        auto startTransaction = true;
        auto sessionCheckout = checkOutSession();

        auto txnParticipant = TransactionParticipant::get(opCtx());
        ASSERT(txnParticipant.inMultiDocumentTransaction());

        txnParticipant.unstashTransactionResources(opCtx(), "insert");
        auto operation = repl::OplogEntry::makeInsertOperation(kNss, _uuid, BSON("TestValue" << 0));
        txnParticipant.addTransactionOperation(opCtx(), operation);
        txnParticipant.prepareTransaction(opCtx(), {});

        ASSERT_THROWS_CODE(txnParticipant.beginOrContinue(
                               opCtx(), *opCtx()->getTxnNumber(), autocommit, startTransaction),
                           AssertionException,
                           50911);
    }

    void cannotSpecifyStartTransactionOnAbortedPreparedTransaction() {
        auto autocommit = false;
        auto startTransaction = true;
        auto sessionCheckout = checkOutSession();

        auto txnParticipant = TransactionParticipant::get(opCtx());
        ASSERT(txnParticipant.inMultiDocumentTransaction());

        txnParticipant.unstashTransactionResources(opCtx(), "prepareTransaction");
        txnParticipant.prepareTransaction(opCtx(), {});
        ASSERT(txnParticipant.transactionIsPrepared());

        txnParticipant.abortActiveTransaction(opCtx());
        ASSERT(txnParticipant.transactionIsAborted());

        startTransaction = true;
        ASSERT_THROWS_CODE(txnParticipant.beginOrContinue(
                               opCtx(), *opCtx()->getTxnNumber(), autocommit, startTransaction),
                           AssertionException,
                           50911);
    }

    void canSpecifyStartTransactionOnRetryableWriteWithNoWritesExecuted() {
        MongoDOperationContextSession opCtxSession(opCtx());

        auto txnParticipant = TransactionParticipant::get(opCtx());
        txnParticipant.beginOrContinue(opCtx(), *opCtx()->getTxnNumber(), boost::none, boost::none);
        ASSERT_FALSE(txnParticipant.inMultiDocumentTransaction());

        auto autocommit = false;
        auto startTransaction = true;

        txnParticipant.beginOrContinue(
            opCtx(), *opCtx()->getTxnNumber(), autocommit, startTransaction);

        ASSERT(txnParticipant.inMultiDocumentTransaction());
    }
};

/**
 * Test fixture for a transaction participant running on a shard server.
 */
class ShardTxnParticipantTest : public ShardedClusterParticipantTest {
protected:
    void setUp() final {
        TxnParticipantTest::setUp();
        serverGlobalParams.clusterRole = ClusterRole::ShardServer;
    }

    void tearDown() final {
        serverGlobalParams.clusterRole = ClusterRole::None;
        TxnParticipantTest::tearDown();
    }
};

TEST_F(ShardTxnParticipantTest, CannotSpecifyStartTransactionOnInProgressTxn) {
    cannotSpecifyStartTransactionOnInProgressTxn();
}

TEST_F(ShardTxnParticipantTest, CanSpecifyStartTransactionOnAbortedTxn) {
    canSpecifyStartTransactionOnAbortedTxn();
}

TEST_F(ShardTxnParticipantTest, CannotSpecifyStartTransactionOnCommittedTxn) {
    cannotSpecifyStartTransactionOnCommittedTxn();
}

TEST_F(ShardTxnParticipantTest, CannotSpecifyStartTransactionOnPreparedTxn) {
    cannotSpecifyStartTransactionOnPreparedTxn();
}

TEST_F(ShardTxnParticipantTest, canSpecifyStartTransactionOnRetryableWriteWithNoWritesExecuted) {
    canSpecifyStartTransactionOnRetryableWriteWithNoWritesExecuted();
}

TEST_F(ShardTxnParticipantTest, CannotSpecifyStartTransactionOnAbortedPreparedTransaction) {
    cannotSpecifyStartTransactionOnAbortedPreparedTransaction();
}

/**
 * Test fixture for a transaction participant running on a config server.
 */
class ConfigTxnParticipantTest : public ShardedClusterParticipantTest {
protected:
    void setUp() final {
        TxnParticipantTest::setUp();
        serverGlobalParams.clusterRole = ClusterRole::ConfigServer;
    }

    void tearDown() final {
        serverGlobalParams.clusterRole = ClusterRole::None;
        TxnParticipantTest::tearDown();
    }
};

TEST_F(ConfigTxnParticipantTest, CannotSpecifyStartTransactionOnInProgressTxn) {
    cannotSpecifyStartTransactionOnInProgressTxn();
}

TEST_F(ConfigTxnParticipantTest, CanSpecifyStartTransactionOnAbortedTxn) {
    canSpecifyStartTransactionOnAbortedTxn();
}

TEST_F(ConfigTxnParticipantTest, CannotSpecifyStartTransactionOnCommittedTxn) {
    cannotSpecifyStartTransactionOnCommittedTxn();
}

TEST_F(ConfigTxnParticipantTest, CannotSpecifyStartTransactionOnPreparedTxn) {
    cannotSpecifyStartTransactionOnPreparedTxn();
}

TEST_F(ConfigTxnParticipantTest, canSpecifyStartTransactionOnRetryableWriteWithNoWritesExecuted) {
    canSpecifyStartTransactionOnRetryableWriteWithNoWritesExecuted();
}

TEST_F(ConfigTxnParticipantTest, CannotSpecifyStartTransactionOnAbortedPreparedTransaction) {
    cannotSpecifyStartTransactionOnAbortedPreparedTransaction();
}

TEST_F(TxnParticipantTest, ThrowDuringUnpreparedOnTransactionAbort) {
    auto sessionCheckout = checkOutSession();
    auto txnParticipant = TransactionParticipant::get(opCtx());
    txnParticipant.unstashTransactionResources(opCtx(), "abortTransaction");

    _opObserver->onTransactionAbortThrowsException = true;

    ASSERT_THROWS_CODE(txnParticipant.abortActiveTransaction(opCtx()),
                       AssertionException,
                       ErrorCodes::OperationFailed);
}

TEST_F(TxnParticipantTest, ThrowDuringPreparedOnTransactionAbortIsFatal) {
    auto sessionCheckout = checkOutSession();
    auto txnParticipant = TransactionParticipant::get(opCtx());
    txnParticipant.unstashTransactionResources(opCtx(), "abortTransaction");
    txnParticipant.prepareTransaction(opCtx(), {});

    _opObserver->onTransactionAbortThrowsException = true;

    ASSERT_THROWS_CODE(txnParticipant.abortActiveTransaction(opCtx()),
                       AssertionException,
                       ErrorCodes::OperationFailed);
}

TEST_F(TxnParticipantTest, InterruptedSessionsCannotBePrepared) {
    auto sessionCheckout = checkOutSession();
    auto txnParticipant = TransactionParticipant::get(opCtx());
    txnParticipant.unstashTransactionResources(opCtx(), "prepareTransaction");

    unittest::Barrier barrier(2);

    auto future = stdx::async(stdx::launch::async, [this, &barrier] {
        ThreadClient tc(getServiceContext());
        auto sideOpCtx = tc->makeOperationContext();
        auto killToken = catalog()->killSession(_sessionId);
        barrier.countDownAndWait();

        auto scopedSession =
            catalog()->checkOutSessionForKill(sideOpCtx.get(), std::move(killToken));
    });

    barrier.countDownAndWait();

    ASSERT_THROWS_CODE(txnParticipant.prepareTransaction(opCtx(), {}),
                       AssertionException,
                       ErrorCodes::Interrupted);

    sessionCheckout.reset();
    future.get();
}

TEST_F(TxnParticipantTest, ReacquireLocksForPreparedTransactionsOnStepUp) {
    ASSERT(opCtx()->writesAreReplicated());

    // Prepare a transaction on secondary.
    {
        auto sessionCheckout = checkOutSession();
        auto txnParticipant = TransactionParticipant::get(opCtx());

        // Simulate a transaction on secondary.
        repl::UnreplicatedWritesBlock uwb(opCtx());
        ASSERT(!opCtx()->writesAreReplicated());

        txnParticipant.unstashTransactionResources(opCtx(), "prepareTransaction");
        // Simulate the locking of an insert.
        {
            Lock::DBLock dbLock(opCtx(), "test", MODE_IX);
            Lock::CollectionLock collLock(opCtx(), NamespaceString("test.foo"), MODE_IX);
        }
        txnParticipant.prepareTransaction(opCtx(), repl::OpTime({1, 1}, 1));
        txnParticipant.stashTransactionResources(opCtx());
        // Secondary yields locks for prepared transactions.
        ASSERT_FALSE(txnParticipant.getTxnResourceStashLockerForTest()->isLocked());
    }

    // Step-up will restore the locks of prepared transactions.
    ASSERT(opCtx()->writesAreReplicated());
    MongoDSessionCatalog::onStepUp(opCtx());
    {
        auto sessionCheckout = checkOutSession({});
        auto txnParticipant = TransactionParticipant::get(opCtx());
        ASSERT(txnParticipant.getTxnResourceStashLockerForTest()->isLocked());
        txnParticipant.unstashTransactionResources(opCtx(), "abortTransaction");
        txnParticipant.abortActiveTransaction(opCtx());
    }
}

/**
 * Test fixture for transactions metrics.
 */
class TransactionsMetricsTest : public TxnParticipantTest {
protected:
    using TickSourceMicrosecondMock = TickSourceMock<Microseconds>;

    /**
     * Set up and return a mock clock source.
     */
    ClockSourceMock* initMockPreciseClockSource() {
        getServiceContext()->setPreciseClockSource(std::make_unique<ClockSourceMock>());
        return dynamic_cast<ClockSourceMock*>(getServiceContext()->getPreciseClockSource());
    }

    /**
     * Set up and return a mock tick source.
     */
    TickSourceMicrosecondMock* initMockTickSource() {
        getServiceContext()->setTickSource(std::make_unique<TickSourceMicrosecondMock>());
        auto tickSource =
            dynamic_cast<TickSourceMicrosecondMock*>(getServiceContext()->getTickSource());
        // Ensure that the tick source is not initialized to zero.
        tickSource->reset(1);
        return tickSource;
    }
};

TEST_F(TransactionsMetricsTest, IncrementTotalStartedUponStartTransaction) {
    unsigned long long beforeTransactionStart =
        ServerTransactionsMetrics::get(opCtx())->getTotalStarted();

    auto sessionCheckout = checkOutSession();

    // Tests that the total transactions started counter is incremented by 1 when a new transaction
    // is started.
    ASSERT_EQ(ServerTransactionsMetrics::get(opCtx())->getTotalStarted(),
              beforeTransactionStart + 1U);
}

TEST_F(TransactionsMetricsTest, IncrementPreparedTransaction) {
    auto sessionCheckout = checkOutSession();
    auto txnParticipant = TransactionParticipant::get(opCtx());
    unsigned long long beforePrepareCount =
        ServerTransactionsMetrics::get(opCtx())->getTotalPrepared();
    txnParticipant.unstashTransactionResources(opCtx(), "prepareTransaction");
    txnParticipant.prepareTransaction(opCtx(), {});

    ASSERT_EQ(ServerTransactionsMetrics::get(opCtx())->getTotalPrepared(), beforePrepareCount + 1U);
}

TEST_F(TransactionsMetricsTest, IncrementTotalCommittedOnCommit) {
    auto sessionCheckout = checkOutSession();
    auto txnParticipant = TransactionParticipant::get(opCtx());
    txnParticipant.unstashTransactionResources(opCtx(), "commitTransaction");

    unsigned long long beforeCommitCount =
        ServerTransactionsMetrics::get(opCtx())->getTotalCommitted();

    txnParticipant.commitUnpreparedTransaction(opCtx());

    // Assert that the committed counter is incremented by 1.
    ASSERT_EQ(ServerTransactionsMetrics::get(opCtx())->getTotalCommitted(), beforeCommitCount + 1U);
}

TEST_F(TransactionsMetricsTest, IncrementTotalPreparedThenCommitted) {
    auto sessionCheckout = checkOutSession();
    auto txnParticipant = TransactionParticipant::get(opCtx());

    txnParticipant.unstashTransactionResources(opCtx(), "commitTransaction");
    const auto prepareTimestamp = txnParticipant.prepareTransaction(opCtx(), {});

    unsigned long long beforePreparedThenCommittedCount =
        ServerTransactionsMetrics::get(opCtx())->getTotalPreparedThenCommitted();

    txnParticipant.commitPreparedTransaction(opCtx(), prepareTimestamp, {});

    ASSERT_TRUE(txnParticipant.transactionIsCommitted());
    ASSERT_EQ(ServerTransactionsMetrics::get(opCtx())->getTotalPreparedThenCommitted(),
              beforePreparedThenCommittedCount + 1U);
}


TEST_F(TransactionsMetricsTest, IncrementTotalAbortedUponAbort) {
    auto sessionCheckout = checkOutSession();
    auto txnParticipant = TransactionParticipant::get(opCtx());
    txnParticipant.unstashTransactionResources(opCtx(), "insert");

    unsigned long long beforeAbortCount =
        ServerTransactionsMetrics::get(opCtx())->getTotalAborted();

    txnParticipant.abortTransactionIfNotPrepared(opCtx());

    // Assert that the aborted counter is incremented by 1.
    ASSERT_EQ(ServerTransactionsMetrics::get(opCtx())->getTotalAborted(), beforeAbortCount + 1U);
}

TEST_F(TransactionsMetricsTest, IncrementTotalPreparedThenAborted) {
    unsigned long long beforePreparedThenAbortedCount =
        ServerTransactionsMetrics::get(opCtx())->getTotalPreparedThenAborted();

    auto sessionCheckout = checkOutSession();
    auto txnParticipant = TransactionParticipant::get(opCtx());
    txnParticipant.unstashTransactionResources(opCtx(), "prepareTransaction");
    txnParticipant.prepareTransaction(opCtx(), {});

    txnParticipant.abortActiveTransaction(opCtx());
    ASSERT(txnParticipant.transactionIsAborted());
    ASSERT_EQ(ServerTransactionsMetrics::get(opCtx())->getTotalPreparedThenAborted(),
              beforePreparedThenAbortedCount + 1U);
}

TEST_F(TransactionsMetricsTest, IncrementCurrentPreparedWithCommit) {
    unsigned long long beforeCurrentPrepared =
        ServerTransactionsMetrics::get(opCtx())->getCurrentPrepared();

    auto sessionCheckout = checkOutSession();
    auto txnParticipant = TransactionParticipant::get(opCtx());

    txnParticipant.unstashTransactionResources(opCtx(), "commitTransaction");
    const auto prepareTimestamp = txnParticipant.prepareTransaction(opCtx(), {});

    ASSERT_EQ(ServerTransactionsMetrics::get(opCtx())->getCurrentPrepared(),
              beforeCurrentPrepared + 1U);
    txnParticipant.commitPreparedTransaction(opCtx(), prepareTimestamp, {});
    ASSERT(txnParticipant.transactionIsCommitted());
    ASSERT_EQ(ServerTransactionsMetrics::get(opCtx())->getCurrentPrepared(), beforeCurrentPrepared);
}

TEST_F(TransactionsMetricsTest, IncrementCurrentPreparedWithAbort) {
    unsigned long long beforeCurrentPrepared =
        ServerTransactionsMetrics::get(opCtx())->getCurrentPrepared();

    auto sessionCheckout = checkOutSession();
    auto txnParticipant = TransactionParticipant::get(opCtx());
    txnParticipant.unstashTransactionResources(opCtx(), "abortTransaction");
    txnParticipant.prepareTransaction(opCtx(), {});

    ASSERT_EQ(ServerTransactionsMetrics::get(opCtx())->getCurrentPrepared(),
              beforeCurrentPrepared + 1U);
    txnParticipant.abortActiveTransaction(opCtx());
    ASSERT(txnParticipant.transactionIsAborted());
    ASSERT_EQ(ServerTransactionsMetrics::get(opCtx())->getCurrentPrepared(), beforeCurrentPrepared);
}

TEST_F(TransactionsMetricsTest, NoPreparedMetricsChangesAfterExceptionInPrepare) {
    unsigned long long beforeCurrentPrepared =
        ServerTransactionsMetrics::get(opCtx())->getCurrentPrepared();
    unsigned long long beforeTotalPrepared =
        ServerTransactionsMetrics::get(opCtx())->getTotalPrepared();
    unsigned long long beforeTotalPreparedThenCommitted =
        ServerTransactionsMetrics::get(opCtx())->getTotalPreparedThenCommitted();
    unsigned long long beforeTotalPreparedThenAborted =
        ServerTransactionsMetrics::get(opCtx())->getTotalPreparedThenAborted();

    auto sessionCheckout = checkOutSession();
    auto txnParticipant = TransactionParticipant::get(opCtx());

    txnParticipant.unstashTransactionResources(opCtx(), "prepareTransaction");

    _opObserver->onTransactionPrepareThrowsException = true;

    ASSERT_THROWS_CODE(txnParticipant.prepareTransaction(opCtx(), {}),
                       AssertionException,
                       ErrorCodes::OperationFailed);

    ASSERT_EQ(ServerTransactionsMetrics::get(opCtx())->getCurrentPrepared(), beforeCurrentPrepared);
    ASSERT_EQ(ServerTransactionsMetrics::get(opCtx())->getTotalPrepared(), beforeTotalPrepared);
    ASSERT_EQ(ServerTransactionsMetrics::get(opCtx())->getTotalPreparedThenCommitted(),
              beforeTotalPreparedThenCommitted);
    ASSERT_EQ(ServerTransactionsMetrics::get(opCtx())->getTotalPreparedThenAborted(),
              beforeTotalPreparedThenAborted);

    txnParticipant.abortActiveTransaction(opCtx());
    ASSERT(txnParticipant.transactionIsAborted());

    ASSERT_EQ(ServerTransactionsMetrics::get(opCtx())->getCurrentPrepared(), beforeCurrentPrepared);
    ASSERT_EQ(ServerTransactionsMetrics::get(opCtx())->getTotalPrepared(), beforeTotalPrepared);
    ASSERT_EQ(ServerTransactionsMetrics::get(opCtx())->getTotalPreparedThenCommitted(),
              beforeTotalPreparedThenCommitted);
    ASSERT_EQ(ServerTransactionsMetrics::get(opCtx())->getTotalPreparedThenAborted(),
              beforeTotalPreparedThenAborted);
}

TEST_F(TransactionsMetricsTest, TrackTotalOpenTransactionsWithAbort) {
    unsigned long long beforeTransactionStart =
        ServerTransactionsMetrics::get(opCtx())->getCurrentOpen();

    // Tests that starting a transaction increments the open transactions counter by 1.
    auto sessionCheckout = checkOutSession();
    auto txnParticipant = TransactionParticipant::get(opCtx());
    txnParticipant.unstashTransactionResources(opCtx(), "insert");
    ASSERT_EQ(ServerTransactionsMetrics::get(opCtx())->getCurrentOpen(),
              beforeTransactionStart + 1U);

    // Tests that stashing the transaction resources does not affect the open transactions counter.
    { Lock::GlobalLock lk(opCtx(), MODE_IX, Date_t::now(), Lock::InterruptBehavior::kThrow); }
    txnParticipant.stashTransactionResources(opCtx());
    ASSERT_EQ(ServerTransactionsMetrics::get(opCtx())->getCurrentOpen(),
              beforeTransactionStart + 1U);

    // Tests that aborting a transaction decrements the open transactions counter by 1.
    txnParticipant.abortTransactionIfNotPrepared(opCtx());
    ASSERT_EQ(ServerTransactionsMetrics::get(opCtx())->getCurrentOpen(), beforeTransactionStart);
}

TEST_F(TransactionsMetricsTest, TrackTotalOpenTransactionsWithCommit) {
    unsigned long long beforeTransactionStart =
        ServerTransactionsMetrics::get(opCtx())->getCurrentOpen();

    // Tests that starting a transaction increments the open transactions counter by 1.
    auto sessionCheckout = checkOutSession();
    auto txnParticipant = TransactionParticipant::get(opCtx());
    txnParticipant.unstashTransactionResources(opCtx(), "insert");
    ASSERT_EQ(ServerTransactionsMetrics::get(opCtx())->getCurrentOpen(),
              beforeTransactionStart + 1U);

    // Tests that stashing the transaction resources does not affect the open transactions counter.
    { Lock::GlobalLock lk(opCtx(), MODE_IX, Date_t::now(), Lock::InterruptBehavior::kThrow); }
    txnParticipant.stashTransactionResources(opCtx());
    ASSERT_EQ(ServerTransactionsMetrics::get(opCtx())->getCurrentOpen(),
              beforeTransactionStart + 1U);

    txnParticipant.unstashTransactionResources(opCtx(), "insert");

    // Tests that committing a transaction decrements the open transactions counter by 1.
    txnParticipant.commitUnpreparedTransaction(opCtx());
    ASSERT_EQ(ServerTransactionsMetrics::get(opCtx())->getCurrentOpen(), beforeTransactionStart);
}

TEST_F(TransactionsMetricsTest, TrackTotalActiveAndInactiveTransactionsWithCommit) {
    unsigned long long beforeActiveCounter =
        ServerTransactionsMetrics::get(opCtx())->getCurrentActive();
    unsigned long long beforeInactiveCounter =
        ServerTransactionsMetrics::get(opCtx())->getCurrentInactive();

    // Starting the transaction should put it into an inactive state.
    auto sessionCheckout = checkOutSession();
    ASSERT_EQ(ServerTransactionsMetrics::get(opCtx())->getCurrentInactive(),
              beforeInactiveCounter + 1);

    // Tests that the first unstash increments the active counter and decrements the inactive
    // counter.
    auto txnParticipant = TransactionParticipant::get(opCtx());
    txnParticipant.unstashTransactionResources(opCtx(), "insert");
    ASSERT_EQ(ServerTransactionsMetrics::get(opCtx())->getCurrentActive(),
              beforeActiveCounter + 1U);
    ASSERT_EQ(ServerTransactionsMetrics::get(opCtx())->getCurrentInactive(), beforeInactiveCounter);

    // Tests that stashing the transaction resources decrements active counter and increments
    // inactive counter.
    { Lock::GlobalLock lk(opCtx(), MODE_IX, Date_t::now(), Lock::InterruptBehavior::kThrow); }
    txnParticipant.stashTransactionResources(opCtx());
    ASSERT_EQ(ServerTransactionsMetrics::get(opCtx())->getCurrentActive(), beforeActiveCounter);
    ASSERT_EQ(ServerTransactionsMetrics::get(opCtx())->getCurrentInactive(),
              beforeInactiveCounter + 1U);

    // Tests that the second unstash increments the active counter and decrements the inactive
    // counter.
    txnParticipant.unstashTransactionResources(opCtx(), "insert");
    ASSERT_EQ(ServerTransactionsMetrics::get(opCtx())->getCurrentActive(),
              beforeActiveCounter + 1U);
    ASSERT_EQ(ServerTransactionsMetrics::get(opCtx())->getCurrentInactive(), beforeInactiveCounter);

    // Tests that committing a transaction decrements the active counter only.
    txnParticipant.commitUnpreparedTransaction(opCtx());
    ASSERT_EQ(ServerTransactionsMetrics::get(opCtx())->getCurrentActive(), beforeActiveCounter);
    ASSERT_EQ(ServerTransactionsMetrics::get(opCtx())->getCurrentInactive(), beforeInactiveCounter);
}

TEST_F(TransactionsMetricsTest, TrackTotalActiveAndInactiveTransactionsWithStashedAbort) {
    unsigned long long beforeActiveCounter =
        ServerTransactionsMetrics::get(opCtx())->getCurrentActive();
    unsigned long long beforeInactiveCounter =
        ServerTransactionsMetrics::get(opCtx())->getCurrentInactive();

    // Starting the transaction should put it into an inactive state.
    auto sessionCheckout = checkOutSession();
    ASSERT_EQ(ServerTransactionsMetrics::get(opCtx())->getCurrentInactive(),
              beforeInactiveCounter + 1);

    // Tests that the first unstash increments the active counter and decrements the inactive
    // counter.
    auto txnParticipant = TransactionParticipant::get(opCtx());
    txnParticipant.unstashTransactionResources(opCtx(), "insert");
    ASSERT_EQ(ServerTransactionsMetrics::get(opCtx())->getCurrentActive(),
              beforeActiveCounter + 1U);
    ASSERT_EQ(ServerTransactionsMetrics::get(opCtx())->getCurrentInactive(), beforeInactiveCounter);

    // Tests that stashing the transaction resources decrements active counter and increments
    // inactive counter.
    { Lock::GlobalLock lk(opCtx(), MODE_IX, Date_t::now(), Lock::InterruptBehavior::kThrow); }
    txnParticipant.stashTransactionResources(opCtx());
    ASSERT_EQ(ServerTransactionsMetrics::get(opCtx())->getCurrentActive(), beforeActiveCounter);
    ASSERT_EQ(ServerTransactionsMetrics::get(opCtx())->getCurrentInactive(),
              beforeInactiveCounter + 1U);

    // Tests that aborting a stashed transaction decrements the inactive counter only.
    txnParticipant.abortTransactionIfNotPrepared(opCtx());
    ASSERT_EQ(ServerTransactionsMetrics::get(opCtx())->getCurrentActive(), beforeActiveCounter);
    ASSERT_EQ(ServerTransactionsMetrics::get(opCtx())->getCurrentInactive(), beforeInactiveCounter);
}

TEST_F(TransactionsMetricsTest, TrackTotalActiveAndInactiveTransactionsWithUnstashedAbort) {
    unsigned long long beforeActiveCounter =
        ServerTransactionsMetrics::get(opCtx())->getCurrentActive();
    unsigned long long beforeInactiveCounter =
        ServerTransactionsMetrics::get(opCtx())->getCurrentInactive();

    // Starting the transaction should put it into an inactive state.
    auto sessionCheckout = checkOutSession();
    ASSERT_EQ(ServerTransactionsMetrics::get(opCtx())->getCurrentInactive(),
              beforeInactiveCounter + 1);

    // Tests that the first unstash increments the active counter and decrements the inactive
    // counter.
    auto txnParticipant = TransactionParticipant::get(opCtx());
    txnParticipant.unstashTransactionResources(opCtx(), "insert");
    ASSERT_EQ(ServerTransactionsMetrics::get(opCtx())->getCurrentActive(),
              beforeActiveCounter + 1U);
    ASSERT_EQ(ServerTransactionsMetrics::get(opCtx())->getCurrentInactive(), beforeInactiveCounter);

    // Tests that aborting a stashed transaction decrements the active counter only.
    txnParticipant.abortTransactionIfNotPrepared(opCtx());
    ASSERT_EQ(ServerTransactionsMetrics::get(opCtx())->getCurrentActive(), beforeActiveCounter);
    ASSERT_EQ(ServerTransactionsMetrics::get(opCtx())->getCurrentInactive(), beforeInactiveCounter);
}

TEST_F(TransactionsMetricsTest, TrackCurrentActiveAndInactivePreparedTransactionsOnCommit) {
    unsigned long long beforeActivePreparedCounter =
        ServerTransactionsMetrics::get(opCtx())->getCurrentActive();
    unsigned long long beforeInactivePreparedCounter =
        ServerTransactionsMetrics::get(opCtx())->getCurrentInactive();
    auto sessionCheckout = checkOutSession();
    unsigned long long beforePrepareCount =
        ServerTransactionsMetrics::get(opCtx())->getTotalPrepared();
    unsigned long long beforePreparedThenCommittedCount =
        ServerTransactionsMetrics::get(opCtx())->getTotalPreparedThenCommitted();

    // Tests that unstashing a transaction puts it into an active state.
    auto txnParticipant = TransactionParticipant::get(opCtx());

    txnParticipant.unstashTransactionResources(opCtx(), "prepareTransaction");
    const auto prepareTimestamp = txnParticipant.prepareTransaction(opCtx(), {});

    ASSERT_EQ(ServerTransactionsMetrics::get(opCtx())->getCurrentActive(),
              beforeActivePreparedCounter + 1U);
    ASSERT_EQ(ServerTransactionsMetrics::get(opCtx())->getCurrentInactive(),
              beforeInactivePreparedCounter);
    ASSERT_EQ(ServerTransactionsMetrics::get(opCtx())->getTotalPrepared(), beforePrepareCount + 1U);

    // Tests that the first stash decrements the active counter and increments the inactive counter.
    txnParticipant.stashTransactionResources(opCtx());
    ASSERT_EQ(ServerTransactionsMetrics::get(opCtx())->getCurrentActive(),
              beforeActivePreparedCounter);
    ASSERT_EQ(ServerTransactionsMetrics::get(opCtx())->getCurrentInactive(),
              beforeInactivePreparedCounter + 1U);

    // Tests that unstashing increments the active counter and decrements the inactive counter.
    txnParticipant.unstashTransactionResources(opCtx(), "commitTransaction");
    ASSERT_EQ(ServerTransactionsMetrics::get(opCtx())->getCurrentActive(),
              beforeActivePreparedCounter + 1U);
    ASSERT_EQ(ServerTransactionsMetrics::get(opCtx())->getCurrentInactive(),
              beforeInactivePreparedCounter);

    // Tests that committing decrements the active counter only.
    txnParticipant.commitPreparedTransaction(opCtx(), prepareTimestamp, {});

    ASSERT_EQ(ServerTransactionsMetrics::get(opCtx())->getCurrentActive(),
              beforeActivePreparedCounter);
    ASSERT_EQ(ServerTransactionsMetrics::get(opCtx())->getCurrentInactive(),
              beforeInactivePreparedCounter);
    ASSERT_EQ(ServerTransactionsMetrics::get(opCtx())->getTotalPreparedThenCommitted(),
              beforePreparedThenCommittedCount + 1U);
}

TEST_F(TransactionsMetricsTest,
       TrackCurrentActiveAndInactivePreparedTransactionsWithUnstashedAbort) {
    unsigned long long beforeActivePreparedCounter =
        ServerTransactionsMetrics::get(opCtx())->getCurrentActive();
    unsigned long long beforeInactivePreparedCounter =
        ServerTransactionsMetrics::get(opCtx())->getCurrentInactive();
    auto sessionCheckout = checkOutSession();

    auto txnParticipant = TransactionParticipant::get(opCtx());

    // Tests that unstashing a transaction increments the active counter only.
    txnParticipant.unstashTransactionResources(opCtx(), "prepareTransaction");
    txnParticipant.prepareTransaction(opCtx(), {});
    ASSERT_EQ(ServerTransactionsMetrics::get(opCtx())->getCurrentActive(),
              beforeActivePreparedCounter + 1U);
    ASSERT_EQ(ServerTransactionsMetrics::get(opCtx())->getCurrentInactive(),
              beforeInactivePreparedCounter);

    // Tests that stashing a prepared transaction decrements the active counter and increments the
    // inactive counter.
    txnParticipant.stashTransactionResources(opCtx());
    ASSERT_EQ(ServerTransactionsMetrics::get(opCtx())->getCurrentActive(),
              beforeActivePreparedCounter);
    ASSERT_EQ(ServerTransactionsMetrics::get(opCtx())->getCurrentInactive(),
              beforeInactivePreparedCounter + 1U);

    // Tests that aborting a stashed prepared transaction decrements the inactive counter only.
    txnParticipant.unstashTransactionResources(opCtx(), "abortTransaction");
    ASSERT_EQ(ServerTransactionsMetrics::get(opCtx())->getCurrentActive(),
              beforeActivePreparedCounter + 1U);
    ASSERT_EQ(ServerTransactionsMetrics::get(opCtx())->getCurrentInactive(),
              beforeInactivePreparedCounter);
    txnParticipant.abortActiveTransaction(opCtx());
    ASSERT(txnParticipant.transactionIsAborted());
    ASSERT_EQ(ServerTransactionsMetrics::get(opCtx())->getCurrentActive(),
              beforeActivePreparedCounter);
    ASSERT_EQ(ServerTransactionsMetrics::get(opCtx())->getCurrentInactive(),
              beforeInactivePreparedCounter);
}

TEST_F(TransactionsMetricsTest, TransactionErrorsBeforeUnstash) {
    unsigned long long beforeActiveCounter =
        ServerTransactionsMetrics::get(opCtx())->getCurrentActive();
    unsigned long long beforeInactiveCounter =
        ServerTransactionsMetrics::get(opCtx())->getCurrentInactive();
    unsigned long long beforeAbortedCounter =
        ServerTransactionsMetrics::get(opCtx())->getTotalAborted();

    // The first transaction statement checks out the session and begins the transaction but returns
    // before unstashTransactionResources().
    auto sessionCheckout = checkOutSession();

    // The transaction is now inactive.
    ASSERT_EQ(ServerTransactionsMetrics::get(opCtx())->getCurrentActive(), beforeActiveCounter);
    ASSERT_EQ(ServerTransactionsMetrics::get(opCtx())->getCurrentInactive(),
              beforeInactiveCounter + 1U);
    ASSERT_EQ(ServerTransactionsMetrics::get(opCtx())->getTotalAborted(), beforeAbortedCounter);

    // The second transaction statement continues the transaction. Since there are no stashed
    // transaction resources, it is not safe to continue the transaction, so the transaction is
    // aborted.
    auto txnParticipant = TransactionParticipant::get(opCtx());
    const bool autocommit = false;
    const boost::optional<bool> startTransaction = boost::none;
    ASSERT_THROWS_CODE(txnParticipant.beginOrContinue(
                           opCtx(), *opCtx()->getTxnNumber(), autocommit, startTransaction),
                       AssertionException,
                       ErrorCodes::NoSuchTransaction);

    // The transaction is now aborted.
    ASSERT_EQ(ServerTransactionsMetrics::get(opCtx())->getCurrentActive(), beforeActiveCounter);
    ASSERT_EQ(ServerTransactionsMetrics::get(opCtx())->getCurrentInactive(), beforeInactiveCounter);
    ASSERT_EQ(ServerTransactionsMetrics::get(opCtx())->getTotalAborted(),
              beforeAbortedCounter + 1U);
}

TEST_F(TransactionsMetricsTest, SingleTransactionStatsDurationShouldBeSetUponCommit) {
    auto tickSource = initMockTickSource();

    auto sessionCheckout = checkOutSession();
    auto txnParticipant = TransactionParticipant::get(opCtx());
    txnParticipant.unstashTransactionResources(opCtx(), "commitTransaction");
    // The transaction machinery cannot store an empty locker.
    { Lock::GlobalLock lk(opCtx(), MODE_IX, Date_t::now(), Lock::InterruptBehavior::kThrow); }

    // Advance the clock.
    tickSource->advance(Microseconds(100));

    txnParticipant.commitUnpreparedTransaction(opCtx());
    ASSERT_EQ(txnParticipant.getSingleTransactionStatsForTest().getDuration(tickSource,
                                                                            tickSource->getTicks()),
              Microseconds(100));
}

TEST_F(TransactionsMetricsTest, SingleTransactionStatsPreparedDurationShouldBeSetUponCommit) {
    auto tickSource = initMockTickSource();

    auto sessionCheckout = checkOutSession();
    auto txnParticipant = TransactionParticipant::get(opCtx());
    txnParticipant.unstashTransactionResources(opCtx(), "commitTransaction");
    // The transaction machinery cannot store an empty locker.
    { Lock::GlobalLock lk(opCtx(), MODE_IX, Date_t::now(), Lock::InterruptBehavior::kThrow); }

    // Advance the clock.
    tickSource->advance(Microseconds(10));

    // Prepare the transaction and extend the duration in the prepared state.
    const auto prepareTimestamp = txnParticipant.prepareTransaction(opCtx(), {});

    tickSource->advance(Microseconds(100));

    txnParticipant.commitPreparedTransaction(opCtx(), prepareTimestamp, {});
    ASSERT_EQ(txnParticipant.getSingleTransactionStatsForTest().getPreparedDuration(
                  tickSource, tickSource->getTicks()),
              Microseconds(100));
}

TEST_F(TransactionsMetricsTest, SingleTransactionStatsDurationShouldBeSetUponAbort) {
    auto tickSource = initMockTickSource();

    auto sessionCheckout = checkOutSession();
    auto txnParticipant = TransactionParticipant::get(opCtx());
    txnParticipant.unstashTransactionResources(opCtx(), "insert");

    // Advance the clock.
    tickSource->advance(Microseconds(100));

    txnParticipant.abortTransactionIfNotPrepared(opCtx());
    ASSERT_EQ(txnParticipant.getSingleTransactionStatsForTest().getDuration(tickSource,
                                                                            tickSource->getTicks()),
              Microseconds(100));
}

TEST_F(TransactionsMetricsTest, SingleTransactionStatsPreparedDurationShouldBeSetUponAbort) {
    auto tickSource = initMockTickSource();

    auto sessionCheckout = checkOutSession();
    auto txnParticipant = TransactionParticipant::get(opCtx());
    txnParticipant.unstashTransactionResources(opCtx(), "abortTransaction");

    // Advance the clock.
    tickSource->advance(Microseconds(10));

    // Prepare the transaction and extend the duration in the prepared state.
    txnParticipant.prepareTransaction(opCtx(), {});
    tickSource->advance(Microseconds(100));

    txnParticipant.abortActiveTransaction(opCtx());
    ASSERT_EQ(txnParticipant.getSingleTransactionStatsForTest().getPreparedDuration(
                  tickSource, tickSource->getTicks()),
              Microseconds(100));
}

TEST_F(TransactionsMetricsTest, SingleTransactionStatsDurationShouldKeepIncreasingUntilCommit) {
    auto tickSource = initMockTickSource();

    auto sessionCheckout = checkOutSession();
    auto txnParticipant = TransactionParticipant::get(opCtx());
    txnParticipant.unstashTransactionResources(opCtx(), "commitTransaction");
    // The transaction machinery cannot store an empty locker.
    { Lock::GlobalLock lk(opCtx(), MODE_IX, Date_t::now(), Lock::InterruptBehavior::kThrow); }

    tickSource->advance(Microseconds(100));

    // The transaction's duration should have increased.
    ASSERT_EQ(txnParticipant.getSingleTransactionStatsForTest().getDuration(tickSource,
                                                                            tickSource->getTicks()),
              Microseconds(100));

    tickSource->advance(Microseconds(100));

    // Commit the transaction and check duration.
    txnParticipant.commitUnpreparedTransaction(opCtx());
    ASSERT_EQ(txnParticipant.getSingleTransactionStatsForTest().getDuration(tickSource,
                                                                            tickSource->getTicks()),
              Microseconds(200));

    // The transaction committed, so the duration shouldn't have increased even if more time passed.
    tickSource->advance(Microseconds(100));
    ASSERT_EQ(txnParticipant.getSingleTransactionStatsForTest().getDuration(tickSource,
                                                                            tickSource->getTicks()),
              Microseconds(200));
}

TEST_F(TransactionsMetricsTest,
       SingleTransactionStatsPreparedDurationShouldKeepIncreasingUntilCommit) {
    auto tickSource = initMockTickSource();

    auto sessionCheckout = checkOutSession();
    auto txnParticipant = TransactionParticipant::get(opCtx());
    txnParticipant.unstashTransactionResources(opCtx(), "commitTransaction");
    // The transaction machinery cannot store an empty locker.
    { Lock::GlobalLock lk(opCtx(), MODE_IX, Date_t::now(), Lock::InterruptBehavior::kThrow); }

    // Prepare the transaction and extend the duration in the prepared state.
    const auto prepareTimestamp = txnParticipant.prepareTransaction(opCtx(), {});
    tickSource->advance(Microseconds(100));

    // The prepared transaction's duration should have increased.
    ASSERT_EQ(txnParticipant.getSingleTransactionStatsForTest().getPreparedDuration(
                  tickSource, tickSource->getTicks()),
              Microseconds(100));

    tickSource->advance(Microseconds(100));

    // Commit the prepared transaction and check the prepared duration.
    txnParticipant.commitPreparedTransaction(opCtx(), prepareTimestamp, {});
    ASSERT_EQ(txnParticipant.getSingleTransactionStatsForTest().getPreparedDuration(
                  tickSource, tickSource->getTicks()),
              Microseconds(200));

    // The prepared transaction committed, so the prepared duration shouldn't have increased even if
    // more time passed.
    tickSource->advance(Microseconds(100));
    ASSERT_EQ(txnParticipant.getSingleTransactionStatsForTest().getPreparedDuration(
                  tickSource, tickSource->getTicks()),
              Microseconds(200));
}

TEST_F(TransactionsMetricsTest, SingleTransactionStatsDurationShouldKeepIncreasingUntilAbort) {
    auto tickSource = initMockTickSource();

    auto sessionCheckout = checkOutSession();
    auto txnParticipant = TransactionParticipant::get(opCtx());
    txnParticipant.unstashTransactionResources(opCtx(), "insert");
    // The transaction machinery cannot store an empty locker.
    { Lock::GlobalLock lk(opCtx(), MODE_IX, Date_t::now(), Lock::InterruptBehavior::kThrow); }

    tickSource->advance(Microseconds(100));

    // The transaction's duration should have increased.
    ASSERT_EQ(txnParticipant.getSingleTransactionStatsForTest().getDuration(tickSource,
                                                                            tickSource->getTicks()),
              Microseconds(100));

    tickSource->advance(Microseconds(100));

    // Abort the transaction and check duration.
    txnParticipant.abortTransactionIfNotPrepared(opCtx());
    ASSERT_EQ(txnParticipant.getSingleTransactionStatsForTest().getDuration(tickSource,
                                                                            tickSource->getTicks()),
              Microseconds(200));

    // The transaction aborted, so the duration shouldn't have increased even if more time passed.
    tickSource->advance(Microseconds(100));
    ASSERT_EQ(txnParticipant.getSingleTransactionStatsForTest().getDuration(tickSource,
                                                                            tickSource->getTicks()),
              Microseconds(200));
}

TEST_F(TransactionsMetricsTest,
       SingleTransactionStatsPreparedDurationShouldKeepIncreasingUntilAbort) {
    auto tickSource = initMockTickSource();

    auto sessionCheckout = checkOutSession();
    auto txnParticipant = TransactionParticipant::get(opCtx());
    txnParticipant.unstashTransactionResources(opCtx(), "abortTransaction");
    // The transaction machinery cannot store an empty locker.
    { Lock::GlobalLock lk(opCtx(), MODE_IX, Date_t::now(), Lock::InterruptBehavior::kThrow); }

    // Prepare the transaction and extend the duration in the prepared state.
    txnParticipant.prepareTransaction(opCtx(), {});
    tickSource->advance(Microseconds(100));

    // The prepared transaction's duration should have increased.
    ASSERT_EQ(txnParticipant.getSingleTransactionStatsForTest().getPreparedDuration(
                  tickSource, tickSource->getTicks()),
              Microseconds(100));

    tickSource->advance(Microseconds(100));

    // Abort the prepared transaction and check the prepared duration.
    txnParticipant.abortActiveTransaction(opCtx());
    ASSERT_EQ(txnParticipant.getSingleTransactionStatsForTest().getPreparedDuration(
                  tickSource, tickSource->getTicks()),
              Microseconds(200));

    // The prepared transaction aborted, so the prepared duration shouldn't have increased even if
    // more time passed.
    tickSource->advance(Microseconds(100));
    ASSERT_EQ(txnParticipant.getSingleTransactionStatsForTest().getPreparedDuration(
                  tickSource, tickSource->getTicks()),
              Microseconds(200));
}

TEST_F(TransactionsMetricsTest, TimeActiveMicrosShouldBeSetUponUnstashAndStash) {
    auto tickSource = initMockTickSource();

    auto sessionCheckout = checkOutSession();
    auto txnParticipant = TransactionParticipant::get(opCtx());

    // Time active should be zero.
    ASSERT_EQ(txnParticipant.getSingleTransactionStatsForTest().getTimeActiveMicros(
                  tickSource, tickSource->getTicks()),
              Microseconds{0});

    txnParticipant.unstashTransactionResources(opCtx(), "insert");
    tickSource->advance(Microseconds(100));
    // The transaction machinery cannot store an empty locker.
    { Lock::GlobalLock lk(opCtx(), MODE_IX, Date_t::now(), Lock::InterruptBehavior::kThrow); }
    txnParticipant.stashTransactionResources(opCtx());

    // Advance clock during inactive period.
    tickSource->advance(Microseconds(100));

    // Time active should have increased only during active period.
    ASSERT_EQ(txnParticipant.getSingleTransactionStatsForTest().getTimeActiveMicros(
                  tickSource, tickSource->getTicks()),
              Microseconds{100});

    txnParticipant.unstashTransactionResources(opCtx(), "insert");
    tickSource->advance(Microseconds(100));
    txnParticipant.stashTransactionResources(opCtx());

    // Advance clock during inactive period.
    tickSource->advance(Microseconds(100));

    // Time active should have increased again.
    ASSERT_EQ(txnParticipant.getSingleTransactionStatsForTest().getTimeActiveMicros(
                  tickSource, tickSource->getTicks()),
              Microseconds{200});

    // Start a new transaction.
    const auto higherTxnNum = *opCtx()->getTxnNumber() + 1;
    txnParticipant.beginOrContinue(opCtx(), higherTxnNum, false, true);

    // Time active should be zero for a new transaction.
    ASSERT_EQ(txnParticipant.getSingleTransactionStatsForTest().getTimeActiveMicros(
                  tickSource, tickSource->getTicks()),
              Microseconds{0});
}

TEST_F(TransactionsMetricsTest, TimeActiveMicrosShouldBeSetUponUnstashAndAbort) {
    auto tickSource = initMockTickSource();

    auto sessionCheckout = checkOutSession();
    auto txnParticipant = TransactionParticipant::get(opCtx());

    // Time active should be zero.
    ASSERT_EQ(txnParticipant.getSingleTransactionStatsForTest().getTimeActiveMicros(
                  tickSource, tickSource->getTicks()),
              Microseconds{0});

    txnParticipant.unstashTransactionResources(opCtx(), "insert");
    tickSource->advance(Microseconds(100));
    txnParticipant.abortTransactionIfNotPrepared(opCtx());

    // Time active should have increased.
    ASSERT_EQ(txnParticipant.getSingleTransactionStatsForTest().getTimeActiveMicros(
                  tickSource, tickSource->getTicks()),
              Microseconds{100});

    tickSource->advance(Microseconds(100));

    // The transaction is not active after abort, so time active should not have increased.
    ASSERT_EQ(txnParticipant.getSingleTransactionStatsForTest().getTimeActiveMicros(
                  tickSource, tickSource->getTicks()),
              Microseconds{100});
}

TEST_F(TransactionsMetricsTest, TimeActiveMicrosShouldNotBeSetUponAbortOnly) {
    auto tickSource = initMockTickSource();

    auto sessionCheckout = checkOutSession();
    auto txnParticipant = TransactionParticipant::get(opCtx());

    // Time active should be zero.
    ASSERT_EQ(txnParticipant.getSingleTransactionStatsForTest().getTimeActiveMicros(
                  tickSource, tickSource->getTicks()),
              Microseconds{0});

    // Advance clock during inactive period.
    tickSource->advance(Microseconds(100));

    txnParticipant.abortTransactionIfNotPrepared(opCtx());

    // Time active should still be zero.
    ASSERT_EQ(txnParticipant.getSingleTransactionStatsForTest().getTimeActiveMicros(
                  tickSource, tickSource->getTicks()),
              Microseconds{0});
}

TEST_F(TransactionsMetricsTest, TimeActiveMicrosShouldIncreaseUntilStash) {
    auto tickSource = initMockTickSource();

    auto sessionCheckout = checkOutSession();
    auto txnParticipant = TransactionParticipant::get(opCtx());

    // Time active should be zero.
    ASSERT_EQ(txnParticipant.getSingleTransactionStatsForTest().getTimeActiveMicros(
                  tickSource, tickSource->getTicks()),
              Microseconds{0});
    txnParticipant.unstashTransactionResources(opCtx(), "insert");
    tickSource->advance(Microseconds(100));

    // Time active should have increased.
    ASSERT_EQ(txnParticipant.getSingleTransactionStatsForTest().getTimeActiveMicros(
                  tickSource, tickSource->getTicks()),
              Microseconds(100));

    tickSource->advance(Microseconds(100));

    // Time active should have increased again.
    ASSERT_EQ(txnParticipant.getSingleTransactionStatsForTest().getTimeActiveMicros(
                  tickSource, tickSource->getTicks()),
              Microseconds(200));

    // The transaction machinery cannot store an empty locker.
    { Lock::GlobalLock lk(opCtx(), MODE_IX, Date_t::now(), Lock::InterruptBehavior::kThrow); }
    txnParticipant.stashTransactionResources(opCtx());

    tickSource->advance(Microseconds(100));

    // The transaction is no longer active, so time active should have stopped increasing.
    ASSERT_EQ(txnParticipant.getSingleTransactionStatsForTest().getTimeActiveMicros(
                  tickSource, tickSource->getTicks()),
              Microseconds(200));
}

TEST_F(TransactionsMetricsTest, TimeActiveMicrosShouldIncreaseUntilCommit) {
    auto tickSource = initMockTickSource();

    auto sessionCheckout = checkOutSession();
    auto txnParticipant = TransactionParticipant::get(opCtx());

    // Time active should be zero.
    ASSERT_EQ(txnParticipant.getSingleTransactionStatsForTest().getTimeActiveMicros(
                  tickSource, tickSource->getTicks()),
              Microseconds{0});
    txnParticipant.unstashTransactionResources(opCtx(), "commitTransaction");

    tickSource->advance(Microseconds(100));

    // Time active should have increased.
    ASSERT_EQ(txnParticipant.getSingleTransactionStatsForTest().getTimeActiveMicros(
                  tickSource, tickSource->getTicks()),
              Microseconds{100});

    tickSource->advance(Microseconds(100));

    // Time active should have increased again.
    ASSERT_EQ(txnParticipant.getSingleTransactionStatsForTest().getTimeActiveMicros(
                  tickSource, tickSource->getTicks()),
              Microseconds{200});

    txnParticipant.commitUnpreparedTransaction(opCtx());

    tickSource->advance(Microseconds(100));

    // The transaction is no longer active, so time active should have stopped increasing.
    ASSERT_EQ(txnParticipant.getSingleTransactionStatsForTest().getTimeActiveMicros(
                  tickSource, tickSource->getTicks()),
              Microseconds(200));
}

TEST_F(TransactionsMetricsTest, AdditiveMetricsObjectsShouldBeAddedTogetherUponStash) {
    auto sessionCheckout = checkOutSession();
    auto txnParticipant = TransactionParticipant::get(opCtx());

    // Initialize field values for both AdditiveMetrics objects.
    txnParticipant.getSingleTransactionStatsForTest().getOpDebug()->additiveMetrics.keysExamined =
        1;
    CurOp::get(opCtx())->debug().additiveMetrics.keysExamined = 5;
    txnParticipant.getSingleTransactionStatsForTest().getOpDebug()->additiveMetrics.docsExamined =
        2;
    CurOp::get(opCtx())->debug().additiveMetrics.docsExamined = 0;
    txnParticipant.getSingleTransactionStatsForTest().getOpDebug()->additiveMetrics.nMatched = 3;
    txnParticipant.getSingleTransactionStatsForTest().getOpDebug()->additiveMetrics.nModified = 1;
    CurOp::get(opCtx())->debug().additiveMetrics.nModified = 1;
    CurOp::get(opCtx())->debug().additiveMetrics.ninserted = 4;
    txnParticipant.getSingleTransactionStatsForTest().getOpDebug()->additiveMetrics.keysInserted =
        1;
    CurOp::get(opCtx())->debug().additiveMetrics.keysInserted = 1;
    txnParticipant.getSingleTransactionStatsForTest().getOpDebug()->additiveMetrics.keysDeleted = 0;
    CurOp::get(opCtx())->debug().additiveMetrics.keysDeleted = 0;
    txnParticipant.getSingleTransactionStatsForTest()
        .getOpDebug()
        ->additiveMetrics.prepareReadConflicts.store(5);
    CurOp::get(opCtx())->debug().additiveMetrics.prepareReadConflicts.store(4);

    auto additiveMetricsToCompare =
        txnParticipant.getSingleTransactionStatsForTest().getOpDebug()->additiveMetrics;
    additiveMetricsToCompare.add(CurOp::get(opCtx())->debug().additiveMetrics);

    txnParticipant.unstashTransactionResources(opCtx(), "insert");
    // The transaction machinery cannot store an empty locker.
    { Lock::GlobalLock lk(opCtx(), MODE_IX, Date_t::now(), Lock::InterruptBehavior::kThrow); }
    txnParticipant.stashTransactionResources(opCtx());

    ASSERT(txnParticipant.getSingleTransactionStatsForTest().getOpDebug()->additiveMetrics.equals(
        additiveMetricsToCompare));
}

TEST_F(TransactionsMetricsTest, AdditiveMetricsObjectsShouldBeAddedTogetherUponCommit) {
    auto sessionCheckout = checkOutSession();
    auto txnParticipant = TransactionParticipant::get(opCtx());

    // Initialize field values for both AdditiveMetrics objects.
    txnParticipant.getSingleTransactionStatsForTest().getOpDebug()->additiveMetrics.keysExamined =
        3;
    CurOp::get(opCtx())->debug().additiveMetrics.keysExamined = 2;
    txnParticipant.getSingleTransactionStatsForTest().getOpDebug()->additiveMetrics.docsExamined =
        0;
    CurOp::get(opCtx())->debug().additiveMetrics.docsExamined = 2;
    txnParticipant.getSingleTransactionStatsForTest().getOpDebug()->additiveMetrics.nMatched = 4;
    txnParticipant.getSingleTransactionStatsForTest().getOpDebug()->additiveMetrics.nModified = 5;
    CurOp::get(opCtx())->debug().additiveMetrics.nModified = 1;
    CurOp::get(opCtx())->debug().additiveMetrics.ninserted = 1;
    txnParticipant.getSingleTransactionStatsForTest().getOpDebug()->additiveMetrics.ndeleted = 4;
    CurOp::get(opCtx())->debug().additiveMetrics.ndeleted = 0;
    txnParticipant.getSingleTransactionStatsForTest().getOpDebug()->additiveMetrics.keysInserted =
        1;
    CurOp::get(opCtx())->debug().additiveMetrics.keysInserted = 1;
    txnParticipant.getSingleTransactionStatsForTest()
        .getOpDebug()
        ->additiveMetrics.prepareReadConflicts.store(0);
    CurOp::get(opCtx())->debug().additiveMetrics.prepareReadConflicts.store(0);
    txnParticipant.getSingleTransactionStatsForTest()
        .getOpDebug()
        ->additiveMetrics.writeConflicts.store(6);
    CurOp::get(opCtx())->debug().additiveMetrics.writeConflicts.store(3);

    auto additiveMetricsToCompare =
        txnParticipant.getSingleTransactionStatsForTest().getOpDebug()->additiveMetrics;
    additiveMetricsToCompare.add(CurOp::get(opCtx())->debug().additiveMetrics);

    txnParticipant.unstashTransactionResources(opCtx(), "insert");
    // The transaction machinery cannot store an empty locker.
    { Lock::GlobalLock lk(opCtx(), MODE_IX, Date_t::now(), Lock::InterruptBehavior::kThrow); }
    txnParticipant.commitUnpreparedTransaction(opCtx());

    ASSERT(txnParticipant.getSingleTransactionStatsForTest().getOpDebug()->additiveMetrics.equals(
        additiveMetricsToCompare));
}

TEST_F(TransactionsMetricsTest, AdditiveMetricsObjectsShouldBeAddedTogetherUponAbort) {
    auto sessionCheckout = checkOutSession();
    auto txnParticipant = TransactionParticipant::get(opCtx());

    // Initialize field values for both AdditiveMetrics objects.
    txnParticipant.getSingleTransactionStatsForTest().getOpDebug()->additiveMetrics.keysExamined =
        2;
    CurOp::get(opCtx())->debug().additiveMetrics.keysExamined = 4;
    txnParticipant.getSingleTransactionStatsForTest().getOpDebug()->additiveMetrics.docsExamined =
        1;
    CurOp::get(opCtx())->debug().additiveMetrics.docsExamined = 3;
    txnParticipant.getSingleTransactionStatsForTest().getOpDebug()->additiveMetrics.nMatched = 2;
    txnParticipant.getSingleTransactionStatsForTest().getOpDebug()->additiveMetrics.nModified = 0;
    CurOp::get(opCtx())->debug().additiveMetrics.nModified = 3;
    CurOp::get(opCtx())->debug().additiveMetrics.ndeleted = 5;
    txnParticipant.getSingleTransactionStatsForTest().getOpDebug()->additiveMetrics.keysInserted =
        1;
    CurOp::get(opCtx())->debug().additiveMetrics.keysInserted = 1;
    txnParticipant.getSingleTransactionStatsForTest().getOpDebug()->additiveMetrics.keysDeleted = 6;
    CurOp::get(opCtx())->debug().additiveMetrics.keysDeleted = 0;
    txnParticipant.getSingleTransactionStatsForTest()
        .getOpDebug()
        ->additiveMetrics.writeConflicts.store(3);
    CurOp::get(opCtx())->debug().additiveMetrics.writeConflicts.store(3);

    auto additiveMetricsToCompare =
        txnParticipant.getSingleTransactionStatsForTest().getOpDebug()->additiveMetrics;
    additiveMetricsToCompare.add(CurOp::get(opCtx())->debug().additiveMetrics);

    txnParticipant.unstashTransactionResources(opCtx(), "insert");
    // The transaction machinery cannot store an empty locker.
    { Lock::GlobalLock lk(opCtx(), MODE_IX, Date_t::now(), Lock::InterruptBehavior::kThrow); }
    txnParticipant.abortActiveTransaction(opCtx());

    ASSERT(txnParticipant.getSingleTransactionStatsForTest().getOpDebug()->additiveMetrics.equals(
        additiveMetricsToCompare));
}

TEST_F(TransactionsMetricsTest, TimeInactiveMicrosShouldBeSetUponUnstashAndStash) {
    auto tickSource = initMockTickSource();

    auto sessionCheckout = checkOutSession();
    auto txnParticipant = TransactionParticipant::get(opCtx());

    // Time inactive should have increased.
    tickSource->advance(Microseconds(100));
    ASSERT_EQ(txnParticipant.getSingleTransactionStatsForTest().getTimeInactiveMicros(
                  tickSource, tickSource->getTicks()),
              Microseconds{100});

    // Time inactive should have increased again.
    tickSource->advance(Microseconds(100));
    ASSERT_EQ(txnParticipant.getSingleTransactionStatsForTest().getTimeInactiveMicros(
                  tickSource, tickSource->getTicks()),
              Microseconds{200});

    txnParticipant.unstashTransactionResources(opCtx(), "insert");

    tickSource->advance(Microseconds(100));

    // The transaction is currently active, so time inactive should not have increased.
    ASSERT_EQ(txnParticipant.getSingleTransactionStatsForTest().getTimeInactiveMicros(
                  tickSource, tickSource->getTicks()),
              Microseconds{200});

    // The transaction machinery cannot store an empty locker.
    { Lock::GlobalLock lk(opCtx(), MODE_IX, Date_t::now(), Lock::InterruptBehavior::kThrow); }
    txnParticipant.stashTransactionResources(opCtx());

    tickSource->advance(Microseconds(100));

    // The transaction is inactive again, so time inactive should have increased.
    ASSERT_EQ(txnParticipant.getSingleTransactionStatsForTest().getTimeInactiveMicros(
                  tickSource, tickSource->getTicks()),
              Microseconds{300});
}

TEST_F(TransactionsMetricsTest, TimeInactiveMicrosShouldBeSetUponUnstashAndAbort) {
    auto tickSource = initMockTickSource();

    auto sessionCheckout = checkOutSession();
    auto txnParticipant = TransactionParticipant::get(opCtx());

    // Time inactive should be greater than or equal to zero.
    ASSERT_EQ(txnParticipant.getSingleTransactionStatsForTest().getTimeInactiveMicros(
                  tickSource, tickSource->getTicks()),
              Microseconds{0});

    tickSource->advance(Microseconds(100));

    // Time inactive should have increased.
    ASSERT_EQ(txnParticipant.getSingleTransactionStatsForTest().getTimeInactiveMicros(
                  tickSource, tickSource->getTicks()),
              Microseconds{100});

    txnParticipant.unstashTransactionResources(opCtx(), "insert");
    txnParticipant.abortTransactionIfNotPrepared(opCtx());

    ASSERT_EQ(txnParticipant.getSingleTransactionStatsForTest().getTimeInactiveMicros(
                  tickSource, tickSource->getTicks()),
              Microseconds{100});

    tickSource->advance(Microseconds(100));

    // The transaction has aborted, so time inactive should not have increased.
    ASSERT_EQ(txnParticipant.getSingleTransactionStatsForTest().getTimeInactiveMicros(
                  tickSource, tickSource->getTicks()),
              Microseconds{100});
}

TEST_F(TransactionsMetricsTest, TimeInactiveMicrosShouldIncreaseUntilCommit) {
    auto tickSource = initMockTickSource();

    auto sessionCheckout = checkOutSession();
    auto txnParticipant = TransactionParticipant::get(opCtx());

    // Time inactive should be greater than or equal to zero.
    ASSERT_EQ(txnParticipant.getSingleTransactionStatsForTest().getTimeInactiveMicros(
                  tickSource, tickSource->getTicks()),
              Microseconds{0});

    tickSource->advance(Microseconds(100));

    // Time inactive should have increased.
    ASSERT_EQ(txnParticipant.getSingleTransactionStatsForTest().getTimeInactiveMicros(
                  tickSource, tickSource->getTicks()),
              Microseconds{100});

    txnParticipant.unstashTransactionResources(opCtx(), "insert");
    // The transaction machinery cannot store an empty locker.
    { Lock::GlobalLock lk(opCtx(), MODE_IX, Date_t::now(), Lock::InterruptBehavior::kThrow); }
    txnParticipant.commitUnpreparedTransaction(opCtx());

    tickSource->advance(Microseconds(100));

    // The transaction has committed, so time inactive should not have increased.
    ASSERT_EQ(txnParticipant.getSingleTransactionStatsForTest().getTimeInactiveMicros(
                  tickSource, tickSource->getTicks()),
              Microseconds{100});
}

TEST_F(TransactionsMetricsTest, ReportStashedResources) {
    auto tickSource = initMockTickSource();
    auto clockSource = initMockPreciseClockSource();
    auto startTime = Date_t::now();
    clockSource->reset(startTime);

    const bool autocommit = false;

    ASSERT(opCtx()->lockState());
    ASSERT(opCtx()->recoveryUnit());

    auto sessionCheckout = checkOutSession();

    // Create a ClientMetadata object and set it on ClientMetadataIsMasterState.
    BSONObjBuilder builder;
    ASSERT_OK(ClientMetadata::serializePrivate("driverName",
                                               "driverVersion",
                                               "osType",
                                               "osName",
                                               "osArchitecture",
                                               "osVersion",
                                               "appName",
                                               &builder));
    auto obj = builder.obj();
    auto clientMetadata = ClientMetadata::parse(obj["client"]);
    auto& clientMetadataIsMasterState = ClientMetadataIsMasterState::get(opCtx()->getClient());
    clientMetadataIsMasterState.setClientMetadata(opCtx()->getClient(),
                                                  std::move(clientMetadata.getValue()));

    repl::ReadConcernArgs readConcernArgs;
    ASSERT_OK(readConcernArgs.initialize(BSON("find"
                                              << "test"
                                              << repl::ReadConcernArgs::kReadConcernFieldName
                                              << BSON(repl::ReadConcernArgs::kLevelFieldName
                                                      << "snapshot"))));
    repl::ReadConcernArgs::get(opCtx()) = readConcernArgs;

    // Perform initial unstash which sets up a WriteUnitOfWork.
    auto txnParticipant = TransactionParticipant::get(opCtx());
    txnParticipant.unstashTransactionResources(opCtx(), "find");
    ASSERT(opCtx()->getWriteUnitOfWork());
    ASSERT(opCtx()->lockState()->isLocked());

    // Prepare the transaction and extend the duration in the prepared state.
    const auto prepareTimestamp = txnParticipant.prepareTransaction(opCtx(), {});
    const long preparedDuration = 10;
    tickSource->advance(Microseconds(preparedDuration));

    // Stash resources. The original Locker and RecoveryUnit now belong to the stash.
    txnParticipant.stashTransactionResources(opCtx());
    ASSERT(!opCtx()->getWriteUnitOfWork());

    // Verify that the Session's report of its own stashed state aligns with our expectations.
    auto stashedState = txnParticipant.reportStashedState(opCtx());
    auto transactionDocument = stashedState.getObjectField("transaction");
    auto parametersDocument = transactionDocument.getObjectField("parameters");

    ASSERT_EQ(stashedState.getField("host").valueStringData().toString(),
              getHostNameCachedAndPort());
    ASSERT_EQ(stashedState.getField("desc").valueStringData().toString(), "inactive transaction");
    ASSERT_BSONOBJ_EQ(stashedState.getField("lsid").Obj(), _sessionId.toBSON());
    ASSERT_EQ(parametersDocument.getField("txnNumber").numberLong(), _txnNumber);
    ASSERT_EQ(parametersDocument.getField("autocommit").boolean(), autocommit);
    ASSERT_BSONELT_EQ(parametersDocument.getField("readConcern"),
                      readConcernArgs.toBSON().getField("readConcern"));
    ASSERT_GTE(transactionDocument.getField("readTimestamp").timestamp(), Timestamp(0, 0));
    ASSERT_EQ(
        dateFromISOString(transactionDocument.getField("startWallClockTime").valueStringData())
            .getValue(),
        startTime);
    ASSERT_EQ(
        dateFromISOString(transactionDocument.getField("expiryTime").valueStringData()).getValue(),
        startTime + Seconds(gTransactionLifetimeLimitSeconds.load()));
    ASSERT_EQ(transactionDocument.getField("timePreparedMicros").numberLong(), preparedDuration);

    ASSERT_EQ(stashedState.getField("client").valueStringData().toString(), "");
    ASSERT_EQ(stashedState.getField("connectionId").numberLong(), 0);
    ASSERT_EQ(stashedState.getField("appName").valueStringData().toString(), "appName");
    ASSERT_BSONOBJ_EQ(stashedState.getField("clientMetadata").Obj(), obj.getField("client").Obj());
    ASSERT_EQ(stashedState.getField("waitingForLock").boolean(), false);
    ASSERT_EQ(stashedState.getField("active").boolean(), false);

    // For the following time metrics, we are only verifying that the transaction sub-document is
    // being constructed correctly with proper types because we have other tests to verify that the
    // values are being tracked correctly.
    ASSERT_GTE(transactionDocument.getField("timeOpenMicros").numberLong(), 0);
    ASSERT_GTE(transactionDocument.getField("timeActiveMicros").numberLong(), 0);
    ASSERT_GTE(transactionDocument.getField("timeInactiveMicros").numberLong(), 0);

    // Unset the read concern on the OperationContext. This is needed to unstash.
    repl::ReadConcernArgs::get(opCtx()) = repl::ReadConcernArgs();

    // Unstash the stashed resources. This restores the original Locker and RecoveryUnit to the
    // OperationContext.
    txnParticipant.unstashTransactionResources(opCtx(), "commitTransaction");
    ASSERT(opCtx()->getWriteUnitOfWork());

    // With the resources unstashed, verify that the Session reports an empty stashed state.
    ASSERT(txnParticipant.reportStashedState(opCtx()).isEmpty());

    // Commit the transaction. This allows us to release locks.
    txnParticipant.commitPreparedTransaction(opCtx(), prepareTimestamp, {});
}

TEST_F(TransactionsMetricsTest, ReportUnstashedResources) {
    auto tickSource = initMockTickSource();
    auto clockSource = initMockPreciseClockSource();
    auto startTime = Date_t::now();
    clockSource->reset(startTime);

    ASSERT(opCtx()->lockState());
    ASSERT(opCtx()->recoveryUnit());

    const auto autocommit = false;
    auto sessionCheckout = checkOutSession();

    repl::ReadConcernArgs readConcernArgs;
    ASSERT_OK(readConcernArgs.initialize(BSON("find"
                                              << "test"
                                              << repl::ReadConcernArgs::kReadConcernFieldName
                                              << BSON(repl::ReadConcernArgs::kLevelFieldName
                                                      << "snapshot"))));
    repl::ReadConcernArgs::get(opCtx()) = readConcernArgs;

    // Perform initial unstash which sets up a WriteUnitOfWork.
    auto txnParticipant = TransactionParticipant::get(opCtx());
    txnParticipant.unstashTransactionResources(opCtx(), "find");
    ASSERT(opCtx()->getWriteUnitOfWork());
    ASSERT(opCtx()->lockState()->isLocked());

    // Prepare transaction and extend duration in the prepared state.
    txnParticipant.prepareTransaction(opCtx(), {});
    const long prepareDuration = 10;
    tickSource->advance(Microseconds(prepareDuration));

    // Verify that the Session's report of its own unstashed state aligns with our expectations.
    BSONObjBuilder unstashedStateBuilder;
    txnParticipant.reportUnstashedState(opCtx(), &unstashedStateBuilder);
    auto unstashedState = unstashedStateBuilder.obj();
    auto transactionDocument = unstashedState.getObjectField("transaction");
    auto parametersDocument = transactionDocument.getObjectField("parameters");

    ASSERT_EQ(parametersDocument.getField("txnNumber").numberLong(), *opCtx()->getTxnNumber());
    ASSERT_EQ(parametersDocument.getField("autocommit").boolean(), autocommit);
    ASSERT_BSONELT_EQ(parametersDocument.getField("readConcern"),
                      readConcernArgs.toBSON().getField("readConcern"));
    ASSERT_GTE(transactionDocument.getField("readTimestamp").timestamp(), Timestamp(0, 0));
    ASSERT_EQ(
        dateFromISOString(transactionDocument.getField("startWallClockTime").valueStringData())
            .getValue(),
        startTime);
    ASSERT_EQ(
        dateFromISOString(transactionDocument.getField("expiryTime").valueStringData()).getValue(),
        startTime + Seconds(gTransactionLifetimeLimitSeconds.load()));
    ASSERT_EQ(transactionDocument.getField("timePreparedMicros").numberLong(), prepareDuration);

    // For the following time metrics, we are only verifying that the transaction sub-document is
    // being constructed correctly with proper types because we have other tests to verify that
    // the values are being tracked correctly.
    ASSERT_GTE(transactionDocument.getField("timeOpenMicros").numberLong(), 0);
    ASSERT_GTE(transactionDocument.getField("timeActiveMicros").numberLong(), 0);
    ASSERT_GTE(transactionDocument.getField("timeInactiveMicros").numberLong(), 0);

    // Stash resources. The original Locker and RecoveryUnit now belong to the stash.
    txnParticipant.stashTransactionResources(opCtx());
    ASSERT(!opCtx()->getWriteUnitOfWork());

    // With the resources stashed, verify that the Session reports an empty unstashed state.
    BSONObjBuilder builder;
    txnParticipant.reportUnstashedState(opCtx(), &builder);
    ASSERT(builder.obj().isEmpty());
}

TEST_F(TransactionsMetricsTest, ReportUnstashedResourcesForARetryableWrite) {
    ASSERT(opCtx()->lockState());
    ASSERT(opCtx()->recoveryUnit());

    MongoDOperationContextSession opCtxSession(opCtx());
    auto txnParticipant = TransactionParticipant::get(opCtx());
    txnParticipant.beginOrContinue(opCtx(), *opCtx()->getTxnNumber(), boost::none, boost::none);
    txnParticipant.unstashTransactionResources(opCtx(), "find");

    // Build a BSONObj containing the details which we expect to see reported when we invoke
    // reportUnstashedState. For a retryable write, we should only include the txnNumber.
    BSONObjBuilder reportBuilder;
    BSONObjBuilder transactionBuilder(reportBuilder.subobjStart("transaction"));
    BSONObjBuilder parametersBuilder(transactionBuilder.subobjStart("parameters"));
    parametersBuilder.append("txnNumber", *opCtx()->getTxnNumber());
    parametersBuilder.done();
    transactionBuilder.done();

    // Verify that the Session's report of its own unstashed state aligns with our expectations.
    BSONObjBuilder unstashedStateBuilder;
    txnParticipant.reportUnstashedState(opCtx(), &unstashedStateBuilder);
    ASSERT_BSONOBJ_EQ(unstashedStateBuilder.obj(), reportBuilder.obj());
}

namespace {

/*
 * Constructs a ClientMetadata BSONObj with the given application name.
 */
BSONObj constructClientMetadata(StringData appName) {
    BSONObjBuilder builder;
    ASSERT_OK(ClientMetadata::serializePrivate("driverName",
                                               "driverVersion",
                                               "osType",
                                               "osName",
                                               "osArchitecture",
                                               "osVersion",
                                               appName,
                                               &builder));
    return builder.obj();
}
}  // namespace

TEST_F(TransactionsMetricsTest, LastClientInfoShouldUpdateUponStash) {
    // Create a ClientMetadata object and set it on ClientMetadataIsMasterState.
    auto obj = constructClientMetadata("appName");
    auto clientMetadata = ClientMetadata::parse(obj["client"]);
    auto& clientMetadataIsMasterState = ClientMetadataIsMasterState::get(opCtx()->getClient());
    clientMetadataIsMasterState.setClientMetadata(opCtx()->getClient(),
                                                  std::move(clientMetadata.getValue()));

    auto sessionCheckout = checkOutSession();
    auto txnParticipant = TransactionParticipant::get(opCtx());
    txnParticipant.unstashTransactionResources(opCtx(), "insert");
    // The transaction machinery cannot store an empty locker.
    { Lock::GlobalLock lk(opCtx(), MODE_IX, Date_t::now(), Lock::InterruptBehavior::kThrow); }
    txnParticipant.stashTransactionResources(opCtx());

    // LastClientInfo should have been set.
    auto lastClientInfo = txnParticipant.getSingleTransactionStatsForTest().getLastClientInfo();
    ASSERT_EQ(lastClientInfo.clientHostAndPort, "");
    ASSERT_EQ(lastClientInfo.connectionId, 0);
    ASSERT_EQ(lastClientInfo.appName, "appName");
    ASSERT_BSONOBJ_EQ(lastClientInfo.clientMetadata, obj.getField("client").Obj());

    // Create another ClientMetadata object.
    auto newObj = constructClientMetadata("newAppName");
    auto newClientMetadata = ClientMetadata::parse(newObj["client"]);
    clientMetadataIsMasterState.setClientMetadata(opCtx()->getClient(),
                                                  std::move(newClientMetadata.getValue()));

    txnParticipant.unstashTransactionResources(opCtx(), "insert");
    txnParticipant.stashTransactionResources(opCtx());

    // LastClientInfo's clientMetadata should have been updated to the new ClientMetadata object.
    lastClientInfo = txnParticipant.getSingleTransactionStatsForTest().getLastClientInfo();
    ASSERT_EQ(lastClientInfo.appName, "newAppName");
    ASSERT_BSONOBJ_EQ(lastClientInfo.clientMetadata, newObj.getField("client").Obj());
}

TEST_F(TransactionsMetricsTest, LastClientInfoShouldUpdateUponCommit) {
    // Create a ClientMetadata object and set it on ClientMetadataIsMasterState.
    auto obj = constructClientMetadata("appName");
    auto clientMetadata = ClientMetadata::parse(obj["client"]);
    auto& clientMetadataIsMasterState = ClientMetadataIsMasterState::get(opCtx()->getClient());
    clientMetadataIsMasterState.setClientMetadata(opCtx()->getClient(),
                                                  std::move(clientMetadata.getValue()));

    auto sessionCheckout = checkOutSession();
    auto txnParticipant = TransactionParticipant::get(opCtx());
    txnParticipant.unstashTransactionResources(opCtx(), "insert");
    // The transaction machinery cannot store an empty locker.
    { Lock::GlobalLock lk(opCtx(), MODE_IX, Date_t::now(), Lock::InterruptBehavior::kThrow); }
    txnParticipant.commitUnpreparedTransaction(opCtx());

    // LastClientInfo should have been set.
    auto lastClientInfo = txnParticipant.getSingleTransactionStatsForTest().getLastClientInfo();
    ASSERT_EQ(lastClientInfo.clientHostAndPort, "");
    ASSERT_EQ(lastClientInfo.connectionId, 0);
    ASSERT_EQ(lastClientInfo.appName, "appName");
    ASSERT_BSONOBJ_EQ(lastClientInfo.clientMetadata, obj.getField("client").Obj());
}

TEST_F(TransactionsMetricsTest, LastClientInfoShouldUpdateUponAbort) {
    // Create a ClientMetadata object and set it on ClientMetadataIsMasterState.
    auto obj = constructClientMetadata("appName");
    auto clientMetadata = ClientMetadata::parse(obj["client"]);

    auto& clientMetadataIsMasterState = ClientMetadataIsMasterState::get(opCtx()->getClient());
    clientMetadataIsMasterState.setClientMetadata(opCtx()->getClient(),
                                                  std::move(clientMetadata.getValue()));

    auto sessionCheckout = checkOutSession();
    auto txnParticipant = TransactionParticipant::get(opCtx());
    txnParticipant.unstashTransactionResources(opCtx(), "insert");
    txnParticipant.abortActiveTransaction(opCtx());

    // LastClientInfo should have been set.
    auto lastClientInfo = txnParticipant.getSingleTransactionStatsForTest().getLastClientInfo();
    ASSERT_EQ(lastClientInfo.clientHostAndPort, "");
    ASSERT_EQ(lastClientInfo.connectionId, 0);
    ASSERT_EQ(lastClientInfo.appName, "appName");
    ASSERT_BSONOBJ_EQ(lastClientInfo.clientMetadata, obj.getField("client").Obj());
}

/*
 * Sets up the additive metrics for Transactions Metrics test.
 */
void setupAdditiveMetrics(const int metricValue, OperationContext* opCtx) {
    CurOp::get(opCtx)->debug().additiveMetrics.keysExamined = metricValue;
    CurOp::get(opCtx)->debug().additiveMetrics.docsExamined = metricValue;
    CurOp::get(opCtx)->debug().additiveMetrics.nMatched = metricValue;
    CurOp::get(opCtx)->debug().additiveMetrics.nModified = metricValue;
    CurOp::get(opCtx)->debug().additiveMetrics.ninserted = metricValue;
    CurOp::get(opCtx)->debug().additiveMetrics.ndeleted = metricValue;
    CurOp::get(opCtx)->debug().additiveMetrics.keysInserted = metricValue;
    CurOp::get(opCtx)->debug().additiveMetrics.keysDeleted = metricValue;
    CurOp::get(opCtx)->debug().additiveMetrics.prepareReadConflicts.store(metricValue);
    CurOp::get(opCtx)->debug().additiveMetrics.writeConflicts.store(metricValue);
}

/*
 * Builds expected parameters info string.
 */
void buildParametersInfoString(StringBuilder* sb,
                               LogicalSessionId sessionId,
                               const TxnNumber txnNum,
                               const repl::ReadConcernArgs readConcernArgs,
                               bool autocommitVal) {
    BSONObjBuilder lsidBuilder;
    sessionId.serialize(&lsidBuilder);
    auto autocommitString = autocommitVal ? "true" : "false";
    (*sb) << "parameters:{ lsid: " << lsidBuilder.done().toString() << ", txnNumber: " << txnNum
          << ", autocommit: " << autocommitString
          << ", readConcern: " << readConcernArgs.toBSON().getObjectField("readConcern") << " },";
}

/*
 * Builds expected single transaction stats info string.
 */
void buildSingleTransactionStatsString(StringBuilder* sb, const int metricValue) {
    (*sb) << " keysExamined:" << metricValue << " docsExamined:" << metricValue
          << " nMatched:" << metricValue << " nModified:" << metricValue
          << " ninserted:" << metricValue << " ndeleted:" << metricValue
          << " keysInserted:" << metricValue << " keysDeleted:" << metricValue
          << " prepareReadConflicts:" << metricValue << " writeConflicts:" << metricValue;
}

/*
 * Builds the time active and time inactive info string.
 */
void buildTimeActiveInactiveString(StringBuilder* sb,
                                   TransactionParticipant::Participant txnParticipant,
                                   TickSource* tickSource,
                                   TickSource::Tick curTick) {
    // Add time active micros to string.
    (*sb) << " timeActiveMicros:"
          << durationCount<Microseconds>(
                 txnParticipant.getSingleTransactionStatsForTest().getTimeActiveMicros(tickSource,
                                                                                       curTick));

    // Add time inactive micros to string.
    (*sb) << " timeInactiveMicros:"
          << durationCount<Microseconds>(
                 txnParticipant.getSingleTransactionStatsForTest().getTimeInactiveMicros(tickSource,
                                                                                         curTick));
}

/*
 * Builds the total prepared duration info string.
 */
void buildPreparedDurationString(StringBuilder* sb,
                                 TransactionParticipant::Participant txnParticipant,
                                 TickSource* tickSource,
                                 TickSource::Tick curTick) {
    (*sb) << " totalPreparedDurationMicros:"
          << durationCount<Microseconds>(
                 txnParticipant.getSingleTransactionStatsForTest().getPreparedDuration(tickSource,
                                                                                       curTick));
}

/*
 * Builds the entire expected transaction info string and returns it.
 */
std::string buildTransactionInfoString(OperationContext* opCtx,
                                       TransactionParticipant::Participant txnParticipant,
                                       std::string terminationCause,
                                       const LogicalSessionId sessionId,
                                       const TxnNumber txnNum,
                                       const int metricValue,
                                       const bool wasPrepared,
                                       bool autocommitVal = false,
                                       boost::optional<repl::OpTime> prepareOpTime = boost::none) {
    // Calling transactionInfoForLog to get the actual transaction info string.
    const auto lockerInfo =
        opCtx->lockState()->getLockerInfo(CurOp::get(*opCtx)->getLockStatsBase());
    // Building expected transaction info string.
    StringBuilder parametersInfo;
    // autocommit must be false for a multi statement transaction, so
    // getTransactionInfoForLogForTest should theoretically always print false. In certain unit
    // tests, we compare its output to the output generated in this function.
    //
    // Since we clear the state of a transaction on abort, if getTransactionInfoForLogForTest is
    // called after a transaction is already aborted, it will encounter boost::none for the
    // autocommit value. In that case, it will print out true.
    //
    // In cases where we call getTransactionInfoForLogForTest after aborting a transaction
    // and check if the output matches this function's output, we must explicitly set autocommitVal
    // to true.
    buildParametersInfoString(
        &parametersInfo, sessionId, txnNum, repl::ReadConcernArgs::get(opCtx), autocommitVal);

    StringBuilder readTimestampInfo;
    readTimestampInfo
        << " readTimestamp:"
        << txnParticipant.getSingleTransactionStatsForTest().getReadTimestamp().toString() << ",";

    StringBuilder singleTransactionStatsInfo;
    buildSingleTransactionStatsString(&singleTransactionStatsInfo, metricValue);

    auto tickSource = opCtx->getServiceContext()->getTickSource();
    StringBuilder timeActiveAndInactiveInfo;
    buildTimeActiveInactiveString(
        &timeActiveAndInactiveInfo, txnParticipant, tickSource, tickSource->getTicks());

    BSONObjBuilder locks;
    if (lockerInfo) {
        lockerInfo->stats.report(&locks);
    }

    // Puts all the substrings together into one expected info string. The expected info string will
    // look something like this:
    // parameters:{ lsid: { id: UUID("f825288c-100e-49a1-9fd7-b95c108049e6"), uid: BinData(0,
    // E3B0C44298FC1C149AFBF4C8996FB92427AE41E4649B934CA495991B7852B855) }, txnNumber: 1,
    // autocommit: false }, readTimestamp:Timestamp(0, 0), keysExamined:1 docsExamined:1 nMatched:1
    // nModified:1 ninserted:1 ndeleted:1 keysInserted:1 keysDeleted:1
    // prepareReadConflicts:1 writeConflicts:1 terminationCause:committed timeActiveMicros:3
    // timeInactiveMicros:2 numYields:0 locks:{ Global: { acquireCount: { r: 6, w: 4 } }, Database:
    // { acquireCount: { r: 1, w: 1, W: 2 } }, Collection: { acquireCount: { R: 1 } }, oplog: {
    // acquireCount: { W: 1 } } } wasPrepared:1 totalPreparedDurationMicros:10
    // prepareOpTime:<OpTime> 0ms
    StringBuilder expectedTransactionInfo;
    expectedTransactionInfo << parametersInfo.str() << readTimestampInfo.str()
                            << singleTransactionStatsInfo.str()
                            << " terminationCause:" << terminationCause
                            << timeActiveAndInactiveInfo.str() << " numYields:" << 0
                            << " locks:" << locks.done().toString()
                            << " wasPrepared:" << wasPrepared;
    if (wasPrepared) {
        StringBuilder totalPreparedDuration;
        buildPreparedDurationString(
            &totalPreparedDuration, txnParticipant, tickSource, tickSource->getTicks());
        expectedTransactionInfo << totalPreparedDuration.str();
        expectedTransactionInfo << " prepareOpTime:"
                                << (prepareOpTime ? prepareOpTime->toString()
                                                  : txnParticipant.getPrepareOpTime().toString());
    }

    expectedTransactionInfo << ", "
                            << duration_cast<Milliseconds>(
                                   txnParticipant.getSingleTransactionStatsForTest().getDuration(
                                       tickSource, tickSource->getTicks()));
    return expectedTransactionInfo.str();
}

TEST_F(TransactionsMetricsTest, TestTransactionInfoForLogAfterCommit) {
    // Initialize SingleTransactionStats AdditiveMetrics objects.
    const int metricValue = 1;
    setupAdditiveMetrics(metricValue, opCtx());

    auto sessionCheckout = checkOutSession();

    repl::ReadConcernArgs readConcernArgs;
    ASSERT_OK(readConcernArgs.initialize(BSON("find"
                                              << "test"
                                              << repl::ReadConcernArgs::kReadConcernFieldName
                                              << BSON(repl::ReadConcernArgs::kLevelFieldName
                                                      << "snapshot"))));

    repl::ReadConcernArgs::get(opCtx()) = readConcernArgs;

    auto txnParticipant = TransactionParticipant::get(opCtx());

    txnParticipant.unstashTransactionResources(opCtx(), "commitTransaction");
    txnParticipant.commitUnpreparedTransaction(opCtx());

    const auto lockerInfo = opCtx()->lockState()->getLockerInfo(boost::none);
    ASSERT(lockerInfo);
    std::string testTransactionInfo = txnParticipant.getTransactionInfoForLogForTest(
        opCtx(), &lockerInfo->stats, true, readConcernArgs);

    std::string expectedTransactionInfo =
        buildTransactionInfoString(opCtx(),
                                   txnParticipant,
                                   "committed",
                                   *opCtx()->getLogicalSessionId(),
                                   *opCtx()->getTxnNumber(),
                                   metricValue,
                                   false);

    ASSERT_EQ(testTransactionInfo, expectedTransactionInfo);
}

TEST_F(TransactionsMetricsTest, TestPreparedTransactionInfoForLogAfterCommit) {
    auto tickSource = initMockTickSource();

    // Initialize SingleTransactionStats AdditiveMetrics objects.
    const int metricValue = 1;
    setupAdditiveMetrics(metricValue, opCtx());

    auto sessionCheckout = checkOutSession();

    repl::ReadConcernArgs readConcernArgs;
    ASSERT_OK(readConcernArgs.initialize(BSON("find"
                                              << "test"
                                              << repl::ReadConcernArgs::kReadConcernFieldName
                                              << BSON(repl::ReadConcernArgs::kLevelFieldName
                                                      << "snapshot"))));

    repl::ReadConcernArgs::get(opCtx()) = readConcernArgs;

    // Prepare the transaction and extend the duration in the prepared state.
    auto txnParticipant = TransactionParticipant::get(opCtx());
    txnParticipant.unstashTransactionResources(opCtx(), "commitTransaction");
    const auto prepareTimestamp = txnParticipant.prepareTransaction(opCtx(), {});

    tickSource->advance(Microseconds(10));

    txnParticipant.commitPreparedTransaction(opCtx(), prepareTimestamp, {});

    const auto lockerInfo = opCtx()->lockState()->getLockerInfo(boost::none);
    ASSERT(lockerInfo);
    std::string testTransactionInfo = txnParticipant.getTransactionInfoForLogForTest(
        opCtx(), &lockerInfo->stats, true, readConcernArgs);

    std::string expectedTransactionInfo =
        buildTransactionInfoString(opCtx(),
                                   txnParticipant,
                                   "committed",
                                   *opCtx()->getLogicalSessionId(),
                                   *opCtx()->getTxnNumber(),
                                   metricValue,
                                   true);

    ASSERT_EQ(testTransactionInfo, expectedTransactionInfo);
}

TEST_F(TransactionsMetricsTest, TestTransactionInfoForLogAfterAbort) {
    // Initialize SingleTransactionStats AdditiveMetrics objects.
    const int metricValue = 1;
    setupAdditiveMetrics(metricValue, opCtx());

    auto sessionCheckout = checkOutSession();

    repl::ReadConcernArgs readConcernArgs;
    ASSERT_OK(readConcernArgs.initialize(BSON("find"
                                              << "test"
                                              << repl::ReadConcernArgs::kReadConcernFieldName
                                              << BSON(repl::ReadConcernArgs::kLevelFieldName
                                                      << "snapshot"))));
    repl::ReadConcernArgs::get(opCtx()) = readConcernArgs;

    auto txnParticipant = TransactionParticipant::get(opCtx());

    txnParticipant.unstashTransactionResources(opCtx(), "abortTransaction");
    txnParticipant.abortActiveTransaction(opCtx());

    const auto lockerInfo = opCtx()->lockState()->getLockerInfo(boost::none);
    ASSERT(lockerInfo);

    std::string testTransactionInfo = txnParticipant.getTransactionInfoForLogForTest(
        opCtx(), &lockerInfo->stats, false, readConcernArgs);

    std::string expectedTransactionInfo =
        buildTransactionInfoString(opCtx(),
                                   txnParticipant,
                                   "aborted",
                                   *opCtx()->getLogicalSessionId(),
                                   *opCtx()->getTxnNumber(),
                                   metricValue,
                                   false,
                                   true);

    ASSERT_EQ(testTransactionInfo, expectedTransactionInfo);
}

TEST_F(TransactionsMetricsTest, TestPreparedTransactionInfoForLogAfterAbort) {
    auto tickSource = initMockTickSource();

    // Initialize SingleTransactionStats AdditiveMetrics objects.
    const int metricValue = 1;
    setupAdditiveMetrics(metricValue, opCtx());

    auto sessionCheckout = checkOutSession();

    repl::ReadConcernArgs readConcernArgs;
    ASSERT_OK(readConcernArgs.initialize(BSON("find"
                                              << "test"
                                              << repl::ReadConcernArgs::kReadConcernFieldName
                                              << BSON(repl::ReadConcernArgs::kLevelFieldName
                                                      << "snapshot"))));
    repl::ReadConcernArgs::get(opCtx()) = readConcernArgs;

    // Prepare the transaction and extend the duration in the prepared state.
    auto txnParticipant = TransactionParticipant::get(opCtx());
    txnParticipant.unstashTransactionResources(opCtx(), "abortTransaction");
    txnParticipant.prepareTransaction(opCtx(), {});
    tickSource->advance(Microseconds(10));

    txnParticipant.abortActiveTransaction(opCtx());

    const auto lockerInfo = opCtx()->lockState()->getLockerInfo(boost::none);
    ASSERT(lockerInfo);

    std::string testTransactionInfo = txnParticipant.getTransactionInfoForLogForTest(
        opCtx(), &lockerInfo->stats, false, readConcernArgs);

    std::string expectedTransactionInfo =
        buildTransactionInfoString(opCtx(),
                                   txnParticipant,
                                   "aborted",
                                   *opCtx()->getLogicalSessionId(),
                                   *opCtx()->getTxnNumber(),
                                   metricValue,
                                   true,
                                   true);

    ASSERT_EQ(testTransactionInfo, expectedTransactionInfo);
}

DEATH_TEST_F(TransactionsMetricsTest, TestTransactionInfoForLogWithNoLockerInfoStats, "invariant") {
    auto sessionCheckout = checkOutSession();

    repl::ReadConcernArgs readConcernArgs;
    ASSERT_OK(readConcernArgs.initialize(BSON("find"
                                              << "test"
                                              << repl::ReadConcernArgs::kReadConcernFieldName
                                              << BSON(repl::ReadConcernArgs::kLevelFieldName
                                                      << "snapshot"))));
    repl::ReadConcernArgs::get(opCtx()) = readConcernArgs;

    auto txnParticipant = TransactionParticipant::get(opCtx());

    const auto lockerInfo = opCtx()->lockState()->getLockerInfo(boost::none);
    ASSERT(lockerInfo);

    txnParticipant.unstashTransactionResources(opCtx(), "commitTransaction");
    txnParticipant.commitUnpreparedTransaction(opCtx());

    txnParticipant.getTransactionInfoForLogForTest(opCtx(), nullptr, true, readConcernArgs);
}

TEST_F(TransactionsMetricsTest, LogTransactionInfoAfterSlowCommit) {
    auto tickSource = initMockTickSource();

    auto sessionCheckout = checkOutSession();

    repl::ReadConcernArgs readConcernArgs;
    ASSERT_OK(readConcernArgs.initialize(BSON("find"
                                              << "test"
                                              << repl::ReadConcernArgs::kReadConcernFieldName
                                              << BSON(repl::ReadConcernArgs::kLevelFieldName
                                                      << "snapshot"))));
    repl::ReadConcernArgs::get(opCtx()) = readConcernArgs;

    auto txnParticipant = TransactionParticipant::get(opCtx());

    // Initialize SingleTransactionStats AdditiveMetrics objects.
    const int metricValue = 1;
    setupAdditiveMetrics(metricValue, opCtx());

    txnParticipant.unstashTransactionResources(opCtx(), "commitTransaction");
    auto operation = repl::OplogEntry::makeInsertOperation(kNss, _uuid, BSON("TestValue" << 0));
    txnParticipant.addTransactionOperation(opCtx(), operation);

    serverGlobalParams.slowMS = 10;
    tickSource->advance(Microseconds(11 * 1000));

    startCapturingLogMessages();
    txnParticipant.commitUnpreparedTransaction(opCtx());
    stopCapturingLogMessages();

    const auto lockerInfo = opCtx()->lockState()->getLockerInfo(boost::none);
    ASSERT(lockerInfo);
    std::string expectedTransactionInfo = "transaction " +
        txnParticipant.getTransactionInfoForLogForTest(
            opCtx(), &lockerInfo->stats, true, readConcernArgs);
    ASSERT_EQUALS(1, countLogLinesContaining(expectedTransactionInfo));
}

TEST_F(TransactionsMetricsTest, LogPreparedTransactionInfoAfterSlowCommit) {
    auto tickSource = initMockTickSource();

    auto sessionCheckout = checkOutSession();

    repl::ReadConcernArgs readConcernArgs;
    ASSERT_OK(readConcernArgs.initialize(BSON("find"
                                              << "test"
                                              << repl::ReadConcernArgs::kReadConcernFieldName
                                              << BSON(repl::ReadConcernArgs::kLevelFieldName
                                                      << "snapshot"))));
    repl::ReadConcernArgs::get(opCtx()) = readConcernArgs;

    auto txnParticipant = TransactionParticipant::get(opCtx());

    // Initialize SingleTransactionStats AdditiveMetrics objects.
    const int metricValue = 1;
    setupAdditiveMetrics(metricValue, opCtx());

    serverGlobalParams.slowMS = 10;
    tickSource->advance(Microseconds(11 * 1000));

    txnParticipant.unstashTransactionResources(opCtx(), "commitTransaction");
    const auto prepareTimestamp = txnParticipant.prepareTransaction(opCtx(), {});

    startCapturingLogMessages();
    txnParticipant.commitPreparedTransaction(opCtx(), prepareTimestamp, {});
    stopCapturingLogMessages();

    const auto lockerInfo = opCtx()->lockState()->getLockerInfo(boost::none);
    ASSERT(lockerInfo);
    std::string expectedTransactionInfo = "transaction " +
        txnParticipant.getTransactionInfoForLogForTest(
            opCtx(), &lockerInfo->stats, true, readConcernArgs);
    ASSERT_EQUALS(1, countLogLinesContaining(expectedTransactionInfo));
}

TEST_F(TransactionsMetricsTest, LogTransactionInfoAfterSlowAbort) {
    auto tickSource = initMockTickSource();

    auto sessionCheckout = checkOutSession();

    repl::ReadConcernArgs readConcernArgs;
    ASSERT_OK(readConcernArgs.initialize(BSON("find"
                                              << "test"
                                              << repl::ReadConcernArgs::kReadConcernFieldName
                                              << BSON(repl::ReadConcernArgs::kLevelFieldName
                                                      << "snapshot"))));
    repl::ReadConcernArgs::get(opCtx()) = readConcernArgs;

    auto txnParticipant = TransactionParticipant::get(opCtx());

    // Initialize SingleTransactionStats AdditiveMetrics objects.
    const int metricValue = 1;
    setupAdditiveMetrics(metricValue, opCtx());

    txnParticipant.unstashTransactionResources(opCtx(), "abortTransaction");

    serverGlobalParams.slowMS = 10;
    tickSource->advance(Microseconds(11 * 1000));

    startCapturingLogMessages();
    txnParticipant.abortActiveTransaction(opCtx());
    stopCapturingLogMessages();

    const auto lockerInfo = opCtx()->lockState()->getLockerInfo(boost::none);
    ASSERT(lockerInfo);

    std::string expectedTransactionInfo =
        buildTransactionInfoString(opCtx(),
                                   txnParticipant,
                                   "aborted",
                                   *opCtx()->getLogicalSessionId(),
                                   *opCtx()->getTxnNumber(),
                                   metricValue,
                                   false);

    ASSERT_EQUALS(1, countLogLinesContaining(expectedTransactionInfo));
}

TEST_F(TransactionsMetricsTest, LogPreparedTransactionInfoAfterSlowAbort) {
    auto tickSource = initMockTickSource();

    auto sessionCheckout = checkOutSession();

    repl::ReadConcernArgs readConcernArgs;
    ASSERT_OK(readConcernArgs.initialize(BSON("find"
                                              << "test"
                                              << repl::ReadConcernArgs::kReadConcernFieldName
                                              << BSON(repl::ReadConcernArgs::kLevelFieldName
                                                      << "snapshot"))));
    repl::ReadConcernArgs::get(opCtx()) = readConcernArgs;

    auto txnParticipant = TransactionParticipant::get(opCtx());

    // Initialize SingleTransactionStats AdditiveMetrics objects.
    const int metricValue = 1;
    setupAdditiveMetrics(metricValue, opCtx());

    txnParticipant.unstashTransactionResources(opCtx(), "abortTransaction");
    txnParticipant.prepareTransaction(opCtx(), {});

    serverGlobalParams.slowMS = 10;
    tickSource->advance(Microseconds(11 * 1000));
    auto prepareOpTime = txnParticipant.getPrepareOpTime();

    startCapturingLogMessages();
    txnParticipant.abortActiveTransaction(opCtx());
    stopCapturingLogMessages();

    const auto lockerInfo = opCtx()->lockState()->getLockerInfo(boost::none);
    ASSERT(lockerInfo);

    std::string expectedTransactionInfo =
        buildTransactionInfoString(opCtx(),
                                   txnParticipant,
                                   "aborted",
                                   *opCtx()->getLogicalSessionId(),
                                   *opCtx()->getTxnNumber(),
                                   metricValue,
                                   true,
                                   false,
                                   prepareOpTime);

    ASSERT_EQUALS(1, countLogLinesContaining(expectedTransactionInfo));
}

TEST_F(TransactionsMetricsTest, LogTransactionInfoAfterExceptionInPrepare) {
    auto tickSource = initMockTickSource();
    auto sessionCheckout = checkOutSession();

    repl::ReadConcernArgs readConcernArgs;
    ASSERT_OK(readConcernArgs.initialize(BSON("find"
                                              << "test"
                                              << repl::ReadConcernArgs::kReadConcernFieldName
                                              << BSON(repl::ReadConcernArgs::kLevelFieldName
                                                      << "snapshot"))));
    repl::ReadConcernArgs::get(opCtx()) = readConcernArgs;

    auto txnParticipant = TransactionParticipant::get(opCtx());

    // Initialize SingleTransactionStats AdditiveMetrics objects.
    const int metricValue = 1;
    setupAdditiveMetrics(metricValue, opCtx());

    txnParticipant.unstashTransactionResources(opCtx(), "prepareTransaction");
    serverGlobalParams.slowMS = 10;
    tickSource->advance(Microseconds(11 * 1000));

    _opObserver->onTransactionPrepareThrowsException = true;

    startCapturingLogMessages();
    ASSERT_THROWS_CODE(txnParticipant.prepareTransaction(opCtx(), {}),
                       AssertionException,
                       ErrorCodes::OperationFailed);
    ASSERT_FALSE(_opObserver->transactionPrepared);
    ASSERT(txnParticipant.transactionIsAborted());
    stopCapturingLogMessages();

    const auto lockerInfo = opCtx()->lockState()->getLockerInfo(boost::none);
    ASSERT(lockerInfo);
    std::string expectedTransactionInfo =
        buildTransactionInfoString(opCtx(),
                                   txnParticipant,
                                   "aborted",
                                   *opCtx()->getLogicalSessionId(),
                                   *opCtx()->getTxnNumber(),
                                   metricValue,
                                   false);

    ASSERT_EQUALS(1, countLogLinesContaining(expectedTransactionInfo));
}

TEST_F(TransactionsMetricsTest, LogTransactionInfoAfterSlowStashedAbort) {
    auto tickSource = initMockTickSource();

    auto sessionCheckout = checkOutSession();

    repl::ReadConcernArgs readConcernArgs;
    ASSERT_OK(readConcernArgs.initialize(BSON("find"
                                              << "test"
                                              << repl::ReadConcernArgs::kReadConcernFieldName
                                              << BSON(repl::ReadConcernArgs::kLevelFieldName
                                                      << "snapshot"))));
    repl::ReadConcernArgs::get(opCtx()) = readConcernArgs;

    auto txnParticipant = TransactionParticipant::get(opCtx());

    // Initialize SingleTransactionStats AdditiveMetrics objects.
    const int metricValue = 1;
    setupAdditiveMetrics(metricValue, opCtx());

    txnParticipant.unstashTransactionResources(opCtx(), "insert");

    { Lock::GlobalLock lk(opCtx(), MODE_IX, Date_t::now(), Lock::InterruptBehavior::kThrow); }

    txnParticipant.stashTransactionResources(opCtx());
    const auto txnResourceStashLocker = txnParticipant.getTxnResourceStashLockerForTest();
    ASSERT(txnResourceStashLocker);
    const auto lockerInfo = txnResourceStashLocker->getLockerInfo(boost::none);

    serverGlobalParams.slowMS = 10;
    tickSource->advance(Microseconds(11 * 1000));

    startCapturingLogMessages();
    txnParticipant.abortTransactionIfNotPrepared(opCtx());
    stopCapturingLogMessages();

    std::string expectedTransactionInfo = "transaction parameters";
    ASSERT_EQUALS(1, countLogLinesContaining(expectedTransactionInfo));
}

TEST_F(TransactionsMetricsTest, LogTransactionInfoVerbosityInfo) {
    auto sessionCheckout = checkOutSession();

    auto txnParticipant = TransactionParticipant::get(opCtx());

    // Set a high slow operation threshold to avoid the transaction being logged as slow.
    serverGlobalParams.slowMS = 10000;

    // Set verbosity level of transaction components to info.
    logger::globalLogDomain()->setMinimumLoggedSeverity(logger::LogComponent::kTransaction,
                                                        logger::LogSeverity::Info());

    txnParticipant.unstashTransactionResources(opCtx(), "commitTransaction");

    startCapturingLogMessages();
    txnParticipant.commitUnpreparedTransaction(opCtx());
    stopCapturingLogMessages();

    // Test that the transaction is not logged.
    ASSERT_EQUALS(0, countLogLinesContaining("transaction parameters"));
}

TEST_F(TransactionsMetricsTest, LogTransactionInfoVerbosityDebug) {
    auto sessionCheckout = checkOutSession();

    auto txnParticipant = TransactionParticipant::get(opCtx());

    // Set a high slow operation threshold to avoid the transaction being logged as slow.
    serverGlobalParams.slowMS = 10000;

    // Set verbosity level of transaction components to debug.
    logger::globalLogDomain()->setMinimumLoggedSeverity(logger::LogComponent::kTransaction,
                                                        logger::LogSeverity::Debug(1));

    txnParticipant.unstashTransactionResources(opCtx(), "commitTransaction");

    startCapturingLogMessages();
    txnParticipant.commitUnpreparedTransaction(opCtx());
    stopCapturingLogMessages();

    // Reset verbosity level of transaction components.
    logger::globalLogDomain()->setMinimumLoggedSeverity(logger::LogComponent::kTransaction,
                                                        logger::LogSeverity::Info());

    // Test that the transaction is still logged.
    ASSERT_EQUALS(1, countLogLinesContaining("transaction parameters"));
}

TEST_F(TxnParticipantTest, RollbackResetsInMemoryStateOfPreparedTransaction) {
    auto sessionCheckout = checkOutSession();

    repl::ReadConcernArgs readConcernArgs;
    ASSERT_OK(readConcernArgs.initialize(BSON("find"
                                              << "test"
                                              << repl::ReadConcernArgs::kReadConcernFieldName
                                              << BSON(repl::ReadConcernArgs::kLevelFieldName
                                                      << "snapshot"))));
    repl::ReadConcernArgs::get(opCtx()) = readConcernArgs;

    auto txnParticipant = TransactionParticipant::get(opCtx());

    // Perform an insert as a part of a transaction so that we have a transaction operation.
    txnParticipant.unstashTransactionResources(opCtx(), "insert");
    auto operation = repl::OplogEntry::makeInsertOperation(kNss, _uuid, BSON("TestValue" << 0));
    txnParticipant.addTransactionOperation(opCtx(), operation);
    ASSERT_BSONOBJ_EQ(operation.toBSON(),
                      txnParticipant.getTransactionOperationsForTest()[0].toBSON());

    auto prepareTimestamp = txnParticipant.prepareTransaction(opCtx(), {});

    ASSERT_FALSE(txnParticipant.transactionIsAborted());

    // Make sure the state of txnParticipant is populated correctly after a prepared transaction.
    ASSERT(txnParticipant.transactionIsPrepared());
    ASSERT_EQ(txnParticipant.getTransactionOperationsForTest().size(), 1U);
    ASSERT_EQ(txnParticipant.getPrepareOpTime().getTimestamp(), prepareTimestamp);
    ASSERT_NE(txnParticipant.getActiveTxnNumber(), kUninitializedTxnNumber);

    txnParticipant.abortPreparedTransactionForRollback(opCtx());

    // After calling abortPreparedTransactionForRollback, the state of txnParticipant should be
    // invalidated.
    ASSERT_FALSE(txnParticipant.transactionIsPrepared());
    ASSERT_EQ(txnParticipant.getTransactionOperationsForTest().size(), 0U);
    ASSERT_EQ(txnParticipant.getPrepareOpTime().getTimestamp(), Timestamp());
    ASSERT_EQ(txnParticipant.getActiveTxnNumber(), kUninitializedTxnNumber);
}

TEST_F(TxnParticipantTest, PrepareTransactionAsSecondarySetsThePrepareOpTime) {
    const auto prepareOpTime = repl::OpTime({3, 2}, 0);
    auto sessionCheckout = checkOutSession();
    auto txnParticipant = TransactionParticipant::get(opCtx());

    txnParticipant.unstashTransactionResources(opCtx(), "commitTransaction");
    const auto prepareTimestamp = txnParticipant.prepareTransaction(opCtx(), prepareOpTime);
    ASSERT(txnParticipant.transactionIsPrepared());
    ASSERT_EQ(prepareTimestamp, prepareOpTime.getTimestamp());
    ASSERT_EQ(txnParticipant.getPrepareOpTime(), prepareOpTime);

    // If _prepareOptime was not set and was null, then commitPreparedTransaction would falsely
    // succeed everytime. We set the commitTimestamp to be less than the prepareTimestamp to make
    // sure this is not the case.
    const auto commitTimestamp =
        Timestamp(prepareTimestamp.getSecs(), prepareTimestamp.getInc() - 1);
    ASSERT_THROWS_CODE(txnParticipant.commitPreparedTransaction(opCtx(), commitTimestamp, {}),
                       AssertionException,
                       ErrorCodes::InvalidOptions);
}

TEST_F(TxnParticipantTest, CommitPreparedTransactionAsSecondarySetsTheFinishOpTime) {
    const auto prepareOpTime = repl::OpTime({3, 2}, 0);
    auto sessionCheckout = checkOutSession();
    auto txnParticipant = TransactionParticipant::get(opCtx());

    // Simulate committing a prepared transaction on a secondary.
    repl::UnreplicatedWritesBlock uwb(opCtx());
    ASSERT(!opCtx()->writesAreReplicated());

    txnParticipant.unstashTransactionResources(opCtx(), "commitTransaction");
    const auto prepareTimestamp = txnParticipant.prepareTransaction(opCtx(), prepareOpTime);
    ASSERT(txnParticipant.transactionIsPrepared());
    ASSERT_EQ(prepareTimestamp, prepareOpTime.getTimestamp());
    ASSERT_EQ(txnParticipant.getPrepareOpTime(), prepareOpTime);

    const auto commitTimestamp =
        Timestamp(prepareTimestamp.getSecs(), prepareTimestamp.getInc() + 1);
    const auto commitOplogEntryOpTime = repl::OpTime({10, 10}, 0);
    txnParticipant.commitPreparedTransaction(opCtx(), commitTimestamp, commitOplogEntryOpTime);
    ASSERT_TRUE(txnParticipant.transactionIsCommitted());
}

DEATH_TEST_F(TxnParticipantTest,
             CommitPreparedTransactionAsSecondaryWithNullCommitOplogEntryOpTimeShouldFail,
             "invariant") {
    const auto prepareOpTime = repl::OpTime({3, 2}, 0);
    auto sessionCheckout = checkOutSession();
    auto txnParticipant = TransactionParticipant::get(opCtx());

    // Simulate committing a prepared transaction on a secondary.
    repl::UnreplicatedWritesBlock uwb(opCtx());
    ASSERT(!opCtx()->writesAreReplicated());

    txnParticipant.unstashTransactionResources(opCtx(), "commitTransaction");
    const auto prepareTimestamp = txnParticipant.prepareTransaction(opCtx(), prepareOpTime);
    ASSERT(txnParticipant.transactionIsPrepared());
    ASSERT_EQ(prepareTimestamp, prepareOpTime.getTimestamp());
    ASSERT_EQ(txnParticipant.getPrepareOpTime(), prepareOpTime);

    const auto commitTimestamp =
        Timestamp(prepareTimestamp.getSecs(), prepareTimestamp.getInc() + 1);
    txnParticipant.commitPreparedTransaction(opCtx(), commitTimestamp, {});
}

DEATH_TEST_F(TxnParticipantTest,
             CommitPreparedTransactionAsPrimaryWithNonNullCommitOplogEntryOpTimeShouldFail,
             "invariant") {
    const auto prepareOpTime = repl::OpTime({3, 2}, 0);
    auto sessionCheckout = checkOutSession();
    auto txnParticipant = TransactionParticipant::get(opCtx());

    txnParticipant.unstashTransactionResources(opCtx(), "commitTransaction");
    const auto prepareTimestamp = txnParticipant.prepareTransaction(opCtx(), prepareOpTime);
    ASSERT(txnParticipant.transactionIsPrepared());
    ASSERT_EQ(prepareTimestamp, prepareOpTime.getTimestamp());
    ASSERT_EQ(txnParticipant.getPrepareOpTime(), prepareOpTime);

    const auto commitTimestamp =
        Timestamp(prepareTimestamp.getSecs(), prepareTimestamp.getInc() + 1);
    const auto commitOplogEntryOpTime = repl::OpTime({10, 10}, 0);
    txnParticipant.commitPreparedTransaction(opCtx(), commitTimestamp, commitOplogEntryOpTime);
}

TEST_F(TxnParticipantTest, AbortTransactionOnSessionCheckoutWithoutRefresh) {
    // This test is intended to mimic the behavior in applyAbortTransaction from
    // transaction_oplog_application.cpp. This is to ensure that when secondaries see an abort oplog
    // entry for a non-existent transaction, the state of the transaction is set to aborted.

    // Simulate aborting a transaction on a secondary.
    repl::UnreplicatedWritesBlock uwb(opCtx());
    ASSERT(!opCtx()->writesAreReplicated());

    const auto txnNumber = *opCtx()->getTxnNumber();

    // MongoDOperationContextSessionWithoutRefresh will begin a new transaction with txnNumber
    // unconditionally since the participant's _activeTxnNumber is kUninitializedTxnNumber at time
    // of session checkout.
    MongoDOperationContextSessionWithoutRefresh sessionCheckout(opCtx());

    auto txnParticipant = TransactionParticipant::get(opCtx());
    ASSERT(txnParticipant.inMultiDocumentTransaction());
    ASSERT_EQ(txnParticipant.getActiveTxnNumber(), txnNumber);

    txnParticipant.unstashTransactionResources(opCtx(), "abortTransaction");
    txnParticipant.abortActiveTransaction(opCtx());
    ASSERT_TRUE(txnParticipant.transactionIsAborted());
}

TEST_F(TxnParticipantTest, ResponseMetadataHasHasReadOnlyFalseIfNothingInProgress) {
    MongoDOperationContextSession opCtxSession(opCtx());
    auto txnParticipant = TransactionParticipant::get(opCtx());
    ASSERT_FALSE(txnParticipant.getResponseMetadata().getReadOnly());
}

TEST_F(TxnParticipantTest, ResponseMetadataHasReadOnlyFalseIfInRetryableWrite) {
    MongoDOperationContextSession opCtxSession(opCtx());
    auto txnParticipant = TransactionParticipant::get(opCtx());
    ASSERT_FALSE(txnParticipant.getResponseMetadata().getReadOnly());

    // Start a retryable write.
    txnParticipant.beginOrContinue(opCtx(),
                                   *opCtx()->getTxnNumber(),
                                   boost::none /* autocommit */,
                                   boost::none /* startTransaction */);
    ASSERT_FALSE(txnParticipant.getResponseMetadata().getReadOnly());
}

TEST_F(TxnParticipantTest, ResponseMetadataHasReadOnlyTrueIfInProgressAndOperationsVectorEmpty) {
    MongoDOperationContextSession opCtxSession(opCtx());
    auto txnParticipant = TransactionParticipant::get(opCtx());
    ASSERT_FALSE(txnParticipant.getResponseMetadata().getReadOnly());

    // Start a transaction.
    txnParticipant.beginOrContinue(
        opCtx(), *opCtx()->getTxnNumber(), false /* autocommit */, true /* startTransaction */);
    ASSERT_TRUE(txnParticipant.getResponseMetadata().getReadOnly());

    txnParticipant.unstashTransactionResources(opCtx(), "find");
    ASSERT_TRUE(txnParticipant.getResponseMetadata().getReadOnly());
}

TEST_F(TxnParticipantTest,
       ResponseMetadataHasReadOnlyFalseIfInProgressAndOperationsVectorNotEmpty) {
    MongoDOperationContextSession opCtxSession(opCtx());
    auto txnParticipant = TransactionParticipant::get(opCtx());
    ASSERT_FALSE(txnParticipant.getResponseMetadata().getReadOnly());

    // Start a transaction.
    txnParticipant.beginOrContinue(
        opCtx(), *opCtx()->getTxnNumber(), false /* autocommit */, true /* startTransaction */);
    ASSERT_TRUE(txnParticipant.getResponseMetadata().getReadOnly());

    txnParticipant.unstashTransactionResources(opCtx(), "insert");
    ASSERT_TRUE(txnParticipant.getResponseMetadata().getReadOnly());

    // Simulate an insert.
    auto operation = repl::OplogEntry::makeInsertOperation(kNss, _uuid, BSON("TestValue" << 0));
    txnParticipant.addTransactionOperation(opCtx(), operation);
    ASSERT_FALSE(txnParticipant.getResponseMetadata().getReadOnly());
}

TEST_F(TxnParticipantTest, ResponseMetadataHasReadOnlyFalseIfAborted) {
    MongoDOperationContextSession opCtxSession(opCtx());
    auto txnParticipant = TransactionParticipant::get(opCtx());
    ASSERT_FALSE(txnParticipant.getResponseMetadata().getReadOnly());

    // Start a transaction.
    txnParticipant.beginOrContinue(
        opCtx(), *opCtx()->getTxnNumber(), false /* autocommit */, true /* startTransaction */);
    ASSERT_TRUE(txnParticipant.getResponseMetadata().getReadOnly());

    txnParticipant.unstashTransactionResources(opCtx(), "find");
    ASSERT_TRUE(txnParticipant.getResponseMetadata().getReadOnly());

    txnParticipant.abortActiveTransaction(opCtx());
    ASSERT_FALSE(txnParticipant.getResponseMetadata().getReadOnly());
}

TEST_F(TxnParticipantTest, OldestActiveTransactionTimestamp) {
    auto nss = NamespaceString::kSessionTransactionsTableNamespace;

    auto insertTxnRecord = [&](unsigned i) {
        Timestamp ts(1, i);
        SessionTxnRecord record;
        record.setStartOpTime(repl::OpTime(ts, 0));
        record.setState(DurableTxnStateEnum::kPrepared);
        record.setSessionId(makeLogicalSessionIdForTest());
        record.setTxnNum(1);
        record.setLastWriteOpTime(repl::OpTime(ts, 0));
        record.setLastWriteDate(Date_t::now());

        AutoGetOrCreateDb autoDb(opCtx(), nss.db(), MODE_X);
        WriteUnitOfWork wuow(opCtx());
        auto coll = autoDb.getDb()->getCollection(opCtx(), nss);
        ASSERT(coll);
        OpDebug* const nullOpDebug = nullptr;
        ASSERT_OK(
            coll->insertDocument(opCtx(), InsertStatement(record.toBSON()), nullOpDebug, false));
        wuow.commit();
    };

    auto deleteTxnRecord = [&](unsigned i) {
        Timestamp ts(1, i);
        AutoGetOrCreateDb autoDb(opCtx(), nss.db(), MODE_X);
        WriteUnitOfWork wuow(opCtx());
        auto coll = autoDb.getDb()->getCollection(opCtx(), nss);
        ASSERT(coll);
        auto cursor = coll->getCursor(opCtx());
        while (auto record = cursor->next()) {
            auto bson = record.get().data.toBson();
            if (bson["state"].String() != "prepared"_sd) {
                continue;
            }

            if (bson["startOpTime"]["ts"].timestamp() == ts) {
                coll->deleteDocument(opCtx(), kUninitializedStmtId, record->id, nullptr);
                wuow.commit();
                return;
            }
        }
        FAIL(str::stream() << "No prepared transaction with start timestamp (1, " << i << ")");
    };

    auto oldestActiveTransactionTS = [&]() {
        return TransactionParticipant::getOldestActiveTimestamp(Timestamp()).getValue();
    };

    auto assertOldestActiveTS = [&](boost::optional<unsigned> i) {
        if (i.has_value()) {
            ASSERT_EQ(Timestamp(1, i.value()), oldestActiveTransactionTS());
        } else {
            ASSERT_EQ(boost::none, oldestActiveTransactionTS());
        }
    };

    assertOldestActiveTS(boost::none);
    insertTxnRecord(1);
    assertOldestActiveTS(1);
    insertTxnRecord(2);
    assertOldestActiveTS(1);
    deleteTxnRecord(1);
    assertOldestActiveTS(2);
    deleteTxnRecord(2);
    assertOldestActiveTS(boost::none);

    // Add a newer transaction, then an older one, to test that order doesn't matter.
    insertTxnRecord(4);
    insertTxnRecord(3);
    assertOldestActiveTS(3);
    deleteTxnRecord(4);
    assertOldestActiveTS(3);
    deleteTxnRecord(3);
    assertOldestActiveTS(boost::none);
};

TEST_F(TxnParticipantTest, OldestActiveTransactionTimestampTimeout) {
    // Block getOldestActiveTimestamp() by locking the config database.
    auto nss = NamespaceString::kSessionTransactionsTableNamespace;
    AutoGetOrCreateDb autoDb(opCtx(), nss.db(), MODE_X);
    auto statusWith = TransactionParticipant::getOldestActiveTimestamp(Timestamp());
    ASSERT_FALSE(statusWith.isOK());
    ASSERT_TRUE(ErrorCodes::isInterruption(statusWith.getStatus().code()));
};

TEST_F(TxnParticipantTest, ExitPreparePromiseIsFulfilledOnAbortAfterPrepare) {
    MongoDOperationContextSession opCtxSession(opCtx());
    auto txnParticipant = TransactionParticipant::get(opCtx());

    txnParticipant.beginOrContinue(
        opCtx(), *opCtx()->getTxnNumber(), false /* autocommit */, true /* startTransaction */);
    ASSERT_TRUE(txnParticipant.onExitPrepare().isReady());

    txnParticipant.unstashTransactionResources(opCtx(), "find");
    ASSERT_TRUE(txnParticipant.onExitPrepare().isReady());

    const auto prepareOpTime = repl::OpTime({3, 2}, 0);
    txnParticipant.prepareTransaction(opCtx(), prepareOpTime);
    const auto exitPrepareFuture = txnParticipant.onExitPrepare();
    ASSERT_FALSE(exitPrepareFuture.isReady());

    txnParticipant.abortActiveTransaction(opCtx());
    ASSERT_TRUE(exitPrepareFuture.isReady());

    // Once the promise has been fulfilled, new callers of onExitPrepare should immediately be
    // ready.
    ASSERT_TRUE(txnParticipant.onExitPrepare().isReady());

    // abortTransaction is retryable, but does not cause the completion promise to be set again.
    txnParticipant.abortActiveTransaction(opCtx());
}

TEST_F(TxnParticipantTest, ExitPreparePromiseIsFulfilledOnCommitAfterPrepare) {
    MongoDOperationContextSession opCtxSession(opCtx());
    auto txnParticipant = TransactionParticipant::get(opCtx());

    txnParticipant.beginOrContinue(
        opCtx(), *opCtx()->getTxnNumber(), false /* autocommit */, true /* startTransaction */);
    ASSERT_TRUE(txnParticipant.onExitPrepare().isReady());

    txnParticipant.unstashTransactionResources(opCtx(), "find");
    ASSERT_TRUE(txnParticipant.onExitPrepare().isReady());

    const auto prepareOpTime = repl::OpTime({3, 2}, 0);
    const auto prepareTimestamp = txnParticipant.prepareTransaction(opCtx(), prepareOpTime);
    const auto exitPrepareFuture = txnParticipant.onExitPrepare();
    ASSERT_FALSE(exitPrepareFuture.isReady());

    const auto commitTimestamp =
        Timestamp(prepareTimestamp.getSecs(), prepareTimestamp.getInc() + 1);
    txnParticipant.commitPreparedTransaction(opCtx(), commitTimestamp, {});
    ASSERT_TRUE(exitPrepareFuture.isReady());

    // Once the promise has been fulfilled, new callers of onExitPrepare should immediately be
    // ready.
    ASSERT_TRUE(txnParticipant.onExitPrepare().isReady());
}

TEST_F(TxnParticipantTest, ExitPreparePromiseIsFulfilledOnAbortPreparedTransactionForRollback) {
    MongoDOperationContextSession opCtxSession(opCtx());
    auto txnParticipant = TransactionParticipant::get(opCtx());

    txnParticipant.beginOrContinue(
        opCtx(), *opCtx()->getTxnNumber(), false /* autocommit */, true /* startTransaction */);
    ASSERT_TRUE(txnParticipant.onExitPrepare().isReady());

    txnParticipant.unstashTransactionResources(opCtx(), "find");
    ASSERT_TRUE(txnParticipant.onExitPrepare().isReady());

    const auto prepareOpTime = repl::OpTime({3, 2}, 0);
    txnParticipant.prepareTransaction(opCtx(), prepareOpTime);
    const auto exitPrepareFuture = txnParticipant.onExitPrepare();
    ASSERT_FALSE(exitPrepareFuture.isReady());

    txnParticipant.abortPreparedTransactionForRollback(opCtx());
    ASSERT_TRUE(exitPrepareFuture.isReady());

    // Once the promise has been fulfilled, new callers of onExitPrepare should immediately be
    // ready.
    ASSERT_TRUE(txnParticipant.onExitPrepare().isReady());
}

<<<<<<< HEAD
class MultiEntryOplogTxnParticipantTest : public TxnParticipantTest {
    void setUp() override {
        gUseMultipleOplogEntryFormatForTransactions = true;
        TxnParticipantTest::setUp();
        // Set up ReplicationCoordinator and create oplog.
        auto service = opCtx()->getServiceContext();
        repl::ReplicationCoordinator::set(
            service,
            std::make_unique<repl::ReplicationCoordinatorMock>(service, createReplSettings()));
        repl::setOplogCollectionName(service);
        repl::createOplog(opCtx());

        // Ensure that we are primary.
        auto replCoord = repl::ReplicationCoordinator::get(opCtx());
        ASSERT_OK(replCoord->setFollowerMode(repl::MemberState::RS_PRIMARY));
    }

    void tearDown() override {
        TxnParticipantTest::tearDown();
        gUseMultipleOplogEntryFormatForTransactions = false;
    }

protected:
    // Assert that the oplog has the expected number of entries, and return them
    std::vector<BSONObj> getNOplogEntries(OperationContext* opCtx, int n) {
        std::vector<BSONObj> result(n);
        repl::OplogInterfaceLocal oplogInterface(opCtx);
        auto oplogIter = oplogInterface.makeIterator();
        for (int i = n - 1; i >= 0; i--) {
            // The oplogIterator returns the entries in reverse order.
            auto opEntry = unittest::assertGet(oplogIter->next());
            result[i] = opEntry.first;
        }
        ASSERT_EQUALS(ErrorCodes::CollectionIsEmpty, oplogIter->next().getStatus());
        return result;
    }

    // Assert that oplog only has a single entry and return that oplog entry.
    BSONObj getSingleOplogEntry(OperationContext* opCtx) {
        return getNOplogEntries(opCtx, 1).back();
    }

private:
    // Creates a reasonable set of ReplSettings for most tests.
    virtual repl::ReplSettings createReplSettings() {
        repl::ReplSettings settings;
        settings.setOplogSizeBytes(1 * 1024 * 1024);
        settings.setReplSetString("mySet/node1:12345");
        return settings;
    }
};

TEST_F(MultiEntryOplogTxnParticipantTest, ErrorOnUnpreparedCommitAbortsTransaction) {
    OpObserverImpl opObserver;
    auto sessionCheckout = checkOutSession();
    auto txnParticipant = TransactionParticipant::get(opCtx());
    txnParticipant.unstashTransactionResources(opCtx(), "commitTransaction");

    // We expect to trigger 'onTransactionAbort' on failure of the unprepared commit.
    _opObserver->onTransactionAbortFn = [&]() {
        auto abortSlot = repl::getNextOpTime(opCtx());
        opObserver.onTransactionAbort(opCtx(), abortSlot);
    };

    _opObserver->onUnpreparedTransactionCommitThrowsException = true;
    ASSERT_THROWS_CODE(txnParticipant.commitUnpreparedTransaction(opCtx()),
                       AssertionException,
                       ErrorCodes::OperationFailed);

    auto oplogEntry = getSingleOplogEntry(opCtx());

    auto abortEntry = assertGet(OplogEntry::parse(oplogEntry));
    auto o = abortEntry.getObject();

    const auto oExpected = BSON("abortTransaction" << 1);
    ASSERT_BSONOBJ_EQ(oExpected, o);

    ASSERT_FALSE(_opObserver->unpreparedTransactionCommitted);
    ASSERT_TRUE(txnParticipant.transactionIsAborted());
}

=======
>>>>>>> b57569fd
}  // namespace
}  // namespace mongo<|MERGE_RESOLUTION|>--- conflicted
+++ resolved
@@ -3804,89 +3804,5 @@
     ASSERT_TRUE(txnParticipant.onExitPrepare().isReady());
 }
 
-<<<<<<< HEAD
-class MultiEntryOplogTxnParticipantTest : public TxnParticipantTest {
-    void setUp() override {
-        gUseMultipleOplogEntryFormatForTransactions = true;
-        TxnParticipantTest::setUp();
-        // Set up ReplicationCoordinator and create oplog.
-        auto service = opCtx()->getServiceContext();
-        repl::ReplicationCoordinator::set(
-            service,
-            std::make_unique<repl::ReplicationCoordinatorMock>(service, createReplSettings()));
-        repl::setOplogCollectionName(service);
-        repl::createOplog(opCtx());
-
-        // Ensure that we are primary.
-        auto replCoord = repl::ReplicationCoordinator::get(opCtx());
-        ASSERT_OK(replCoord->setFollowerMode(repl::MemberState::RS_PRIMARY));
-    }
-
-    void tearDown() override {
-        TxnParticipantTest::tearDown();
-        gUseMultipleOplogEntryFormatForTransactions = false;
-    }
-
-protected:
-    // Assert that the oplog has the expected number of entries, and return them
-    std::vector<BSONObj> getNOplogEntries(OperationContext* opCtx, int n) {
-        std::vector<BSONObj> result(n);
-        repl::OplogInterfaceLocal oplogInterface(opCtx);
-        auto oplogIter = oplogInterface.makeIterator();
-        for (int i = n - 1; i >= 0; i--) {
-            // The oplogIterator returns the entries in reverse order.
-            auto opEntry = unittest::assertGet(oplogIter->next());
-            result[i] = opEntry.first;
-        }
-        ASSERT_EQUALS(ErrorCodes::CollectionIsEmpty, oplogIter->next().getStatus());
-        return result;
-    }
-
-    // Assert that oplog only has a single entry and return that oplog entry.
-    BSONObj getSingleOplogEntry(OperationContext* opCtx) {
-        return getNOplogEntries(opCtx, 1).back();
-    }
-
-private:
-    // Creates a reasonable set of ReplSettings for most tests.
-    virtual repl::ReplSettings createReplSettings() {
-        repl::ReplSettings settings;
-        settings.setOplogSizeBytes(1 * 1024 * 1024);
-        settings.setReplSetString("mySet/node1:12345");
-        return settings;
-    }
-};
-
-TEST_F(MultiEntryOplogTxnParticipantTest, ErrorOnUnpreparedCommitAbortsTransaction) {
-    OpObserverImpl opObserver;
-    auto sessionCheckout = checkOutSession();
-    auto txnParticipant = TransactionParticipant::get(opCtx());
-    txnParticipant.unstashTransactionResources(opCtx(), "commitTransaction");
-
-    // We expect to trigger 'onTransactionAbort' on failure of the unprepared commit.
-    _opObserver->onTransactionAbortFn = [&]() {
-        auto abortSlot = repl::getNextOpTime(opCtx());
-        opObserver.onTransactionAbort(opCtx(), abortSlot);
-    };
-
-    _opObserver->onUnpreparedTransactionCommitThrowsException = true;
-    ASSERT_THROWS_CODE(txnParticipant.commitUnpreparedTransaction(opCtx()),
-                       AssertionException,
-                       ErrorCodes::OperationFailed);
-
-    auto oplogEntry = getSingleOplogEntry(opCtx());
-
-    auto abortEntry = assertGet(OplogEntry::parse(oplogEntry));
-    auto o = abortEntry.getObject();
-
-    const auto oExpected = BSON("abortTransaction" << 1);
-    ASSERT_BSONOBJ_EQ(oExpected, o);
-
-    ASSERT_FALSE(_opObserver->unpreparedTransactionCommitted);
-    ASSERT_TRUE(txnParticipant.transactionIsAborted());
-}
-
-=======
->>>>>>> b57569fd
 }  // namespace
 }  // namespace mongo