--- conflicted
+++ resolved
@@ -103,11 +103,7 @@
     if (element->getValue().ok() && valueToSet.isIdentical(originalValue)) {
         *noop = true;
     } else {
-<<<<<<< HEAD
-        element->setValueSafeNum(valueToSet).transitional_ignore();
-=======
         invariantOK(element->setValueSafeNum(valueToSet));
->>>>>>> e262c56e
     }
 }
 
