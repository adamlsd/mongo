--- conflicted
+++ resolved
@@ -48,11 +48,7 @@
     if (element->getValue().binaryEqualValues(_val)) {
         *noop = true;
     } else {
-<<<<<<< HEAD
-        element->setValueBSONElement(_val).transitional_ignore();
-=======
         invariantOK(element->setValueBSONElement(_val));
->>>>>>> e262c56e
     }
 }
 
