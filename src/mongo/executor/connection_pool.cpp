/**
 *    Copyright (C) 2018-present MongoDB, Inc.
 *
 *    This program is free software: you can redistribute it and/or modify
 *    it under the terms of the Server Side Public License, version 1,
 *    as published by MongoDB, Inc.
 *
 *    This program is distributed in the hope that it will be useful,
 *    but WITHOUT ANY WARRANTY; without even the implied warranty of
 *    MERCHANTABILITY or FITNESS FOR A PARTICULAR PURPOSE.  See the
 *    Server Side Public License for more details.
 *
 *    You should have received a copy of the Server Side Public License
 *    along with this program. If not, see
 *    <http://www.mongodb.com/licensing/server-side-public-license>.
 *
 *    As a special exception, the copyright holders give permission to link the
 *    code of portions of this program with the OpenSSL library under certain
 *    conditions as described in each individual source file and distribute
 *    linked combinations including the program with the OpenSSL library. You
 *    must comply with the Server Side Public License in all respects for
 *    all of the code used other than as permitted herein. If you modify file(s)
 *    with this exception, you may extend this exception to your version of the
 *    file(s), but you are not obligated to do so. If you do not wish to do so,
 *    delete this exception statement from your version. If you delete this
 *    exception statement from all source files in the program, then also delete
 *    it in the license file.
 */

#define MONGO_LOG_DEFAULT_COMPONENT ::mongo::logger::LogComponent::kConnectionPool

#include "mongo/platform/basic.h"

#include "mongo/executor/connection_pool.h"

#include "mongo/bson/bsonobjbuilder.h"
#include "mongo/executor/connection_pool_stats.h"
#include "mongo/executor/remote_command_request.h"
#include "mongo/util/assert_util.h"
#include "mongo/util/destructor_guard.h"
#include "mongo/util/log.h"
#include "mongo/util/lru_cache.h"
#include "mongo/util/scopeguard.h"

// One interesting implementation note herein concerns how setup() and
// refresh() are invoked outside of the global lock, but setTimeout is not.
// This implementation detail simplifies mocks, allowing them to return
// synchronously sometimes, whereas having timeouts fire instantly adds little
// value. In practice, dumping the locks is always safe (because we restrict
// ourselves to operations over the connection).

namespace mongo {
namespace executor {

void ConnectionPool::ConnectionInterface::indicateUsed() {
    // It is illegal to attempt to use a connection after calling indicateFailure().
    invariant(_status.isOK() || _status == ConnectionPool::kConnectionStateUnknown);
    _lastUsed = now();
}

void ConnectionPool::ConnectionInterface::indicateSuccess() {
    _status = Status::OK();
}

void ConnectionPool::ConnectionInterface::indicateFailure(Status status) {
    _status = std::move(status);
}

Date_t ConnectionPool::ConnectionInterface::getLastUsed() const {
    return _lastUsed;
}

const Status& ConnectionPool::ConnectionInterface::getStatus() const {
    return _status;
}

void ConnectionPool::ConnectionInterface::resetToUnknown() {
    _status = ConnectionPool::kConnectionStateUnknown;
}

size_t ConnectionPool::ConnectionInterface::getGeneration() const {
    return _generation;
}

/**
 * A pool for a specific HostAndPort
 *
 * Pools come into existance the first time a connection is requested and
 * go out of existence after hostTimeout passes without any of their
 * connections being used.
 */
class ConnectionPool::SpecificPool final
    : public std::enable_shared_from_this<ConnectionPool::SpecificPool> {
public:
    /**
     * Whenever a function enters a specific pool, the function needs to be guarded by the lock.
     *
     * This callback also (perhaps overly aggressively) binds a shared pointer to the guard.
     * It is *always* safe to reference the original specific pool in the guarded function object.
     *
     * For a function object of signature:
     * void riskyBusiness(ArgTypes...);
     *
     * It returns a function object of signature:
     * void safeCallback(ArgTypes...);
     */
    template <typename Callback>
    auto guardCallback(Callback&& cb) {
        return
            [ this, cb = std::forward<Callback>(cb), anchor = shared_from_this() ](auto&&... args) {
            stdx::lock_guard lk(_parent->_mutex);
            cb(std::forward<decltype(args)>(args)...);
            updateState();
        };
    }

    SpecificPool(std::shared_ptr<ConnectionPool> parent,
                 const HostAndPort& hostAndPort,
                 transport::ConnectSSLMode sslMode);
    ~SpecificPool();

    /**
     * Gets a connection from the specific pool. Sinks a unique_lock from the
     * parent to preserve the lock on _mutex
     */
    Future<ConnectionHandle> getConnection(Milliseconds timeout);

    /**
     * Triggers the shutdown procedure. This function marks the state as kInShutdown
     * and calls processFailure below with the status provided. This may not immediately
     * delist or destruct this pool. However, both will happen eventually as ConnectionHandles
     * are deleted.
     */
    void triggerShutdown(const Status& status);

    /**
     * Cascades a failure across existing connections and requests. Invoking
     * this function drops all current connections and fails all current
     * requests with the passed status.
     */
    void processFailure(const Status& status);

    /**
     * Returns a connection to a specific pool. Sinks a unique_lock from the
     * parent to preserve the lock on _mutex
     */
    void returnConnection(ConnectionInterface* connection);

    /**
     * Returns the number of connections currently checked out of the pool.
     */
    size_t inUseConnections();

    /**
     * Returns the number of available connections in the pool.
     */
    size_t availableConnections();

    /**
     * Returns the number of in progress connections in the pool.
     */
    size_t refreshingConnections();

    /**
     * Returns the total number of connections ever created in this pool.
     */
    size_t createdConnections();

    /**
     * Returns the total number of connections currently open that belong to
     * this pool. This is the sum of refreshingConnections, availableConnections,
     * and inUseConnections.
     */
    size_t openConnections();

    /**
     * Return true if the tags on the specific pool match the passed in tags
     */
    bool matchesTags(transport::Session::TagMask tags) const {
        return !!(_tags & tags);
    }

    /**
     * Atomically manipulate the tags in the pool
     */
<<<<<<< HEAD
    void mutateTags(
        const stdx::unique_lock<stdx::mutex>& lk,
        const std::function<transport::Session::TagMask(transport::Session::TagMask)>& mutateFunc) {
=======
    void mutateTags(const stdx::function<transport::Session::TagMask(transport::Session::TagMask)>&
                        mutateFunc) {
>>>>>>> b937ea72
        _tags = mutateFunc(_tags);
    }

    void fassertSSLModeIs(transport::ConnectSSLMode desired) const {
        if (desired != _sslMode) {
            severe() << "Mixing ssl modes for a single host is not supported";
            fassertFailedNoTrace(51043);
        }
    }

    void spawnConnections();

    template <typename CallableT>
    void runOnExecutor(CallableT&& cb) {
        ExecutorFuture(ExecutorPtr(_parent->_factory->getExecutor()))  //
            .getAsync([ anchor = shared_from_this(),
                        cb = std::forward<CallableT>(cb) ](Status && status) mutable {
                invariant(status);
                cb();
            });
    }

    void updateState();

private:
    using OwnedConnection = std::shared_ptr<ConnectionInterface>;
    using OwnershipPool = stdx::unordered_map<ConnectionInterface*, OwnedConnection>;
    using LRUOwnershipPool = LRUCache<OwnershipPool::key_type, OwnershipPool::mapped_type>;
    using Request = std::pair<Date_t, Promise<ConnectionHandle>>;
    struct RequestComparator {
        bool operator()(const Request& a, const Request& b) {
            return a.first > b.first;
        }
    };

    ConnectionHandle makeHandle(ConnectionInterface* connection);

    void finishRefresh(ConnectionInterface* connPtr, Status status);

    void addToReady(OwnedConnection conn);

    void fulfillRequests();

    // This internal helper is used both by get and by fulfillRequests and differs in that it
    // skips some bookkeeping that the other callers do on their own
    ConnectionHandle tryGetConnection();

    template <typename OwnershipPoolType>
    typename OwnershipPoolType::mapped_type takeFromPool(
        OwnershipPoolType& pool, typename OwnershipPoolType::key_type connPtr);

    OwnedConnection takeFromProcessingPool(ConnectionInterface* connection);

private:
    const std::shared_ptr<ConnectionPool> _parent;

    const transport::ConnectSSLMode _sslMode;
    const HostAndPort _hostAndPort;

    LRUOwnershipPool _readyPool;
    OwnershipPool _processingPool;
    OwnershipPool _droppedProcessingPool;
    OwnershipPool _checkedOutPool;

    std::vector<Request> _requests;

    std::shared_ptr<TimerInterface> _requestTimer;
    Date_t _requestTimerExpiration;
    size_t _generation;
    bool _inFulfillRequests;
    bool _inSpawnConnections;

    size_t _created;

    transport::Session::TagMask _tags = transport::Session::kPending;

    /**
     * The current state of the pool
     *
     * The pool begins in a running state. Moves to idle when no requests
     * are pending and no connections are checked out. It finally enters
     * shutdown after hostTimeout has passed (and waits there for current
     * refreshes to process out).
     *
     * At any point a new request sets the state back to running and
     * restarts all timers.
     */
    enum class State {
        // The pool is active
        kRunning,

        // No current activity, waiting for hostTimeout to pass
        kIdle,

        // hostTimeout is passed, we're waiting for any processing
        // connections to finish before shutting down
        kInShutdown,
    };

    State _state;
};

const Status ConnectionPool::kConnectionStateUnknown =
    Status(ErrorCodes::InternalError, "Connection is in an unknown state");

ConnectionPool::ConnectionPool(std::shared_ptr<DependentTypeFactoryInterface> impl,
                               std::string name,
                               Options options)
    : _name(std::move(name)),
      _options(std::move(options)),
      _factory(std::move(impl)),
      _manager(options.egressTagCloserManager) {
    if (_manager) {
        _manager->add(this);
    }
}

ConnectionPool::~ConnectionPool() {
    // If we're currently destroying the service context the _manager is already deleted and this
    // pointer dangles. No need for cleanup in that case.
    if (hasGlobalServiceContext() && _manager) {
        _manager->remove(this);
    }

    shutdown();
}

void ConnectionPool::shutdown() {
    _factory->shutdown();

    // Grab all current pools (under the lock)
    auto pools = [&] {
        stdx::lock_guard lk(_mutex);
        return _pools;
    }();

    for (const auto& pair : pools) {
        stdx::lock_guard lk(_mutex);
        pair.second->triggerShutdown(
            Status(ErrorCodes::ShutdownInProgress, "Shutting down the connection pool"));
        pair.second->updateState();
    }
}

void ConnectionPool::dropConnections(const HostAndPort& hostAndPort) {
    stdx::lock_guard lk(_mutex);

    auto iter = _pools.find(hostAndPort);

    if (iter == _pools.end())
        return;

    auto pool = iter->second;
    pool->processFailure(
        Status(ErrorCodes::PooledConnectionsDropped, "Pooled connections dropped"));
    pool->updateState();
}

void ConnectionPool::dropConnections(transport::Session::TagMask tags) {
    // Grab all current pools (under the lock)
    auto pools = [&] {
        stdx::lock_guard lk(_mutex);
        return _pools;
    }();

    for (const auto& pair : pools) {
        auto& pool = pair.second;

        stdx::lock_guard lk(_mutex);
        if (pool->matchesTags(tags))
            continue;

        pool->processFailure(
            Status(ErrorCodes::PooledConnectionsDropped, "Pooled connections dropped"));
        pool->updateState();
    }
}

void ConnectionPool::mutateTags(
    const HostAndPort& hostAndPort,
<<<<<<< HEAD
    const std::function<transport::Session::TagMask(transport::Session::TagMask)>& mutateFunc) {
    stdx::unique_lock<stdx::mutex> lk(_mutex);
=======
    const stdx::function<transport::Session::TagMask(transport::Session::TagMask)>& mutateFunc) {
    stdx::lock_guard lk(_mutex);
>>>>>>> b937ea72

    auto iter = _pools.find(hostAndPort);

    if (iter == _pools.end())
        return;

    auto pool = iter->second;
    pool->mutateTags(mutateFunc);
}

void ConnectionPool::get_forTest(const HostAndPort& hostAndPort,
                                 Milliseconds timeout,
                                 GetConnectionCallback cb) {
    // We kick ourselves onto the executor queue to prevent us from deadlocking with our own thread
    auto getConnectionFunc = [ this, hostAndPort, timeout, cb = std::move(cb) ](Status &&) mutable {
        get(hostAndPort, transport::kGlobalSSLMode, timeout)
            .thenRunOn(_factory->getExecutor())
            .getAsync(std::move(cb));
    };
    _factory->getExecutor()->schedule(std::move(getConnectionFunc));
}

SemiFuture<ConnectionPool::ConnectionHandle> ConnectionPool::get(const HostAndPort& hostAndPort,
                                                                 transport::ConnectSSLMode sslMode,
                                                                 Milliseconds timeout) {
    stdx::lock_guard lk(_mutex);
    auto& pool = _pools[hostAndPort];
    if (!pool) {
        pool = std::make_shared<SpecificPool>(shared_from_this(), hostAndPort, sslMode);
    } else {
        pool->fassertSSLModeIs(sslMode);
    }

    invariant(pool);

    auto connFuture = pool->getConnection(timeout);
    pool->updateState();

    return std::move(connFuture).semi();
}

void ConnectionPool::appendConnectionStats(ConnectionPoolStats* stats) const {
    stdx::lock_guard lk(_mutex);

    for (const auto& kv : _pools) {
        HostAndPort host = kv.first;

        auto& pool = kv.second;
        ConnectionStatsPer hostStats{pool->inUseConnections(),
                                     pool->availableConnections(),
                                     pool->createdConnections(),
                                     pool->refreshingConnections()};
        stats->updateStatsForHost(_name, host, hostStats);
    }
}

size_t ConnectionPool::getNumConnectionsPerHost(const HostAndPort& hostAndPort) const {
    stdx::lock_guard lk(_mutex);
    auto iter = _pools.find(hostAndPort);
    if (iter != _pools.end()) {
        return iter->second->openConnections();
    }

    return 0;
}

ConnectionPool::SpecificPool::SpecificPool(std::shared_ptr<ConnectionPool> parent,
                                           const HostAndPort& hostAndPort,
                                           transport::ConnectSSLMode sslMode)
    : _parent(std::move(parent)),
      _sslMode(sslMode),
      _hostAndPort(hostAndPort),
      _readyPool(std::numeric_limits<size_t>::max()),
      _generation(0),
      _inFulfillRequests(false),
      _inSpawnConnections(false),
      _created(0),
      _state(State::kRunning) {
    invariant(_parent);
    _requestTimer = _parent->_factory->makeTimer();
}

ConnectionPool::SpecificPool::~SpecificPool() {
    DESTRUCTOR_GUARD(_requestTimer->cancelTimeout();)

    invariant(_requests.empty());
    invariant(_checkedOutPool.empty());
}

size_t ConnectionPool::SpecificPool::inUseConnections() {
    return _checkedOutPool.size();
}

size_t ConnectionPool::SpecificPool::availableConnections() {
    return _readyPool.size();
}

size_t ConnectionPool::SpecificPool::refreshingConnections() {
    return _processingPool.size();
}

size_t ConnectionPool::SpecificPool::createdConnections() {
    return _created;
}

size_t ConnectionPool::SpecificPool::openConnections() {
    return _checkedOutPool.size() + _readyPool.size() + _processingPool.size();
}

Future<ConnectionPool::ConnectionHandle> ConnectionPool::SpecificPool::getConnection(
    Milliseconds timeout) {
    invariant(_state != State::kInShutdown);

    auto conn = tryGetConnection();

    if (conn) {
        return Future<ConnectionPool::ConnectionHandle>::makeReady(std::move(conn));
    }

    if (timeout < Milliseconds(0) || timeout > _parent->_options.refreshTimeout) {
        timeout = _parent->_options.refreshTimeout;
    }

    const auto expiration = _parent->_factory->now() + timeout;
    auto pf = makePromiseFuture<ConnectionHandle>();

    _requests.push_back(make_pair(expiration, std::move(pf.promise)));
    std::push_heap(begin(_requests), end(_requests), RequestComparator{});

    spawnConnections();

    return std::move(pf.future);
}

auto ConnectionPool::SpecificPool::makeHandle(ConnectionInterface* connection) -> ConnectionHandle {
    auto deleter = [ this, anchor = shared_from_this() ](ConnectionInterface * connection) {
        runOnExecutor([this, connection]() {
            stdx::lock_guard lk(_parent->_mutex);
            returnConnection(connection);
            updateState();
        });
    };
    return ConnectionHandle(connection, std::move(deleter));
}

ConnectionPool::ConnectionHandle ConnectionPool::SpecificPool::tryGetConnection() {
    while (_readyPool.size()) {
        // _readyPool is an LRUCache, so its begin() object is the MRU item.
        auto iter = _readyPool.begin();

        // Grab the connection and cancel its timeout
        auto conn = std::move(iter->second);
        _readyPool.erase(iter);
        conn->cancelTimeout();

        if (!conn->isHealthy()) {
            log() << "dropping unhealthy pooled connection to " << conn->getHostAndPort();

            // Drop the bad connection via scoped destruction and retry
            continue;
        }

        auto connPtr = conn.get();

        // check out the connection
        _checkedOutPool[connPtr] = std::move(conn);

        // pass it to the user
        connPtr->resetToUnknown();
        auto handle = makeHandle(connPtr);
        return handle;
    }

    return {};
}

void ConnectionPool::SpecificPool::finishRefresh(ConnectionInterface* connPtr, Status status) {
    auto conn = takeFromProcessingPool(connPtr);

    // If we're in shutdown, we don't need refreshed connections
    if (_state == State::kInShutdown)
        return;

    // If we've exceeded the time limit, start a new connect,
    // rather than failing all operations.  We do this because the
    // various callers have their own time limit which is unrelated
    // to our internal one.
    if (status.code() == ErrorCodes::NetworkInterfaceExceededTimeLimit) {
        LOG(0) << "Pending connection to host " << _hostAndPort
               << " did not complete within the connection timeout,"
               << " retrying with a new connection;" << openConnections()
               << " connections to that host remain open";
        spawnConnections();
        return;
    }

    // Pass a failure on through
    if (!status.isOK()) {
        processFailure(status);
        return;
    }

    // If the host and port were dropped, let this lapse and spawn new connections
    if (conn->getGeneration() != _generation) {
        spawnConnections();
        return;
    }

    // If the connection refreshed successfully, throw it back in the ready pool
    addToReady(std::move(conn));

    fulfillRequests();
}

void ConnectionPool::SpecificPool::returnConnection(ConnectionInterface* connPtr) {
    auto needsRefreshTP = connPtr->getLastUsed() + _parent->_options.refreshRequirement;

    auto conn = takeFromPool(_checkedOutPool, connPtr);
    invariant(conn);

    if (conn->getGeneration() != _generation) {
        // If the connection is from an older generation, just return.
        return;
    }

    if (!conn->getStatus().isOK()) {
        // TODO: alert via some callback if the host is bad
        log() << "Ending connection to host " << _hostAndPort << " due to bad connection status; "
              << openConnections() << " connections to that host remain open";
        return;
    }

    auto now = _parent->_factory->now();
    if (needsRefreshTP <= now) {
        // If we need to refresh this connection

        if (_readyPool.size() + _processingPool.size() + _checkedOutPool.size() >=
            _parent->_options.minConnections) {
            // If we already have minConnections, just let the connection lapse
            log() << "Ending idle connection to host " << _hostAndPort
                  << " because the pool meets constraints; " << openConnections()
                  << " connections to that host remain open";
            return;
        }

        _processingPool[connPtr] = std::move(conn);

        connPtr->refresh(_parent->_options.refreshTimeout,
                         guardCallback([this](auto conn, auto status) {
                             finishRefresh(std::move(conn), std::move(status));
                         }));

        return;
    }

    // If it's fine as it is, just put it in the ready queue
    addToReady(std::move(conn));

    fulfillRequests();
}

// Adds a live connection to the ready pool
void ConnectionPool::SpecificPool::addToReady(OwnedConnection conn) {
    auto connPtr = conn.get();

    // This makes the connection the new most-recently-used connection.
    _readyPool.add(connPtr, std::move(conn));

    // Our strategy for refreshing connections is to check them out and
    // immediately check them back in (which kicks off the refresh logic in
    // returnConnection
    connPtr->setTimeout(_parent->_options.refreshRequirement, guardCallback([this, connPtr]() {
                            auto conn = takeFromPool(_readyPool, connPtr);

                            // We've already been checked out. We don't need to refresh
                            // ourselves.
                            if (!conn)
                                return;

                            // If we're in shutdown, we don't need to refresh connections
                            if (_state == State::kInShutdown)
                                return;

                            _checkedOutPool[connPtr] = std::move(conn);

                            connPtr->indicateSuccess();

                            returnConnection(connPtr);
                        }));
}

// Sets state to shutdown and kicks off the failure protocol to tank existing connections
void ConnectionPool::SpecificPool::triggerShutdown(const Status& status) {
    _state = State::kInShutdown;
    _droppedProcessingPool.clear();
    processFailure(status);
}

// Drop connections and fail all requests
void ConnectionPool::SpecificPool::processFailure(const Status& status) {
    // Bump the generation so we don't reuse any pending or checked out
    // connections
    _generation++;

    if (!_readyPool.empty() || !_processingPool.empty()) {
        auto severity = MONGO_GET_LIMITED_SEVERITY(_hostAndPort, Seconds{1}, 0, 2);
        LOG(severity) << "Dropping all pooled connections to " << _hostAndPort << " due to "
                      << redact(status);
    }

    // When a connection enters the ready pool, its timer is set to eventually refresh the
    // connection. This requires a lifetime extension of the specific pool because the connection
    // timer is tied to the lifetime of the connection, not the pool. That said, we can destruct
    // all of the connections and thus timers of which we have ownership.
    // In short, clearing the ready pool helps the SpecificPool drain.
    _readyPool.clear();

    // Migrate processing connections to the dropped pool
    for (auto&& x : _processingPool) {
        if (_state != State::kInShutdown) {
            // If we're just dropping the pool, we can reuse them later
            _droppedProcessingPool[x.first] = std::move(x.second);
        }
    }
    _processingPool.clear();

    // Move the requests out so they aren't visible
    // in other threads
    decltype(_requests) requestsToFail;
    {
        using std::swap;
        swap(requestsToFail, _requests);
    }

    for (auto& request : requestsToFail) {
        request.second.setError(status);
    }
}

// fulfills as many outstanding requests as possible
void ConnectionPool::SpecificPool::fulfillRequests() {
    // If some other thread (possibly this thread) is fulfilling requests,
    // don't keep padding the callstack.
    if (_inFulfillRequests)
        return;

    _inFulfillRequests = true;
    auto guard = makeGuard([&] { _inFulfillRequests = false; });

    while (_requests.size()) {
        // Caution: If this returns with a value, it's important that we not throw until we've
        // emplaced the promise (as returning a connection would attempt to take the lock and would
        // deadlock).
        //
        // None of the heap manipulation code throws, but it's something to keep in mind.
        auto conn = tryGetConnection();

        if (!conn) {
            break;
        }

        // Grab the request and callback
        auto promise = std::move(_requests.front().second);
        std::pop_heap(begin(_requests), end(_requests), RequestComparator{});
        _requests.pop_back();

        promise.emplaceValue(std::move(conn));
    }

    spawnConnections();
}

// spawn enough connections to satisfy open requests and minpool, while
// honoring maxpool
void ConnectionPool::SpecificPool::spawnConnections() {
    // If some other thread (possibly this thread) is spawning connections,
    // don't keep padding the callstack.
    if (_inSpawnConnections)
        return;

    _inSpawnConnections = true;
    auto guard = makeGuard([&] { _inSpawnConnections = false; });

    // We want minConnections <= outstanding requests <= maxConnections
    auto target = [&] {
        return std::max(
            _parent->_options.minConnections,
            std::min(_requests.size() + _checkedOutPool.size(), _parent->_options.maxConnections));
    };

    // While all of our inflight connections are less than our target
    while ((_state != State::kInShutdown) &&
           (_readyPool.size() + _processingPool.size() + _checkedOutPool.size() < target()) &&
           (_processingPool.size() < _parent->_options.maxConnecting)) {
        if (_readyPool.empty() && _processingPool.empty()) {
            auto severity = MONGO_GET_LIMITED_SEVERITY(_hostAndPort, Seconds{1}, 0, 2);
            LOG(severity) << "Connecting to " << _hostAndPort;
        }

        OwnedConnection handle;
        try {
            // make a new connection and put it in processing
            handle = _parent->_factory->makeConnection(_hostAndPort, _sslMode, _generation);
        } catch (std::system_error& e) {
            severe() << "Failed to construct a new connection object: " << e.what();
            fassertFailed(40336);
        }

        _processingPool[handle.get()] = handle;

        ++_created;

        // Run the setup callback
        handle->setup(_parent->_options.refreshTimeout,
                      guardCallback([this](auto conn, auto status) {
                          finishRefresh(std::move(conn), std::move(status));
                      }));

        // Note that this assumes that the refreshTimeout is sound for the
        // setupTimeout
    }
}

template <typename OwnershipPoolType>
typename OwnershipPoolType::mapped_type ConnectionPool::SpecificPool::takeFromPool(
    OwnershipPoolType& pool, typename OwnershipPoolType::key_type connPtr) {
    auto iter = pool.find(connPtr);
    if (iter == pool.end())
        return typename OwnershipPoolType::mapped_type();

    auto conn = std::move(iter->second);
    pool.erase(iter);
    return conn;
}

ConnectionPool::SpecificPool::OwnedConnection ConnectionPool::SpecificPool::takeFromProcessingPool(
    ConnectionInterface* connPtr) {
    auto conn = takeFromPool(_processingPool, connPtr);
    if (conn) {
        invariant(_state != State::kInShutdown);
        return conn;
    }

    return takeFromPool(_droppedProcessingPool, connPtr);
}


// Updates our state and manages the request timer
void ConnectionPool::SpecificPool::updateState() {
    if (_state == State::kInShutdown) {
        // If we're in shutdown, there is nothing to update. Our clients are all gone.
        if (_processingPool.empty()) {
            // If we have no more clients that require access to us, delist from the parent pool
            LOG(2) << "Delisting connection pool for " << _hostAndPort;
            _parent->_pools.erase(_hostAndPort);
        }
        return;
    }

    if (_requests.size()) {
        // We have some outstanding requests, we're live

        // If we were already running and the timer is the same as it was
        // before, nothing to do
        if (_state == State::kRunning && _requestTimerExpiration == _requests.front().first)
            return;

        _state = State::kRunning;

        _requestTimer->cancelTimeout();

        _requestTimerExpiration = _requests.front().first;

        auto timeout = _requests.front().first - _parent->_factory->now();

        // We set a timer for the most recent request, then invoke each timed
        // out request we couldn't service
        _requestTimer->setTimeout(
            timeout, guardCallback([this]() {
                auto now = _parent->_factory->now();

                while (_requests.size()) {
                    auto& x = _requests.front();

                    if (x.first <= now) {
                        auto promise = std::move(x.second);
                        std::pop_heap(begin(_requests), end(_requests), RequestComparator{});
                        _requests.pop_back();

                        promise.setError(Status(ErrorCodes::NetworkInterfaceExceededTimeLimit,
                                                "Couldn't get a connection within the time limit"));
                    } else {
                        break;
                    }
                }
            }));
    } else if (_checkedOutPool.size()) {
        // If we have no requests, but someone's using a connection, we just
        // hang around until the next request or a return

        _requestTimer->cancelTimeout();
        _state = State::kRunning;
        _requestTimerExpiration = _requestTimerExpiration.max();
    } else {
        // If we don't have any live requests and no one has checked out connections

        // If we used to be idle, just bail
        if (_state == State::kIdle)
            return;

        _state = State::kIdle;

        _requestTimer->cancelTimeout();

        _requestTimerExpiration = _parent->_factory->now() + _parent->_options.hostTimeout;

        auto timeout = _parent->_options.hostTimeout;

        // Set the shutdown timer, this gets reset on any request
        _requestTimer->setTimeout(
            timeout, guardCallback([this]() {
                if (_state != State::kIdle)
                    return;

                triggerShutdown(
                    Status(ErrorCodes::NetworkInterfaceExceededTimeLimit,
                           "Connection pool has been idle for longer than the host timeout"));
            }));
    }
}

}  // namespace executor
}  // namespace mongo<|MERGE_RESOLUTION|>--- conflicted
+++ resolved
@@ -183,14 +183,8 @@
     /**
      * Atomically manipulate the tags in the pool
      */
-<<<<<<< HEAD
-    void mutateTags(
-        const stdx::unique_lock<stdx::mutex>& lk,
-        const std::function<transport::Session::TagMask(transport::Session::TagMask)>& mutateFunc) {
-=======
-    void mutateTags(const stdx::function<transport::Session::TagMask(transport::Session::TagMask)>&
+    void mutateTags(const std::function<transport::Session::TagMask(transport::Session::TagMask)>&
                         mutateFunc) {
->>>>>>> b937ea72
         _tags = mutateFunc(_tags);
     }
 
@@ -371,13 +365,8 @@
 
 void ConnectionPool::mutateTags(
     const HostAndPort& hostAndPort,
-<<<<<<< HEAD
     const std::function<transport::Session::TagMask(transport::Session::TagMask)>& mutateFunc) {
-    stdx::unique_lock<stdx::mutex> lk(_mutex);
-=======
-    const stdx::function<transport::Session::TagMask(transport::Session::TagMask)>& mutateFunc) {
     stdx::lock_guard lk(_mutex);
->>>>>>> b937ea72
 
     auto iter = _pools.find(hostAndPort);
 
