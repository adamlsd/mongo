/**
 *    Copyright (C) 2018-present MongoDB, Inc.
 *
 *    This program is free software: you can redistribute it and/or modify
 *    it under the terms of the Server Side Public License, version 1,
 *    as published by MongoDB, Inc.
 *
 *    This program is distributed in the hope that it will be useful,
 *    but WITHOUT ANY WARRANTY; without even the implied warranty of
 *    MERCHANTABILITY or FITNESS FOR A PARTICULAR PURPOSE.  See the
 *    Server Side Public License for more details.
 *
 *    You should have received a copy of the Server Side Public License
 *    along with this program. If not, see
 *    <http://www.mongodb.com/licensing/server-side-public-license>.
 *
 *    As a special exception, the copyright holders give permission to link the
 *    code of portions of this program with the OpenSSL library under certain
 *    conditions as described in each individual source file and distribute
 *    linked combinations including the program with the OpenSSL library. You
 *    must comply with the Server Side Public License in all respects for
 *    all of the code used other than as permitted herein. If you modify file(s)
 *    with this exception, you may extend this exception to your version of the
 *    file(s), but you are not obligated to do so. If you do not wish to do so,
 *    delete this exception statement from your version. If you delete this
 *    exception statement from all source files in the program, then also delete
 *    it in the license file.
 */

#pragma once

#include <functional>
#include <memory>
#include <queue>

#include "mongo/executor/egress_tag_closer.h"
#include "mongo/executor/egress_tag_closer_manager.h"
#include "mongo/stdx/chrono.h"
#include "mongo/stdx/mutex.h"
#include "mongo/stdx/unordered_map.h"
#include "mongo/transport/session.h"
#include "mongo/transport/transport_layer.h"
#include "mongo/util/future.h"
#include "mongo/util/net/hostandport.h"
#include "mongo/util/out_of_line_executor.h"
#include "mongo/util/time_support.h"

namespace mongo {

class BSONObjBuilder;

namespace executor {

struct ConnectionPoolStats;

/**
 * The actual user visible connection pool.
 *
 * This pool is constructed with a DependentTypeFactoryInterface which provides the tools it
 * needs to generate connections and manage them over time.
 *
 * The overall workflow here is to manage separate pools for each unique
 * HostAndPort. See comments on the various Options for how the pool operates.
 */
class ConnectionPool : public EgressTagCloser, public std::enable_shared_from_this<ConnectionPool> {
    class SpecificPool;

public:
    class ConnectionInterface;
    class DependentTypeFactoryInterface;
    class TimerInterface;

    using ConnectionHandleDeleter = std::function<void(ConnectionInterface* connection)>;
    using ConnectionHandle = std::unique_ptr<ConnectionInterface, ConnectionHandleDeleter>;

    using GetConnectionCallback = unique_function<void(StatusWith<ConnectionHandle>)>;

    static constexpr Milliseconds kDefaultHostTimeout = Milliseconds(300000);  // 5mins
    static constexpr size_t kDefaultMaxConns = std::numeric_limits<size_t>::max();
    static constexpr size_t kDefaultMinConns = 1;
    static constexpr size_t kDefaultMaxConnecting = 2;
    static constexpr Milliseconds kDefaultRefreshRequirement = Milliseconds(60000);  // 1min
    static constexpr Milliseconds kDefaultRefreshTimeout = Milliseconds(20000);      // 20secs

    static const Status kConnectionStateUnknown;

    struct Options {
        Options() {}

        /**
         * The minimum number of connections to keep alive while the pool is in
         * operation
         */
        size_t minConnections = kDefaultMinConns;

        /**
         * The maximum number of connections to spawn for a host. This includes
         * pending connections in setup and connections checked out of the pool
         * as well as the obvious live connections in the pool.
         */
        size_t maxConnections = kDefaultMaxConns;

        /**
         * The maximum number of processing connections for a host.  This includes pending
         * connections in setup/refresh. It's designed to rate limit connection storms rather than
         * steady state processing (as maxConnections does).
         */
        size_t maxConnecting = kDefaultMaxConnecting;

        /**
         * Amount of time to wait before timing out a refresh attempt
         */
        Milliseconds refreshTimeout = kDefaultRefreshTimeout;

        /**
         * Amount of time a connection may be idle before it cannot be returned
         * for a user request and must instead be checked out and refreshed
         * before handing to a user.
         */
        Milliseconds refreshRequirement = kDefaultRefreshRequirement;

        /**
         * Amount of time to keep a specific pool around without any checked
         * out connections or new requests
         */
        Milliseconds hostTimeout = kDefaultHostTimeout;

        /**
         * An egress tag closer manager which will provide global access to this connection pool.
         * The manager set's tags and potentially drops connections that don't match those tags.
         *
         * The manager will hold this pool for the lifetime of the pool.
         */
        EgressTagCloserManager* egressTagCloserManager = nullptr;

        /**
         * Connections created through this connection pool will not attempt to authenticate.
         */
        bool skipAuthentication = false;
    };

    explicit ConnectionPool(std::shared_ptr<DependentTypeFactoryInterface> impl,
                            std::string name,
                            Options options = Options{});

    ~ConnectionPool();

    void shutdown();

    void dropConnections(const HostAndPort& hostAndPort) override;

    void dropConnections(transport::Session::TagMask tags) override;

    void mutateTags(const HostAndPort& hostAndPort,
                    const std::function<transport::Session::TagMask(transport::Session::TagMask)>&
                        mutateFunc) override;

    SemiFuture<ConnectionHandle> get(const HostAndPort& hostAndPort,
                                     transport::ConnectSSLMode sslMode,
                                     Milliseconds timeout);
    void get_forTest(const HostAndPort& hostAndPort,
                     Milliseconds timeout,
                     GetConnectionCallback cb);

    void appendConnectionStats(ConnectionPoolStats* stats) const;

    size_t getNumConnectionsPerHost(const HostAndPort& hostAndPort) const;

private:
    std::string _name;

    // Options are set at startup and never changed at run time, so these are
    // accessed outside the lock
    const Options _options;

    const std::shared_ptr<DependentTypeFactoryInterface> _factory;

    // The global mutex for specific pool access and the generation counter
    mutable stdx::mutex _mutex;
    stdx::unordered_map<HostAndPort, std::shared_ptr<SpecificPool>> _pools;

    EgressTagCloserManager* _manager;
};

/**
 * Interface for a basic timer
 *
 * Minimal interface sets a timer with a callback and cancels the timer.
 */
class ConnectionPool::TimerInterface {
    TimerInterface(const TimerInterface&) = delete;
    TimerInterface& operator=(const TimerInterface&) = delete;

public:
    TimerInterface() = default;

    using TimeoutCallback = std::function<void()>;

    virtual ~TimerInterface() = default;

    /**
     * Sets the timeout for the timer. Setting an already set timer should
     * override the previous timer.
     */
    virtual void setTimeout(Milliseconds timeout, TimeoutCallback cb) = 0;

    /**
     * It should be safe to cancel a previously canceled, or never set, timer.
     */
    virtual void cancelTimeout() = 0;

    /**
     * Returns the current time for the clock used by the timer
     */
    virtual Date_t now() = 0;
};

/**
 * Interface for connection pool connections
 *
 * Provides a minimal interface to manipulate connections within the pool,
 * specifically callbacks to set them up (connect + auth + whatever else),
 * refresh them (issue some kind of ping) and manage a timer.
 */
class ConnectionPool::ConnectionInterface : public TimerInterface {
    ConnectionInterface(const ConnectionInterface&) = delete;
    ConnectionInterface& operator=(const ConnectionInterface&) = delete;

    friend class ConnectionPool;

public:
    explicit ConnectionInterface(size_t generation) : _generation(generation) {}

    virtual ~ConnectionInterface() = default;

    /**
     * Indicates that the user is now done with this connection. Users MUST call either
     * this method or indicateFailure() before returning the connection to its pool.
     */
    void indicateSuccess();

    /**
     * Indicates that a connection has failed. This will prevent the connection
     * from re-entering the connection pool. Users MUST call either this method or
     * indicateSuccess() before returning connections to the pool.
     */
    void indicateFailure(Status status);

    /**
     * This method updates a 'liveness' timestamp to avoid unnecessarily refreshing
     * the connection.
     *
     * This method should be invoked whenever we perform an operation on the connection that must
     * have done work.  I.e. actual networking was performed.  If a connection was checked out, then
     * back in without use, one would expect an indicateSuccess without an indicateUsed.  Only if we
     * checked it out and did work would we call indicateUsed.
     */
    void indicateUsed();

    /**
     * The HostAndPort for the connection. This should be the same as the
     * HostAndPort passed to DependentTypeFactoryInterface::makeConnection.
     */
    virtual const HostAndPort& getHostAndPort() const = 0;
    virtual transport::ConnectSSLMode getSslMode() const = 0;

    /**
     * Check if the connection is healthy using some implementation defined condition.
     */
    virtual bool isHealthy() = 0;

    /**
     * Returns the last used time point for the connection
     */
    Date_t getLastUsed() const;

    /**
     * Returns the status associated with the connection. If the status is not
     * OK, the connection will not be returned to the pool.
     */
    const Status& getStatus() const;

    /**
     * Get the generation of the connection. This is used to track whether to
     * continue using a connection after a call to dropConnections() by noting
     * if the generation on the specific pool is the same as the generation on
     * a connection (if not the connection is from a previous era and should
     * not be re-used).
     */
    size_t getGeneration() const;

protected:
    /**
     * Making these protected makes the definitions available to override in
     * children.
     */
<<<<<<< HEAD
    using SetupCallback = std::function<void(ConnectionInterface*, Status)>;
    using RefreshCallback = std::function<void(ConnectionInterface*, Status)>;
=======
    using SetupCallback = unique_function<void(ConnectionInterface*, Status)>;
    using RefreshCallback = unique_function<void(ConnectionInterface*, Status)>;
>>>>>>> b937ea72

    /**
     * Sets up the connection. This should include connection + auth + any
     * other associated hooks.
     */
    virtual void setup(Milliseconds timeout, SetupCallback cb) = 0;

    /**
     * Resets the connection's state to kConnectionStateUnknown for the next user.
     */
    void resetToUnknown();

    /**
     * Refreshes the connection. This should involve a network round trip and
     * should strongly imply an active connection
     */
    virtual void refresh(Milliseconds timeout, RefreshCallback cb) = 0;

private:
    size_t _generation;
    Date_t _lastUsed;
    Status _status = ConnectionPool::kConnectionStateUnknown;
};

/**
 * Implementation interface for the connection pool
 *
 * This factory provides generators for connections, timers and a clock for the
 * connection pool.
 */
class ConnectionPool::DependentTypeFactoryInterface {
    DependentTypeFactoryInterface(const DependentTypeFactoryInterface&) = delete;
    DependentTypeFactoryInterface& operator=(const DependentTypeFactoryInterface&) = delete;

public:
    DependentTypeFactoryInterface() = default;

    virtual ~DependentTypeFactoryInterface() = default;

    /**
     * Makes a new connection given a host and port
     */
    virtual std::shared_ptr<ConnectionInterface> makeConnection(const HostAndPort& hostAndPort,
                                                                transport::ConnectSSLMode sslMode,
                                                                size_t generation) = 0;

    /**
     *  Return the executor for use with this factory
     */
    virtual const std::shared_ptr<OutOfLineExecutor>& getExecutor() = 0;

    /**
     * Makes a new timer
     */
    virtual std::shared_ptr<TimerInterface> makeTimer() = 0;

    /**
     * Returns the current time point
     */
    virtual Date_t now() = 0;

    /**
     * shutdown
     */
    virtual void shutdown() = 0;
};

}  // namespace executor
}  // namespace mongo<|MERGE_RESOLUTION|>--- conflicted
+++ resolved
@@ -40,6 +40,7 @@
 #include "mongo/stdx/unordered_map.h"
 #include "mongo/transport/session.h"
 #include "mongo/transport/transport_layer.h"
+#include "mongo/util/functional.h"
 #include "mongo/util/future.h"
 #include "mongo/util/net/hostandport.h"
 #include "mongo/util/out_of_line_executor.h"
@@ -294,13 +295,8 @@
      * Making these protected makes the definitions available to override in
      * children.
      */
-<<<<<<< HEAD
-    using SetupCallback = std::function<void(ConnectionInterface*, Status)>;
-    using RefreshCallback = std::function<void(ConnectionInterface*, Status)>;
-=======
     using SetupCallback = unique_function<void(ConnectionInterface*, Status)>;
     using RefreshCallback = unique_function<void(ConnectionInterface*, Status)>;
->>>>>>> b937ea72
 
     /**
      * Sets up the connection. This should include connection + auth + any
