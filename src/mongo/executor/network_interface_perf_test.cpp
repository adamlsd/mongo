--- conflicted
+++ resolved
@@ -86,13 +86,8 @@
 
     func = [&]() {
         RemoteCommandRequest request{
-<<<<<<< HEAD
-            server, "admin", bsonObjPing, bsonObjPing, nullptr, Milliseconds(-1)};
+            server, "admin", bsonObjPing, BSONObj(), nullptr, Milliseconds(-1)};
         net->startCommand(makeCallbackHandle(), request, callback).transitional_ignore();
-=======
-            server, "admin", bsonObjPing, BSONObj(), nullptr, Milliseconds(-1)};
-        net->startCommand(makeCallbackHandle(), request, callback);
->>>>>>> 04710415
     };
 
     func();
