--- conflicted
+++ resolved
@@ -131,7 +131,6 @@
             {routingInfo.db().primaryId()},
             appendDbVersionIfPresent(cmdObjWithShardVersion, routingInfo.db()));
     }
-<<<<<<< HEAD
 
     auto cmdToSend = cmdObj;
     if (!cmdToSend.hasField(kAllowImplicitCollectionCreation)) {
@@ -148,24 +147,6 @@
                               appendShardVersion(cmdToSend, routingInfo.cm()->getVersion(shardId)));
     }
 
-=======
-
-    auto cmdToSend = cmdObj;
-    if (!cmdToSend.hasField(kAllowImplicitCollectionCreation)) {
-        cmdToSend = appendAllowImplicitCreate(cmdToSend, false);
-    }
-
-    std::vector<AsyncRequestsSender::Request> requests;
-
-    // The collection is sharded. Target all shards that own chunks that match the query.
-    std::set<ShardId> shardIds;
-    routingInfo.cm()->getShardIdsForQuery(opCtx, query, collation, &shardIds);
-    for (const ShardId& shardId : shardIds) {
-        requests.emplace_back(shardId,
-                              appendShardVersion(cmdToSend, routingInfo.cm()->getVersion(shardId)));
-    }
-
->>>>>>> b838d859
     return requests;
 }
 
@@ -269,10 +250,7 @@
 
 std::vector<AsyncRequestsSender::Response> scatterGatherVersionedTargetByRoutingTable(
     OperationContext* opCtx,
-<<<<<<< HEAD
-=======
     StringData dbName,
->>>>>>> b838d859
     const NamespaceString& nss,
     const CachedCollectionRoutingInfo& routingInfo,
     const BSONObj& cmdObj,
@@ -283,7 +261,7 @@
     const auto requests =
         buildVersionedRequestsForTargetedShards(opCtx, routingInfo, cmdObj, query, collation);
 
-    return gatherResponses(opCtx, nss.db(), readPref, retryPolicy, requests);
+    return gatherResponses(opCtx, dbName, readPref, retryPolicy, requests);
 }
 
 std::vector<AsyncRequestsSender::Response> scatterGatherOnlyVersionIfUnsharded(
@@ -552,9 +530,6 @@
     return cmdAtClusterTimeBob.obj();
 }
 
-<<<<<<< HEAD
-LogicalTime computeAtClusterTime(OperationContext* opCtx, std::set<ShardId> shardIds) {
-=======
 BSONObj appendAtClusterTimeToReadConcern(BSONObj readConcernObj, LogicalTime atClusterTime) {
     invariant(readConcernObj[repl::ReadConcernArgs::kAtClusterTimeFieldName].eoo());
 
@@ -567,7 +542,6 @@
 
 LogicalTime computeAtClusterTimeForShards(OperationContext* opCtx,
                                           const std::set<ShardId>& shardIds) {
->>>>>>> b838d859
     auto shardRegistry = Grid::get(opCtx)->shardRegistry();
     invariant(shardRegistry);
     LogicalTime highestTime;
@@ -581,8 +555,6 @@
     return highestTime;
 }
 
-<<<<<<< HEAD
-=======
 std::set<ShardId> getTargetedShardsForQuery(OperationContext* opCtx,
                                             const CachedCollectionRoutingInfo& routingInfo,
                                             const BSONObj& query,
@@ -613,5 +585,4 @@
     return LogicalClock::get(opCtx)->getClusterTime();
 }
 
->>>>>>> b838d859
 }  // namespace mongo