--- conflicted
+++ resolved
@@ -64,15 +64,12 @@
 BSONObj appendAtClusterTime(BSONObj cmdObj, LogicalTime atClusterTime);
 
 /**
-<<<<<<< HEAD
-=======
  * Returns a copy of the given readConcern object with atClusterTime appended. The given object must
  * not already have an atClusterTime field.
  */
 BSONObj appendAtClusterTimeToReadConcern(BSONObj readConcernObj, LogicalTime atClusterTime);
 
 /**
->>>>>>> b838d859
  * Utility for dispatching unversioned commands to all shards in a cluster.
  *
  * Returns a non-OK status if a failure occurs on *this* node during execution. Otherwise, returns
@@ -102,10 +99,7 @@
  */
 std::vector<AsyncRequestsSender::Response> scatterGatherVersionedTargetByRoutingTable(
     OperationContext* opCtx,
-<<<<<<< HEAD
-=======
     StringData dbName,
->>>>>>> b838d859
     const NamespaceString& nss,
     const CachedCollectionRoutingInfo& routingInfo,
     const BSONObj& cmdObj,
@@ -195,12 +189,6 @@
 StatusWith<CachedDatabaseInfo> createShardDatabase(OperationContext* opCtx, StringData dbName);
 
 /**
-<<<<<<< HEAD
- *  Computes the cluster snapshot time for provided shards. Returns uninitialized LogicalTime if
- *  the set is empty or every shard's lastCommittedOpTime is not initialized.
- */
-LogicalTime computeAtClusterTime(OperationContext* opCtx, std::set<ShardId> shardIds);
-=======
  * Computes the cluster snapshot time for provided shards. Returns uninitialized LogicalTime if
  * the set is empty or every shard's lastCommittedOpTime is not initialized.
  */
@@ -228,6 +216,5 @@
                                                   const std::set<ShardId>& shardIds,
                                                   const BSONObj& query,
                                                   const BSONObj& collation);
->>>>>>> b838d859
 
 }  // namespace mongo