
/**
 *    Copyright (C) 2018-present MongoDB, Inc.
 *
 *    This program is free software: you can redistribute it and/or modify
 *    it under the terms of the Server Side Public License, version 1,
 *    as published by MongoDB, Inc.
 *
 *    This program is distributed in the hope that it will be useful,
 *    but WITHOUT ANY WARRANTY; without even the implied warranty of
 *    MERCHANTABILITY or FITNESS FOR A PARTICULAR PURPOSE.  See the
 *    Server Side Public License for more details.
 *
 *    You should have received a copy of the Server Side Public License
 *    along with this program. If not, see
 *    <http://www.mongodb.com/licensing/server-side-public-license>.
 *
 *    As a special exception, the copyright holders give permission to link the
 *    code of portions of this program with the OpenSSL library under certain
 *    conditions as described in each individual source file and distribute
 *    linked combinations including the program with the OpenSSL library. You
 *    must comply with the Server Side Public License in all respects for
 *    all of the code used other than as permitted herein. If you modify file(s)
 *    with this exception, you may extend this exception to your version of the
 *    file(s), but you are not obligated to do so. If you do not wish to do so,
 *    delete this exception statement from your version. If you delete this
 *    exception statement from all source files in the program, then also delete
 *    it in the license file.
 */

#include "mongo/platform/basic.h"

#include "mongo/db/commands/current_op_common.h"

#include <tuple>
#include <vector>

#include "mongo/db/auth/action_type.h"
#include "mongo/db/auth/authorization_session.h"
#include "mongo/db/client.h"
#include "mongo/db/pipeline/document.h"
#include "mongo/rpc/op_msg_rpc_impls.h"
#include "mongo/s/query/cluster_aggregate.h"

namespace mongo {
namespace {

class ClusterCurrentOpCommand final : public CurrentOpCommandBase {
    MONGO_DISALLOW_COPYING(ClusterCurrentOpCommand);

public:
    ClusterCurrentOpCommand() = default;

    Status checkAuthForCommand(Client* client,
                               const std::string& dbName,
                               const BSONObj& cmdObj) const final {
        bool isAuthorized = AuthorizationSession::get(client)->isAuthorizedForActionsOnResource(
            ResourcePattern::forClusterResource(), ActionType::inprog);

        return isAuthorized ? Status::OK() : Status(ErrorCodes::Unauthorized, "Unauthorized");
    }

private:
    virtual void modifyPipeline(std::vector<BSONObj>* pipeline) const final {
        BSONObjBuilder sortBuilder;

        BSONObjBuilder sortSpecBuilder(sortBuilder.subobjStart("$sort"));
        sortSpecBuilder.append("shard", 1);
        sortSpecBuilder.doneFast();

        pipeline->push_back(sortBuilder.obj());
    }

    virtual StatusWith<CursorResponse> runAggregation(
        OperationContext* opCtx, const AggregationRequest& request) const final {
        auto nss = request.getNamespaceString();

<<<<<<< HEAD
        rpc::OpMsgReplyBuilder replyBuilder;
        auto status = ClusterAggregate::runAggregate(opCtx,
                                                     ClusterAggregate::Namespaces{nss, nss},
                                                     request,
                                                     std::move(aggCmdObj),
                                                     &replyBuilder);
=======
        BSONObjBuilder responseBuilder;

        auto status = ClusterAggregate::runAggregate(
            opCtx, ClusterAggregate::Namespaces{nss, nss}, request, &responseBuilder);
>>>>>>> 838700e1

        if (!status.isOK()) {
            return status;
        }

        auto bodyBuilder = replyBuilder.getBodyBuilder();
        CommandHelpers::appendSimpleCommandStatus(bodyBuilder, true);
        return CursorResponse::parseFromBSON(replyBuilder.releaseBody());
    }

} clusterCurrentOpCmd;

}  // namespace
}  // namespace mongo<|MERGE_RESOLUTION|>--- conflicted
+++ resolved
@@ -75,19 +75,9 @@
         OperationContext* opCtx, const AggregationRequest& request) const final {
         auto nss = request.getNamespaceString();
 
-<<<<<<< HEAD
         rpc::OpMsgReplyBuilder replyBuilder;
-        auto status = ClusterAggregate::runAggregate(opCtx,
-                                                     ClusterAggregate::Namespaces{nss, nss},
-                                                     request,
-                                                     std::move(aggCmdObj),
-                                                     &replyBuilder);
-=======
-        BSONObjBuilder responseBuilder;
-
         auto status = ClusterAggregate::runAggregate(
-            opCtx, ClusterAggregate::Namespaces{nss, nss}, request, &responseBuilder);
->>>>>>> 838700e1
+            opCtx, ClusterAggregate::Namespaces{nss, nss}, request, &replyBuilder);
 
         if (!status.isOK()) {
             return status;
