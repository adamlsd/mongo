--- conflicted
+++ resolved
@@ -99,10 +99,7 @@
                 Grid::get(opCtx)->catalogCache()->getCollectionRoutingInfo(opCtx, nss));
             shardResponses =
                 scatterGatherVersionedTargetByRoutingTable(opCtx,
-<<<<<<< HEAD
-=======
                                                            nss.db(),
->>>>>>> b838d859
                                                            nss,
                                                            routingInfo,
                                                            explainCmd,
@@ -175,10 +172,7 @@
         try {
             shardResponses = scatterGatherVersionedTargetByRoutingTable(
                 opCtx,
-<<<<<<< HEAD
-=======
                 nss.db(),
->>>>>>> b838d859
                 nss,
                 routingInfo,
                 CommandHelpers::filterCommandRequestForPassthrough(cmdObj),
