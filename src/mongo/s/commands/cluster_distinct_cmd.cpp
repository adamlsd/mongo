--- conflicted
+++ resolved
@@ -131,24 +131,8 @@
                 return aggRequestOnView.getStatus();
             }
 
-<<<<<<< HEAD
-            auto resolvedAggRequest = ex->asExpandedViewAggregation(aggRequestOnView.getValue());
-            auto resolvedAggCmd = resolvedAggRequest.serializeToCommandObj().toBson();
-
-            ClusterAggregate::Namespaces nsStruct;
-            nsStruct.requestedNss = nss;
-            nsStruct.executionNss = resolvedAggRequest.getNamespaceString();
-
-            return ClusterAggregate::runAggregate(
-                opCtx, nsStruct, resolvedAggRequest, resolvedAggCmd, result);
-=======
-            auto bodyBuilder = result->getBodyBuilder();
-            return ClusterAggregate::retryOnViewError(opCtx,
-                                                      aggRequestOnView.getValue(),
-                                                      *ex.extraInfo<ResolvedView>(),
-                                                      nss,
-                                                      &bodyBuilder);
->>>>>>> 3ef020ad
+            return ClusterAggregate::retryOnViewError(
+                opCtx, aggRequestOnView.getValue(), *ex.extraInfo<ResolvedView>(), nss, result);
         }
 
         long long millisElapsed = timer.millis();
