/**
 *    Copyright (C) 2018-present MongoDB, Inc.
 *
 *    This program is free software: you can redistribute it and/or modify
 *    it under the terms of the Server Side Public License, version 1,
 *    as published by MongoDB, Inc.
 *
 *    This program is distributed in the hope that it will be useful,
 *    but WITHOUT ANY WARRANTY; without even the implied warranty of
 *    MERCHANTABILITY or FITNESS FOR A PARTICULAR PURPOSE.  See the
 *    Server Side Public License for more details.
 *
 *    You should have received a copy of the Server Side Public License
 *    along with this program. If not, see
 *    <http://www.mongodb.com/licensing/server-side-public-license>.
 *
 *    As a special exception, the copyright holders give permission to link the
 *    code of portions of this program with the OpenSSL library under certain
 *    conditions as described in each individual source file and distribute
 *    linked combinations including the program with the OpenSSL library. You
 *    must comply with the Server Side Public License in all respects for
 *    all of the code used other than as permitted herein. If you modify file(s)
 *    with this exception, you may extend this exception to your version of the
 *    file(s), but you are not obligated to do so. If you do not wish to do so,
 *    delete this exception statement from your version. If you delete this
 *    exception statement from all source files in the program, then also delete
 *    it in the license file.
 */

#define MONGO_LOG_DEFAULT_COMPONENT ::mongo::logger::LogComponent::kSharding

#include "mongo/platform/basic.h"

#include "mongo/base/error_codes.h"
#include "mongo/base/owned_pointer_vector.h"
#include "mongo/client/remote_command_targeter.h"
#include "mongo/db/catalog/document_validation.h"
#include "mongo/db/commands.h"
#include "mongo/db/commands/write_commands/write_commands_common.h"
#include "mongo/db/curop.h"
#include "mongo/db/lasterror.h"
#include "mongo/db/logical_clock.h"
#include "mongo/db/stats/counters.h"
#include "mongo/db/storage/duplicate_key_error_info.h"
#include "mongo/executor/task_executor_pool.h"
#include "mongo/rpc/get_status_from_command_result.h"
#include "mongo/s/client/shard_registry.h"
#include "mongo/s/cluster_commands_helpers.h"
#include "mongo/s/cluster_last_error_info.h"
#include "mongo/s/commands/cluster_explain.h"
#include "mongo/s/commands/document_shard_key_update_util.h"
#include "mongo/s/grid.h"
#include "mongo/s/multi_statement_transaction_requests_sender.h"
#include "mongo/s/session_catalog_router.h"
#include "mongo/s/transaction_router.h"
#include "mongo/s/would_change_owning_shard_exception.h"
#include "mongo/s/write_ops/batched_command_request.h"
#include "mongo/s/write_ops/batched_command_response.h"
#include "mongo/s/write_ops/chunk_manager_targeter.h"
#include "mongo/s/write_ops/cluster_write.h"
#include "mongo/util/log.h"
#include "mongo/util/timer.h"

namespace mongo {
namespace {

MONGO_FAIL_POINT_DEFINE(hangAfterThrowWouldChangeOwningShardRetryableWrite);

void batchErrorToLastError(const BatchedCommandRequest& request,
                           const BatchedCommandResponse& response,
                           LastError* error) {
    error->reset();

    std::unique_ptr<WriteErrorDetail> commandError;
    WriteErrorDetail* lastBatchError = nullptr;

    if (!response.getOk()) {
        // Command-level error, all writes failed
        commandError = std::make_unique<WriteErrorDetail>();
        commandError->setStatus(response.getTopLevelStatus());
        lastBatchError = commandError.get();
    } else if (response.isErrDetailsSet()) {
        // The last error in the batch is always reported - this matches expected COE semantics for
        // insert batches. For updates and deletes, error is only reported if the error was on the
        // last item.
        const bool lastOpErrored = response.getErrDetails().back()->getIndex() ==
            static_cast<int>(request.sizeWriteOps() - 1);
        if (request.getBatchType() == BatchedCommandRequest::BatchType_Insert || lastOpErrored) {
            lastBatchError = response.getErrDetails().back();
        }
    } else {
        // We don't care about write concern errors, these happen in legacy mode in GLE.
    }

    // Record an error if one exists
    if (lastBatchError) {
        const auto& errMsg = lastBatchError->toStatus().reason();
        error->setLastError(lastBatchError->toStatus().code(),
                            errMsg.empty() ? "see code for details" : errMsg);
        return;
    }

    // Record write stats otherwise
    //
    // NOTE: For multi-write batches, our semantics change a little because we don't have
    // un-aggregated "n" stats
    if (request.getBatchType() == BatchedCommandRequest::BatchType_Update) {
        BSONObj upsertedId;
        if (response.isUpsertDetailsSet()) {
            // Only report the very last item's upserted id if applicable
            if (response.getUpsertDetails().back()->getIndex() + 1 ==
                static_cast<int>(request.sizeWriteOps())) {
                upsertedId = response.getUpsertDetails().back()->getUpsertedID();
            }
        }

        const int numUpserted = response.isUpsertDetailsSet() ? response.sizeUpsertDetails() : 0;
        const int numMatched = response.getN() - numUpserted;
        invariant(numMatched >= 0);

        // Wrap upserted id in "upserted" field
        BSONObj leUpsertedId;
        if (!upsertedId.isEmpty()) {
            leUpsertedId = upsertedId.firstElement().wrap(kUpsertedFieldName);
        }

        error->recordUpdate(numMatched > 0, response.getN(), leUpsertedId);
    } else if (request.getBatchType() == BatchedCommandRequest::BatchType_Delete) {
        error->recordDelete(response.getN());
    }
}

/**
 * Checks if the response contains a WouldChangeOwningShard error. If it does, asserts that the
 * batch size is 1 and returns the extra info attached to the exception.
 */
boost::optional<WouldChangeOwningShardInfo> getWouldChangeOwningShardErrorInfo(
    OperationContext* opCtx,
    const BatchedCommandRequest& request,
    BatchedCommandResponse* response,
    bool originalCmdInTxn) {

    if (!response->getOk() || !response->isErrDetailsSet()) {
        return boost::none;
    }

    // Updating the shard key when batch size > 1 is disallowed when the document would move
    // shards. If the update is in a transaction uassert. If the write is not in a transaction,
    // change any WouldChangeOwningShard errors in this batch to InvalidOptions to be reported
    // to the user.
    if (request.sizeWriteOps() != 1U) {
        for (auto it = response->getErrDetails().begin(); it != response->getErrDetails().end();
             ++it) {
            if ((*it)->toStatus() != ErrorCodes::WouldChangeOwningShard) {
                continue;
            }

            if (originalCmdInTxn)
                uasserted(ErrorCodes::InvalidOptions,
                          "Document shard key value updates that cause the doc to move shards "
                          "must be sent with write batch of size 1");

            (*it)->setStatus({ErrorCodes::InvalidOptions,
                              "Document shard key value updates that cause the doc to move shards "
                              "must be sent with write batch of size 1"});
        }

        return boost::none;
    } else {
        for (const auto& err : response->getErrDetails()) {
            if (err->toStatus() != ErrorCodes::WouldChangeOwningShard) {
                continue;
            }

            BSONObjBuilder extraInfoBuilder;
            err->toStatus().extraInfo()->serialize(&extraInfoBuilder);
            auto extraInfo = extraInfoBuilder.obj();
            return WouldChangeOwningShardInfo::parseFromCommandError(extraInfo);
        }
    }

    return boost::none;
}

/**
 * Changes the shard key for the document if the response object contains a WouldChangeOwningShard
 * error. If the original command was sent as a retryable write, starts a transaction on the same
 * session and txnNum, deletes the original document, inserts the new one, and commits the
 * transaction. If the original command is part of a transaction, deletes the original document and
 * inserts the new one. Returns whether or not we actually complete the delete and insert.
 */
bool handleWouldChangeOwningShardError(OperationContext* opCtx,
                                       const BatchedCommandRequest& request,
                                       BatchedCommandResponse* response,
                                       BatchWriteExecStats stats) {
    auto txnRouter = TransactionRouter::get(opCtx);
    bool isRetryableWrite = opCtx->getTxnNumber() && !txnRouter;

    auto wouldChangeOwningShardErrorInfo =
        getWouldChangeOwningShardErrorInfo(opCtx, request, response, !isRetryableWrite);
    if (!wouldChangeOwningShardErrorInfo)
        return false;

    bool updatedShardKey = false;
    boost::optional<BSONObj> upsertedId;
    if (isRetryableWrite) {
        if (MONGO_FAIL_POINT(hangAfterThrowWouldChangeOwningShardRetryableWrite)) {
            log() << "Hit hangAfterThrowWouldChangeOwningShardRetryableWrite failpoint";
            MONGO_FAIL_POINT_PAUSE_WHILE_SET_OR_INTERRUPTED(
                opCtx, hangAfterThrowWouldChangeOwningShardRetryableWrite);
        }
        RouterOperationContextSession routerSession(opCtx);
        try {
            // Start transaction and re-run the original update command
            auto& readConcernArgs = repl::ReadConcernArgs::get(opCtx);
            readConcernArgs = repl::ReadConcernArgs(repl::ReadConcernLevel::kLocalReadConcern);

            auto txnRouterForShardKeyChange =
                documentShardKeyUpdateUtil::startTransactionForShardKeyUpdate(opCtx);
            // Clear the error details from the response object before sending the write again
            response->unsetErrDetails();
            ClusterWriter::write(opCtx, request, &stats, response);
            wouldChangeOwningShardErrorInfo =
                getWouldChangeOwningShardErrorInfo(opCtx, request, response, !isRetryableWrite);

            // If we do not get WouldChangeOwningShard when re-running the update, the document has
            // been modified or deleted concurrently and we do not need to delete it and insert a
            // new one.
            updatedShardKey =
                wouldChangeOwningShardErrorInfo &&
                documentShardKeyUpdateUtil::updateShardKeyForDocument(
                    opCtx,
                    request.getNS(),
                    wouldChangeOwningShardErrorInfo.get(),
                    boost::get_optional_value_or(request.getWriteCommandBase().getStmtId(), 0));

            // If the operation was an upsert, record the _id of the new document.
            if (updatedShardKey && wouldChangeOwningShardErrorInfo->getShouldUpsert()) {
                upsertedId = wouldChangeOwningShardErrorInfo->getPostImage()["_id"].wrap();
            }

            // Commit the transaction
            auto commitResponse = documentShardKeyUpdateUtil::commitShardKeyUpdateTransaction(
                opCtx, txnRouterForShardKeyChange);

            uassertStatusOK(getStatusFromCommandResult(commitResponse));

            auto writeConcernDetail = getWriteConcernErrorDetailFromBSONObj(commitResponse);
            if (writeConcernDetail && !writeConcernDetail->toStatus().isOK())
                response->setWriteConcernError(writeConcernDetail.release());
        } catch (DBException& e) {
            if (e.code() == ErrorCodes::DuplicateKey &&
                e.extraInfo<DuplicateKeyErrorInfo>()->getKeyPattern().hasField("_id")) {
                e.addContext(documentShardKeyUpdateUtil::kDuplicateKeyErrorContext);
            } else {
                e.addContext(documentShardKeyUpdateUtil::kNonDuplicateKeyErrorContext);
            }

            if (!response->isErrDetailsSet() || !response->getErrDetails().back()) {
                auto error = std::make_unique<WriteErrorDetail>();
                error->setIndex(0);
                response->addToErrDetails(error.release());
            }

            // Set the error status to the status of the failed command and abort the transaction.
            auto status = e.toStatus();
            response->getErrDetails().back()->setStatus(status);

            auto txnRouterForAbort = TransactionRouter::get(opCtx);
            if (txnRouterForAbort)
                txnRouterForAbort->implicitlyAbortTransaction(opCtx, status);

            return false;
        }
    } else {
        try {
            // Delete the original document and insert the new one
            updatedShardKey = documentShardKeyUpdateUtil::updateShardKeyForDocument(
                opCtx,
                request.getNS(),
                wouldChangeOwningShardErrorInfo.get(),
                boost::get_optional_value_or(request.getWriteCommandBase().getStmtId(), 0));

            // If the operation was an upsert, record the _id of the new document.
            if (updatedShardKey && wouldChangeOwningShardErrorInfo->getShouldUpsert()) {
                upsertedId = wouldChangeOwningShardErrorInfo->getPostImage()["_id"].wrap();
            }
        } catch (const ExceptionFor<ErrorCodes::DuplicateKey>& ex) {
            Status status = ex->getKeyPattern().hasField("_id")
                ? ex.toStatus().withContext(documentShardKeyUpdateUtil::kDuplicateKeyErrorContext)
                : ex.toStatus();
            uassertStatusOK(status);
        }
    }

    if (updatedShardKey) {
        // If we get here, the batch size is 1 and we have successfully deleted the old doc
        // and inserted the new one, so it is safe to unset the error details.
        response->unsetErrDetails();
        response->setN(response->getN() + 1);

        if (upsertedId) {
            auto upsertDetail = stdx::make_unique<BatchedUpsertDetail>();
            upsertDetail->setIndex(0);
            upsertDetail->setUpsertedID(upsertedId.get());
            response->addToUpsertDetails(upsertDetail.release());
        } else {
            response->setNModified(response->getNModified() + 1);
        }
    }

    return updatedShardKey;
}

/**
 * Base class for mongos write commands.
 */
class ClusterWriteCmd : public Command {
public:
    virtual ~ClusterWriteCmd() {}

    AllowedOnSecondary secondaryAllowed(ServiceContext*) const final {
        return AllowedOnSecondary::kNever;
    }

protected:
    class InvocationBase;

    ClusterWriteCmd(StringData name) : Command(name) {}

private:
    /**
     * Executes a write command against a particular database, and targets the command based on
     * a write operation.
     *
     * Does *not* retry or retarget if the metadata is stale.
     */
    static Status _commandOpWrite(OperationContext* opCtx,
                                  const std::string& dbName,
                                  const BSONObj& command,
                                  BatchItemRef targetingBatchItem,
                                  std::vector<Strategy::CommandResult>* results) {
        // Note that this implementation will not handle targeting retries and does not completely
        // emulate write behavior
        ChunkManagerTargeter targeter(targetingBatchItem.getRequest()->getNS());
        Status status = targeter.init(opCtx);
        if (!status.isOK())
            return status;

        auto swEndpoints = [&]() -> StatusWith<std::vector<ShardEndpoint>> {
            if (targetingBatchItem.getOpType() == BatchedCommandRequest::BatchType_Insert) {
                auto swEndpoint = targeter.targetInsert(opCtx, targetingBatchItem.getDocument());
                if (!swEndpoint.isOK())
                    return swEndpoint.getStatus();
                return std::vector<ShardEndpoint>{std::move(swEndpoint.getValue())};
            } else if (targetingBatchItem.getOpType() == BatchedCommandRequest::BatchType_Update) {
                return targeter.targetUpdate(opCtx, targetingBatchItem.getUpdate());
            } else if (targetingBatchItem.getOpType() == BatchedCommandRequest::BatchType_Delete) {
                return targeter.targetDelete(opCtx, targetingBatchItem.getDelete());
            } else {
                MONGO_UNREACHABLE;
            }
        }();

        if (!swEndpoints.isOK())
            return swEndpoints.getStatus();

        // Assemble requests
        std::vector<AsyncRequestsSender::Request> requests;
        for (const auto& endpoint : swEndpoints.getValue()) {
            requests.emplace_back(endpoint.shardName, command);
        }

        // Send the requests.

        const ReadPreferenceSetting readPref(ReadPreference::PrimaryOnly, TagSet());
        MultiStatementTransactionRequestsSender ars(
            opCtx,
            Grid::get(opCtx)->getExecutorPool()->getArbitraryExecutor(),
            dbName,
            requests,
            readPref,
            Shard::RetryPolicy::kNoRetry);

        // Receive the responses.

        Status dispatchStatus = Status::OK();
        while (!ars.done()) {
            // Block until a response is available.
            auto response = ars.next();

            if (!response.swResponse.isOK()) {
                dispatchStatus = std::move(response.swResponse.getStatus());
                break;
            }

            Strategy::CommandResult result;

            // If the response status was OK, the response must contain which host was targeted.
            invariant(response.shardHostAndPort);
            result.target = ConnectionString(std::move(*response.shardHostAndPort));

            result.shardTargetId = std::move(response.shardId);
            result.result = std::move(response.swResponse.getValue().data);

            results->push_back(result);
        }

        return dispatchStatus;
    }
};

class ClusterWriteCmd::InvocationBase : public CommandInvocation {
public:
    InvocationBase(const ClusterWriteCmd* command,
                   const OpMsgRequest& request,
                   BatchedCommandRequest batchedRequest)
        : CommandInvocation(command),
          _bypass{shouldBypassDocumentValidationForCommand(request.body)},
          _request{&request},
          _batchedRequest{std::move(batchedRequest)} {}

    const BatchedCommandRequest& getBatchedRequest() const {
        return _batchedRequest;
    }

    bool getBypass() const {
        return _bypass;
    }

private:
    virtual void doCheckAuthorizationHook(AuthorizationSession* authzSession) const = 0;

    bool runImpl(OperationContext* opCtx,
                 const OpMsgRequest& request,
                 BatchedCommandRequest& batchedRequest,
                 BSONObjBuilder& result) const {
        auto db = batchedRequest.getNS().db();
        if (db != NamespaceString::kAdminDb && db != NamespaceString::kConfigDb) {
            batchedRequest.setAllowImplicitCreate(false);
        }

        BatchWriteExecStats stats;
        BatchedCommandResponse response;
        ClusterWriter::write(opCtx, batchedRequest, &stats, &response);

        bool updatedShardKey = false;
        if (_batchedRequest.getBatchType() == BatchedCommandRequest::BatchType_Update) {
            updatedShardKey =
                handleWouldChangeOwningShardError(opCtx, batchedRequest, &response, stats);
        }

        // Populate the lastError object based on the write response
        batchErrorToLastError(batchedRequest, response, &LastError::get(opCtx->getClient()));

        size_t numAttempts;

        if (!response.getOk()) {
            numAttempts = 0;
        } else if (batchedRequest.getWriteCommandBase().getOrdered() &&
                   response.isErrDetailsSet()) {
            // Add one failed attempt
            numAttempts = response.getErrDetailsAt(0)->getIndex() + 1;
        } else {
            numAttempts = batchedRequest.sizeWriteOps();
        }

        // TODO: increase opcounters by more than one
        auto& debug = CurOp::get(opCtx)->debug();
        switch (_batchedRequest.getBatchType()) {
            case BatchedCommandRequest::BatchType_Insert:
                for (size_t i = 0; i < numAttempts; ++i) {
                    globalOpCounters.gotInsert();
                }
                debug.additiveMetrics.ninserted = response.getN();
                break;
            case BatchedCommandRequest::BatchType_Update:
                for (size_t i = 0; i < numAttempts; ++i) {
                    globalOpCounters.gotUpdate();
                }
                debug.upsert = response.isUpsertDetailsSet();
                debug.additiveMetrics.nMatched =
                    response.getN() - (debug.upsert ? response.sizeUpsertDetails() : 0);
                debug.additiveMetrics.nModified = response.getNModified();
                break;
            case BatchedCommandRequest::BatchType_Delete:
                for (size_t i = 0; i < numAttempts; ++i) {
                    globalOpCounters.gotDelete();
                }
                debug.additiveMetrics.ndeleted = response.getN();
                break;
        }

        // Save the last opTimes written on each shard for this client, to allow GLE to work
        ClusterLastErrorInfo::get(opCtx->getClient())->addHostOpTimes(stats.getWriteOpTimes());

        // Record the number of shards targeted by this write.
        CurOp::get(opCtx)->debug().nShards =
            stats.getTargetedShards().size() + (updatedShardKey ? 1 : 0);

        if (auto txnRouter = TransactionRouter::get(opCtx)) {
            auto writeCmdStatus = response.toStatus();
            if (!writeCmdStatus.isOK()) {
                txnRouter->implicitlyAbortTransaction(opCtx, writeCmdStatus);
            }
        }

        result.appendElements(response.toBSON());
        return response.getOk();
    }

    void run(OperationContext* opCtx, rpc::ReplyBuilderInterface* result) override {
        BSONObjBuilder bob = result->getBodyBuilder();
        bool ok = runImpl(opCtx, *_request, _batchedRequest, bob);
        if (!ok)
            CommandHelpers::appendSimpleCommandStatus(bob, ok);
    }

    void explain(OperationContext* opCtx,
                 ExplainOptions::Verbosity verbosity,
                 rpc::ReplyBuilderInterface* result) override {
        uassert(ErrorCodes::InvalidLength,
                "explained write batches must be of size 1",
                _batchedRequest.sizeWriteOps() == 1U);

        const auto explainCmd = ClusterExplain::wrapAsExplain(_request->body, verbosity);

        // We will time how long it takes to run the commands on the shards.
        Timer timer;

        // Target the command to the shards based on the singleton batch item.
        BatchItemRef targetingBatchItem(&_batchedRequest, 0);
        std::vector<Strategy::CommandResult> shardResults;
        uassertStatusOK(_commandOpWrite(opCtx,
                                        _request->getDatabase().toString(),
                                        explainCmd,
                                        targetingBatchItem,
                                        &shardResults));
        auto bodyBuilder = result->getBodyBuilder();
        uassertStatusOK(ClusterExplain::buildExplainResult(
            opCtx, shardResults, ClusterExplain::kWriteOnShards, timer.millis(), &bodyBuilder));
    }

    NamespaceString ns() const override {
        return _batchedRequest.getNS();
    }

    bool supportsWriteConcern() const override {
        return true;
    }

    bool supportsReadConcern(repl::ReadConcernLevel level) const final {
        return true;
    }

    void doCheckAuthorization(OperationContext* opCtx) const final {
        try {
            doCheckAuthorizationHook(AuthorizationSession::get(opCtx->getClient()));
        } catch (const DBException& e) {
            LastError::get(opCtx->getClient()).setLastError(e.code(), e.reason());
            throw;
        }
    }

    const ClusterWriteCmd* command() const {
        return static_cast<const ClusterWriteCmd*>(definition());
    }

    bool _bypass;
    const OpMsgRequest* _request;
    BatchedCommandRequest _batchedRequest;
};

class ClusterInsertCmd final : public ClusterWriteCmd {
public:
    ClusterInsertCmd() : ClusterWriteCmd("insert") {}

private:
    class Invocation final : public InvocationBase {
    public:
        using InvocationBase::InvocationBase;

    private:
        void doCheckAuthorizationHook(AuthorizationSession* authzSession) const final {
            auth::checkAuthForInsertCommand(
                authzSession, getBypass(), getBatchedRequest().getInsertRequest());
        }
    };

    std::unique_ptr<CommandInvocation> parse(OperationContext* opCtx,
                                             const OpMsgRequest& request) final {
        return std::make_unique<Invocation>(
            this,
            request,
            BatchedCommandRequest::cloneInsertWithIds(BatchedCommandRequest::parseInsert(request)));
    }

    std::string help() const override {
        return "insert documents";
    }

    LogicalOp getLogicalOp() const override {
        return LogicalOp::opInsert;
    }
} clusterInsertCmd;

class ClusterUpdateCmd final : public ClusterWriteCmd {
public:
    ClusterUpdateCmd() : ClusterWriteCmd("update") {}

private:
    class Invocation final : public InvocationBase {
    public:
        using InvocationBase::InvocationBase;

    private:
        void doCheckAuthorizationHook(AuthorizationSession* authzSession) const final {
            auth::checkAuthForUpdateCommand(
                authzSession, getBypass(), getBatchedRequest().getUpdateRequest());
        }
    };

    std::unique_ptr<CommandInvocation> parse(OperationContext* opCtx,
                                             const OpMsgRequest& request) final {
<<<<<<< HEAD
        return std::make_unique<Invocation>(
            this, request, BatchedCommandRequest::parseUpdate(request));
=======
        auto parsedRequest = BatchedCommandRequest::parseUpdate(request);
        uassert(51195,
                "Cannot specify runtime constants option to a mongos",
                !parsedRequest.hasRuntimeConstants());
        parsedRequest.setRuntimeConstants(Variables::generateRuntimeConstants(opCtx));
        return stdx::make_unique<Invocation>(this, request, std::move(parsedRequest));
>>>>>>> dd417821
    }

    std::string help() const override {
        return "update documents";
    }

    LogicalOp getLogicalOp() const override {
        return LogicalOp::opUpdate;
    }
} clusterUpdateCmd;

class ClusterDeleteCmd final : public ClusterWriteCmd {
public:
    ClusterDeleteCmd() : ClusterWriteCmd("delete") {}

private:
    class Invocation final : public InvocationBase {
    public:
        using InvocationBase::InvocationBase;

    private:
        void doCheckAuthorizationHook(AuthorizationSession* authzSession) const final {
            auth::checkAuthForDeleteCommand(
                authzSession, getBypass(), getBatchedRequest().getDeleteRequest());
        }
    };

    std::unique_ptr<CommandInvocation> parse(OperationContext* opCtx,
                                             const OpMsgRequest& request) final {
        return std::make_unique<Invocation>(
            this, request, BatchedCommandRequest::parseDelete(request));
    }

    std::string help() const override {
        return "delete documents";
    }

    LogicalOp getLogicalOp() const override {
        return LogicalOp::opDelete;
    }
} clusterDeleteCmd;

}  // namespace
}  // namespace mongo<|MERGE_RESOLUTION|>--- conflicted
+++ resolved
@@ -622,17 +622,12 @@
 
     std::unique_ptr<CommandInvocation> parse(OperationContext* opCtx,
                                              const OpMsgRequest& request) final {
-<<<<<<< HEAD
-        return std::make_unique<Invocation>(
-            this, request, BatchedCommandRequest::parseUpdate(request));
-=======
         auto parsedRequest = BatchedCommandRequest::parseUpdate(request);
         uassert(51195,
                 "Cannot specify runtime constants option to a mongos",
                 !parsedRequest.hasRuntimeConstants());
         parsedRequest.setRuntimeConstants(Variables::generateRuntimeConstants(opCtx));
-        return stdx::make_unique<Invocation>(this, request, std::move(parsedRequest));
->>>>>>> dd417821
+        return std::make_unique<Invocation>(this, request, std::move(parsedRequest));
     }
 
     std::string help() const override {
