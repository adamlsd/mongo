/**
 *    Copyright (C) 2018 MongoDB Inc.
 *
 *    This program is free software: you can redistribute it and/or  modify
 *    it under the terms of the GNU Affero General Public License, version 3,
 *    as published by the Free Software Foundation.
 *
 *    This program is distributed in the hope that it will be useful,
 *    but WITHOUT ANY WARRANTY; without even the implied warranty of
 *    MERCHANTABILITY or FITNESS FOR A PARTICULAR PURPOSE.  See the
 *    GNU Affero General Public License for more details.
 *
 *    You should have received a copy of the GNU Affero General Public License
 *    along with this program.  If not, see <http://www.gnu.org/licenses/>.
 *
 *    As a special exception, the copyright holders give permission to link the
 *    code of portions of this program with the OpenSSL library under certain
 *    conditions as described in each individual source file and distribute
 *    linked combinations including the program with the OpenSSL library. You
 *    must comply with the GNU Affero General Public License in all respects for
 *    all of the code used other than as permitted herein. If you modify file(s)
 *    with this exception, you may extend this exception to your version of the
 *    file(s), but you are not obligated to do so. If you do not wish to do so,
 *    delete this exception statement from your version. If you delete this
 *    exception statement from all source files in the program, then also delete
 *    it in the license file.
 */

#define MONGO_LOG_DEFAULT_COMPONENT ::mongo::logger::LogComponent::kCommand

#include "mongo/platform/basic.h"

#include "mongo/db/auth/action_set.h"
#include "mongo/db/auth/action_type.h"
#include "mongo/db/auth/authorization_session.h"
#include "mongo/db/auth/privilege.h"
#include "mongo/db/commands.h"
#include "mongo/db/commands/copydb.h"
#include "mongo/db/commands/rename_collection.h"
#include "mongo/db/operation_context.h"
#include "mongo/executor/task_executor_pool.h"
#include "mongo/rpc/get_status_from_command_result.h"
#include "mongo/s/client/shard_connection.h"
#include "mongo/s/commands/cluster_commands_helpers.h"
#include "mongo/s/commands/cluster_explain.h"
#include "mongo/s/grid.h"
#include "mongo/s/query/store_possible_cursor.h"
#include "mongo/util/log.h"
#include "mongo/util/timer.h"

namespace mongo {
namespace {

bool cursorCommandPassthrough(OperationContext* opCtx,
                              StringData dbName,
                              const CachedDatabaseInfo& dbInfo,
                              const BSONObj& cmdObj,
                              const NamespaceString& nss,
                              BSONObjBuilder* out) {
    auto response = executeCommandAgainstDatabasePrimary(
        opCtx,
        dbName,
        dbInfo,
        CommandHelpers::filterCommandRequestForPassthrough(cmdObj),
        ReadPreferenceSetting::get(opCtx),
        Shard::RetryPolicy::kIdempotent);
    const auto cmdResponse = uassertStatusOK(std::move(response.swResponse));

    auto transformedResponse = uassertStatusOK(
        storePossibleCursor(opCtx,
                            dbInfo.primaryId(),
                            *response.shardHostAndPort,
                            cmdResponse.data,
                            nss,
                            Grid::get(opCtx)->getExecutorPool()->getArbitraryExecutor(),
                            Grid::get(opCtx)->getCursorManager()));

    CommandHelpers::filterCommandReplyForPassthrough(transformedResponse, out);
    return true;
}

bool nonShardedCollectionCommandPassthrough(OperationContext* opCtx,
                                            StringData dbName,
                                            const NamespaceString& nss,
                                            const CachedCollectionRoutingInfo& routingInfo,
                                            const BSONObj& cmdObj,
                                            Shard::RetryPolicy retryPolicy,
                                            BSONObjBuilder* out) {
    const StringData cmdName(cmdObj.firstElementFieldName());
    uassert(ErrorCodes::IllegalOperation,
            str::stream() << "Can't do command: " << cmdName << " on a sharded collection",
            !routingInfo.cm());

    auto responses = scatterGatherVersionedTargetByRoutingTable(opCtx,
                                                                dbName,
                                                                nss,
                                                                routingInfo,
                                                                cmdObj,
                                                                ReadPreferenceSetting::get(opCtx),
                                                                retryPolicy,
                                                                {},
                                                                {});
    invariant(responses.size() == 1);

    const auto cmdResponse = uassertStatusOK(std::move(responses.front().swResponse));
    const auto status = getStatusFromCommandResult(cmdResponse.data);

    uassert(ErrorCodes::IllegalOperation,
            str::stream() << "Can't do command: " << cmdName << " on a sharded collection",
            !status.isA<ErrorCategory::StaleShardingError>());

    out->appendElementsUnique(CommandHelpers::filterCommandReplyForPassthrough(cmdResponse.data));
    return status.isOK();
}

class PublicGridCommand : public BasicCommand {
protected:
    PublicGridCommand(const char* n, const char* oldname = NULL) : BasicCommand(n, oldname) {}

    AllowedOnSecondary secondaryAllowed(ServiceContext*) const override {
        return AllowedOnSecondary::kAlways;
    }

    bool adminOnly() const override {
        return false;
    }

    bool passthrough(OperationContext* opCtx,
                     StringData dbName,
                     const ShardId& shardId,
                     const BSONObj& cmdObj,
                     BSONObjBuilder& result) {
        const auto shard =
            uassertStatusOK(Grid::get(opCtx)->shardRegistry()->getShard(opCtx, shardId));

        ShardConnection conn(shard->getConnString(), "");

        BSONObj res;
        bool ok = conn->runCommand(
            dbName.toString(), CommandHelpers::filterCommandRequestForPassthrough(cmdObj), res);
        conn.done();

        // First append the properly constructed writeConcernError. It will then be skipped
        // in appendElementsUnique.
        if (auto wcErrorElem = res["writeConcernError"]) {
            appendWriteConcernErrorToCmdResponse(shard->getId(), wcErrorElem, result);
        }
        result.appendElementsUnique(CommandHelpers::filterCommandReplyForPassthrough(res));
        return ok;
    }
};

class NotAllowedOnShardedCollectionCmd : public BasicCommand {
protected:
    NotAllowedOnShardedCollectionCmd(const char* n) : BasicCommand(n) {}

    AllowedOnSecondary secondaryAllowed(ServiceContext*) const override {
        return AllowedOnSecondary::kAlways;
    }

    bool run(OperationContext* opCtx,
             const std::string& dbName,
             const BSONObj& cmdObj,
             BSONObjBuilder& result) override {
        const NamespaceString nss(parseNs(dbName, cmdObj));

        const auto routingInfo =
            uassertStatusOK(Grid::get(opCtx)->catalogCache()->getCollectionRoutingInfo(opCtx, nss));
        uassert(ErrorCodes::IllegalOperation,
                str::stream() << "can't do command: " << getName() << " on sharded collection",
                !routingInfo.cm());

        const auto primaryShardId = routingInfo.primaryId();
        const auto primaryShard =
            uassertStatusOK(Grid::get(opCtx)->shardRegistry()->getShard(opCtx, primaryShardId));

        // Here, we first filter the command before appending an UNSHARDED shardVersion, because
        // "shardVersion" is one of the fields that gets filtered out.
        BSONObj filteredCmdObj(CommandHelpers::filterCommandRequestForPassthrough(cmdObj));
        BSONObj filteredCmdObjWithVersion(
            appendShardVersion(filteredCmdObj, ChunkVersion::UNSHARDED()));

        auto commandResponse = uassertStatusOK(primaryShard->runCommandWithFixedRetryAttempts(
            opCtx,
            ReadPreferenceSetting::get(opCtx),
            dbName,
            primaryShard->isConfig() ? filteredCmdObj : filteredCmdObjWithVersion,
            Shard::RetryPolicy::kIdempotent));

        uassert(ErrorCodes::IllegalOperation,
                str::stream() << "can't do command: " << getName() << " on a sharded collection",
                !ErrorCodes::isStaleShardingError(commandResponse.commandStatus.code()));

        uassertStatusOK(commandResponse.commandStatus);

        if (!commandResponse.writeConcernStatus.isOK()) {
            appendWriteConcernErrorToCmdResponse(
                primaryShardId, commandResponse.response["writeConcernError"], result);
        }
        result.appendElementsUnique(
            CommandHelpers::filterCommandReplyForPassthrough(std::move(commandResponse.response)));

        return true;
    }
};

class RenameCollectionCmd : public BasicCommand {
public:
    RenameCollectionCmd() : BasicCommand("renameCollection") {}

    std::string parseNs(const std::string& dbname, const BSONObj& cmdObj) const override {
        return CommandHelpers::parseNsFullyQualified(dbname, cmdObj);
    }

    bool adminOnly() const override {
        return true;
    }

    bool supportsWriteConcern(const BSONObj& cmd) const override {
        return true;
    }

    AllowedOnSecondary secondaryAllowed(ServiceContext*) const override {
        return AllowedOnSecondary::kNever;
    }

    Status checkAuthForCommand(Client* client,
                               const std::string& dbname,
                               const BSONObj& cmdObj) const override {
        return rename_collection::checkAuthForRenameCollectionCommand(client, dbname, cmdObj);
    }

    bool run(OperationContext* opCtx,
             const std::string& dbName,
             const BSONObj& cmdObj,
             BSONObjBuilder& result) override {
        const NamespaceString fromNss(parseNs(dbName, cmdObj));
        const NamespaceString toNss([&cmdObj] {
            const auto fullnsToElt = cmdObj["to"];
            uassert(ErrorCodes::InvalidNamespace,
                    "'to' must be of type String",
                    fullnsToElt.type() == BSONType::String);
            return fullnsToElt.valueStringData();
        }());
        uassert(ErrorCodes::InvalidNamespace,
                str::stream() << "Invalid target namespace: " << toNss.ns(),
                toNss.isValid());

        const auto fromRoutingInfo = uassertStatusOK(
            Grid::get(opCtx)->catalogCache()->getCollectionRoutingInfo(opCtx, fromNss));
        uassert(13138, "You can't rename a sharded collection", !fromRoutingInfo.cm());

        const auto toRoutingInfo = uassertStatusOK(
            Grid::get(opCtx)->catalogCache()->getCollectionRoutingInfo(opCtx, toNss));
        uassert(13139, "You can't rename to a sharded collection", !toRoutingInfo.cm());

        uassert(13137,
                "Source and destination collections must be on same shard",
                fromRoutingInfo.primaryId() == toRoutingInfo.primaryId());

        return nonShardedCollectionCommandPassthrough(
            opCtx,
            NamespaceString::kAdminDb,
            fromNss,
            fromRoutingInfo,
            appendAllowImplicitCreate(CommandHelpers::filterCommandRequestForPassthrough(cmdObj),
                                      true),
            Shard::RetryPolicy::kNoRetry,
            &result);
    }

} renameCollectionCmd;

class CopyDBCmd : public PublicGridCommand {
public:
    CopyDBCmd() : PublicGridCommand("copydb") {}

    bool adminOnly() const override {
        return true;
    }

    Status checkAuthForCommand(Client* client,
                               const std::string& dbname,
                               const BSONObj& cmdObj) const override {
        return copydb::checkAuthForCopydbCommand(client, dbname, cmdObj);
    }

    bool supportsWriteConcern(const BSONObj& cmd) const override {
        return true;
    }

    bool run(OperationContext* opCtx,
             const std::string& dbName,
             const BSONObj& cmdObj,
             BSONObjBuilder& result) override {
        const auto todbElt = cmdObj["todb"];
        uassert(ErrorCodes::InvalidNamespace,
                "'todb' must be of type String",
                todbElt.type() == BSONType::String);
        const std::string todb = todbElt.str();
        uassert(ErrorCodes::InvalidNamespace,
                "Invalid todb argument",
                NamespaceString::validDBName(todb, NamespaceString::DollarInDbNameBehavior::Allow));

        auto toDbInfo = uassertStatusOK(createShardDatabase(opCtx, todb));
        uassert(ErrorCodes::IllegalOperation,
                "Cannot copy to a sharded database",
                !toDbInfo.shardingEnabled());

        const std::string fromhost = cmdObj.getStringField("fromhost");
        if (!fromhost.empty()) {
            return passthrough(
                opCtx, NamespaceString::kAdminDb, toDbInfo.primaryId(), cmdObj, result);
        }

        const auto fromDbElt = cmdObj["fromdb"];
        uassert(ErrorCodes::InvalidNamespace,
                "'fromdb' must be of type String",
                fromDbElt.type() == BSONType::String);
        const std::string fromdb = fromDbElt.str();
        uassert(
            ErrorCodes::InvalidNamespace,
            "invalid fromdb argument",
            NamespaceString::validDBName(fromdb, NamespaceString::DollarInDbNameBehavior::Allow));

        auto fromDbInfo = uassertStatusOK(createShardDatabase(opCtx, fromdb));
        uassert(ErrorCodes::IllegalOperation,
                "Cannot copy from a sharded database",
                !fromDbInfo.shardingEnabled());

        BSONObjBuilder b;
        BSONForEach(e, CommandHelpers::filterCommandRequestForPassthrough(cmdObj)) {
            if (strcmp(e.fieldName(), "fromhost") != 0) {
                b.append(e);
            }
        }

        {
            const auto shard = uassertStatusOK(
                Grid::get(opCtx)->shardRegistry()->getShard(opCtx, fromDbInfo.primaryId()));
            b.append("fromhost", shard->getConnString().toString());
        }

        // copyDb creates multiple collections and should handle collection creation differently.
        return passthrough(opCtx,
                           NamespaceString::kAdminDb,
                           toDbInfo.primaryId(),
                           appendAllowImplicitCreate(b.obj(), true),
                           result);
    }

} clusterCopyDBCmd;

<<<<<<< HEAD
class ConvertToCappedCmd : public NotAllowedOnShardedCollectionCmd {
public:
    ConvertToCappedCmd() : NotAllowedOnShardedCollectionCmd("convertToCapped") {}

    std::string parseNs(const std::string& dbname, const BSONObj& cmdObj) const override {
        return CommandHelpers::parseNsCollectionRequired(dbname, cmdObj).ns();
    }
=======
class ConvertToCappedCmd : public BasicCommand {
public:
    ConvertToCappedCmd() : BasicCommand("convertToCapped") {}
>>>>>>> b838d859

    bool supportsWriteConcern(const BSONObj& cmd) const override {
        return true;
    }

<<<<<<< HEAD
=======
    AllowedOnSecondary secondaryAllowed(ServiceContext*) const override {
        return AllowedOnSecondary::kNever;
    }

    std::string parseNs(const std::string& dbname, const BSONObj& cmdObj) const override {
        return CommandHelpers::parseNsCollectionRequired(dbname, cmdObj).ns();
    }

>>>>>>> b838d859
    void addRequiredPrivileges(const std::string& dbname,
                               const BSONObj& cmdObj,
                               std::vector<Privilege>* out) const override {
        ActionSet actions;
        actions.addAction(ActionType::convertToCapped);
        out->push_back(Privilege(parseResourcePattern(dbname, cmdObj), actions));
    }

    bool run(OperationContext* opCtx,
             const std::string& dbName,
             const BSONObj& cmdObj,
             BSONObjBuilder& result) override {
<<<<<<< HEAD
        // convertToCapped creates a temp collection and renames it at the end. It will require
        // special handling for create collection.
        return NotAllowedOnShardedCollectionCmd::run(
            opCtx, dbName, appendAllowImplicitCreate(cmdObj, true), result);
    }
=======
        const NamespaceString nss(parseNs(dbName, cmdObj));
        const auto routingInfo =
            uassertStatusOK(Grid::get(opCtx)->catalogCache()->getCollectionRoutingInfo(opCtx, nss));

        // convertToCapped creates a temp collection and renames it at the end. It will require
        // special handling for create collection.
        return nonShardedCollectionCommandPassthrough(
            opCtx,
            dbName,
            nss,
            routingInfo,
            appendAllowImplicitCreate(CommandHelpers::filterCommandRequestForPassthrough(cmdObj),
                                      true),
            Shard::RetryPolicy::kIdempotent,
            &result);
    }

>>>>>>> b838d859
} convertToCappedCmd;

class GroupCmd : public NotAllowedOnShardedCollectionCmd {
public:
    GroupCmd() : NotAllowedOnShardedCollectionCmd("group") {}

    void addRequiredPrivileges(const std::string& dbname,
                               const BSONObj& cmdObj,
                               std::vector<Privilege>* out) const override {
        ActionSet actions;
        actions.addAction(ActionType::find);
        out->push_back(Privilege(parseResourcePattern(dbname, cmdObj), actions));
    }

    bool supportsWriteConcern(const BSONObj& cmd) const override {
        return false;
    }

    std::string parseNs(const std::string& dbname, const BSONObj& cmdObj) const override {
        const auto nsElt = cmdObj.firstElement().embeddedObjectUserCheck()["ns"];
        uassert(ErrorCodes::InvalidNamespace,
                "'ns' must be of type String",
                nsElt.type() == BSONType::String);
        const NamespaceString nss(dbname, nsElt.valueStringData());
        uassert(ErrorCodes::InvalidNamespace,
                str::stream() << "Invalid namespace: " << nss.ns(),
                nss.isValid());
        return nss.ns();
    }

    Status explain(OperationContext* opCtx,
                   const OpMsgRequest& request,
                   ExplainOptions::Verbosity verbosity,
                   BSONObjBuilder* out) const override {
        std::string dbname = request.getDatabase().toString();
        const BSONObj& cmdObj = request.body;
        // We will time how long it takes to run the commands on the shards.
        Timer timer;
        BSONObj command = ClusterExplain::wrapAsExplain(cmdObj, verbosity);
        const NamespaceString nss(parseNs(dbname, cmdObj));

        auto routingInfo =
            uassertStatusOK(Grid::get(opCtx)->catalogCache()->getCollectionRoutingInfo(opCtx, nss));
        uassert(ErrorCodes::IllegalOperation,
                str::stream() << "Passthrough command failed: " << command.toString() << " on ns "
                              << nss.ns()
                              << ". Cannot run on sharded namespace.",
                !routingInfo.cm());

        BSONObj shardResult;
        try {
            ShardConnection conn(routingInfo.primary()->getConnString(), "");

            // TODO: this can throw a stale config when mongos is not up-to-date -- fix.
            if (!conn->runCommand(nss.db().toString(), command, shardResult)) {
                conn.done();
                return Status(ErrorCodes::OperationFailed,
                              str::stream() << "Passthrough command failed: " << command
                                            << " on ns "
                                            << nss.ns()
                                            << "; result: "
                                            << shardResult);
            }

            conn.done();
        } catch (const DBException& ex) {
            return ex.toStatus();
        }

        // Fill out the command result.
        Strategy::CommandResult cmdResult;
        cmdResult.shardTargetId = routingInfo.primaryId();
        cmdResult.result = shardResult;
        cmdResult.target = routingInfo.primary()->getConnString();

        return ClusterExplain::buildExplainResult(
            opCtx, {cmdResult}, ClusterExplain::kSingleShard, timer.millis(), out);
    }

} groupCmd;

class SplitVectorCmd : public NotAllowedOnShardedCollectionCmd {
public:
    SplitVectorCmd() : NotAllowedOnShardedCollectionCmd("splitVector") {}

    std::string parseNs(const std::string& dbname, const BSONObj& cmdObj) const override {
        return CommandHelpers::parseNsFullyQualified(dbname, cmdObj);
    }

    bool supportsWriteConcern(const BSONObj& cmd) const override {
        return false;
    }

    Status checkAuthForCommand(Client* client,
                               const std::string& dbname,
                               const BSONObj& cmdObj) const override {
        if (!AuthorizationSession::get(client)->isAuthorizedForActionsOnResource(
                ResourcePattern::forExactNamespace(NamespaceString(parseNs(dbname, cmdObj))),
                ActionType::splitVector)) {
            return Status(ErrorCodes::Unauthorized, "Unauthorized");
        }
        return Status::OK();
    }

    bool run(OperationContext* opCtx,
             const std::string& dbName,
             const BSONObj& cmdObj,
             BSONObjBuilder& result) override {
        const NamespaceString nss(parseNs(dbName, cmdObj));
        uassert(ErrorCodes::IllegalOperation,
                "Performing splitVector across dbs isn't supported via mongos",
                nss.db() == dbName);

        return NotAllowedOnShardedCollectionCmd::run(opCtx, dbName, cmdObj, result);
    }

} splitVectorCmd;

class CmdListCollections : public BasicCommand {
public:
    CmdListCollections() : BasicCommand("listCollections") {}

    bool supportsWriteConcern(const BSONObj& cmd) const override {
        return false;
    }

    AllowedOnSecondary secondaryAllowed(ServiceContext*) const override {
        return AllowedOnSecondary::kAlways;
    }

    bool adminOnly() const override {
        return false;
    }

    Status checkAuthForCommand(Client* client,
                               const std::string& dbname,
                               const BSONObj& cmdObj) const final {
        AuthorizationSession* authzSession = AuthorizationSession::get(client);

        // Check for the listCollections ActionType on the database
        // or find on system.namespaces for pre 3.0 systems.
        if (authzSession->isAuthorizedForActionsOnResource(ResourcePattern::forDatabaseName(dbname),
                                                           ActionType::listCollections) ||
            authzSession->isAuthorizedForActionsOnResource(
                ResourcePattern::forExactNamespace(NamespaceString(dbname, "system.namespaces")),
                ActionType::find)) {
            return Status::OK();
        }

        return Status(ErrorCodes::Unauthorized,
                      str::stream() << "Not authorized to list collections on db: " << dbname);
    }

    bool run(OperationContext* opCtx,
             const std::string& dbName,
             const BSONObj& cmdObj,
             BSONObjBuilder& result) override {
        const auto nss(NamespaceString::makeListCollectionsNSS(dbName));

        auto dbInfoStatus = Grid::get(opCtx)->catalogCache()->getDatabase(opCtx, dbName);
        if (!dbInfoStatus.isOK()) {
            return appendEmptyResultSet(result, dbInfoStatus.getStatus(), nss.ns());
        }

        return cursorCommandPassthrough(
            opCtx, dbName, dbInfoStatus.getValue(), cmdObj, nss, &result);
    }

} cmdListCollections;

class CmdListIndexes : public BasicCommand {
public:
    CmdListIndexes() : BasicCommand("listIndexes") {}

    std::string parseNs(const std::string& dbname, const BSONObj& cmdObj) const override {
        return CommandHelpers::parseNsCollectionRequired(dbname, cmdObj).ns();
    }

    bool supportsWriteConcern(const BSONObj& cmd) const override {
        return false;
    }

    AllowedOnSecondary secondaryAllowed(ServiceContext*) const override {
        return AllowedOnSecondary::kAlways;
    }

    bool adminOnly() const override {
        return false;
    }

    Status checkAuthForCommand(Client* client,
                               const std::string& dbname,
                               const BSONObj& cmdObj) const override {
        AuthorizationSession* authzSession = AuthorizationSession::get(client);

        // Check for the listIndexes ActionType on the database, or find on system.indexes for pre
        // 3.0 systems.
        const NamespaceString ns(parseNs(dbname, cmdObj));

        if (authzSession->isAuthorizedForActionsOnResource(ResourcePattern::forExactNamespace(ns),
                                                           ActionType::listIndexes) ||
            authzSession->isAuthorizedForActionsOnResource(
                ResourcePattern::forExactNamespace(NamespaceString(dbname, "system.indexes")),
                ActionType::find)) {
            return Status::OK();
        }

        return Status(ErrorCodes::Unauthorized,
                      str::stream() << "Not authorized to list indexes on collection: "
                                    << ns.coll());
    }

    bool run(OperationContext* opCtx,
             const std::string& dbName,
             const BSONObj& cmdObj,
             BSONObjBuilder& result) override {
        const NamespaceString nss(parseNs(dbName, cmdObj));
        const auto routingInfo =
            uassertStatusOK(Grid::get(opCtx)->catalogCache()->getCollectionRoutingInfo(opCtx, nss));

        return cursorCommandPassthrough(opCtx,
                                        nss.db(),
                                        routingInfo.db(),
                                        cmdObj,
                                        NamespaceString::makeListIndexesNSS(nss.db(), nss.coll()),
                                        &result);
    }

} cmdListIndexes;

}  // namespace
}  // namespace mongo<|MERGE_RESOLUTION|>--- conflicted
+++ resolved
@@ -351,26 +351,14 @@
 
 } clusterCopyDBCmd;
 
-<<<<<<< HEAD
-class ConvertToCappedCmd : public NotAllowedOnShardedCollectionCmd {
-public:
-    ConvertToCappedCmd() : NotAllowedOnShardedCollectionCmd("convertToCapped") {}
-
-    std::string parseNs(const std::string& dbname, const BSONObj& cmdObj) const override {
-        return CommandHelpers::parseNsCollectionRequired(dbname, cmdObj).ns();
-    }
-=======
 class ConvertToCappedCmd : public BasicCommand {
 public:
     ConvertToCappedCmd() : BasicCommand("convertToCapped") {}
->>>>>>> b838d859
 
     bool supportsWriteConcern(const BSONObj& cmd) const override {
         return true;
     }
 
-<<<<<<< HEAD
-=======
     AllowedOnSecondary secondaryAllowed(ServiceContext*) const override {
         return AllowedOnSecondary::kNever;
     }
@@ -379,7 +367,6 @@
         return CommandHelpers::parseNsCollectionRequired(dbname, cmdObj).ns();
     }
 
->>>>>>> b838d859
     void addRequiredPrivileges(const std::string& dbname,
                                const BSONObj& cmdObj,
                                std::vector<Privilege>* out) const override {
@@ -392,13 +379,6 @@
              const std::string& dbName,
              const BSONObj& cmdObj,
              BSONObjBuilder& result) override {
-<<<<<<< HEAD
-        // convertToCapped creates a temp collection and renames it at the end. It will require
-        // special handling for create collection.
-        return NotAllowedOnShardedCollectionCmd::run(
-            opCtx, dbName, appendAllowImplicitCreate(cmdObj, true), result);
-    }
-=======
         const NamespaceString nss(parseNs(dbName, cmdObj));
         const auto routingInfo =
             uassertStatusOK(Grid::get(opCtx)->catalogCache()->getCollectionRoutingInfo(opCtx, nss));
@@ -416,7 +396,6 @@
             &result);
     }
 
->>>>>>> b838d859
 } convertToCappedCmd;
 
 class GroupCmd : public NotAllowedOnShardedCollectionCmd {
