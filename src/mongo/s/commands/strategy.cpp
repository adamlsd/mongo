/**
 *    Copyright (C) 2010 10gen Inc.
 *
 *    This program is free software: you can redistribute it and/or  modify
 *    it under the terms of the GNU Affero General Public License, version 3,
 *    as published by the Free Software Foundation.
 *
 *    This program is distributed in the hope that it will be useful,
 *    but WITHOUT ANY WARRANTY; without even the implied warranty of
 *    MERCHANTABILITY or FITNESS FOR A PARTICULAR PURPOSE.  See the
 *    GNU Affero General Public License for more details.
 *
 *    You should have received a copy of the GNU Affero General Public License
 *    along with this program.  If not, see <http://www.gnu.org/licenses/>.
 *
 *    As a special exception, the copyright holders give permission to link the
 *    code of portions of this program with the OpenSSL library under certain
 *    conditions as described in each individual source file and distribute
 *    linked combinations including the program with the OpenSSL library. You
 *    must comply with the GNU Affero General Public License in all respects
 *    for all of the code used other than as permitted herein. If you modify
 *    file(s) with this exception, you may extend this exception to your
 *    version of the file(s), but you are not obligated to do so. If you do not
 *    wish to do so, delete this exception statement from your version. If you
 *    delete this exception statement from all source files in the program,
 *    then also delete it in the license file.
 */

#define MONGO_LOG_DEFAULT_COMPONENT ::mongo::logger::LogComponent::kSharding

#include "mongo/platform/basic.h"

#include "mongo/s/commands/strategy.h"

#include "mongo/base/data_cursor.h"
#include "mongo/base/init.h"
#include "mongo/base/status.h"
#include "mongo/bson/util/bson_extract.h"
#include "mongo/bson/util/builder.h"
#include "mongo/db/audit.h"
#include "mongo/db/auth/action_type.h"
#include "mongo/db/auth/authorization_session.h"
#include "mongo/db/commands.h"
#include "mongo/db/curop.h"
#include "mongo/db/initialize_operation_session_info.h"
#include "mongo/db/lasterror.h"
#include "mongo/db/logical_clock.h"
#include "mongo/db/logical_session_id_helpers.h"
#include "mongo/db/logical_time_validator.h"
#include "mongo/db/matcher/extensions_callback_noop.h"
#include "mongo/db/namespace_string.h"
#include "mongo/db/operation_time_tracker.h"
#include "mongo/db/ops/write_ops.h"
#include "mongo/db/query/find_common.h"
#include "mongo/db/query/getmore_request.h"
#include "mongo/db/query/query_request.h"
#include "mongo/db/stats/counters.h"
#include "mongo/db/views/resolved_view.h"
#include "mongo/rpc/factory.h"
#include "mongo/rpc/get_status_from_command_result.h"
#include "mongo/rpc/metadata/logical_time_metadata.h"
#include "mongo/rpc/metadata/tracking_metadata.h"
#include "mongo/s/cannot_implicitly_create_collection_info.h"
#include "mongo/s/catalog_cache.h"
#include "mongo/s/client/parallel.h"
#include "mongo/s/client/shard_connection.h"
#include "mongo/s/client/shard_registry.h"
#include "mongo/s/commands/cluster_commands_helpers.h"
#include "mongo/s/commands/cluster_explain.h"
#include "mongo/s/grid.h"
#include "mongo/s/query/cluster_cursor_manager.h"
#include "mongo/s/query/cluster_find.h"
#include "mongo/s/stale_exception.h"
#include "mongo/util/log.h"
#include "mongo/util/mongoutils/str.h"
#include "mongo/util/net/op_msg.h"
#include "mongo/util/scopeguard.h"
#include "mongo/util/timer.h"

namespace mongo {
namespace {

const auto kOperationTime = "operationTime"_sd;

/**
 * Extract and process metadata from the command request body.
 */
Status processCommandMetadata(OperationContext* opCtx, const BSONObj& cmdObj) {
    ReadPreferenceSetting::get(opCtx) =
        uassertStatusOK(ReadPreferenceSetting::fromContainingBSON(cmdObj));

    auto logicalClock = LogicalClock::get(opCtx);
    invariant(logicalClock);

    auto logicalTimeMetadata = rpc::LogicalTimeMetadata::readFromMetadata(cmdObj);
    if (!logicalTimeMetadata.isOK()) {
        return logicalTimeMetadata.getStatus();
    }

    auto logicalTimeValidator = LogicalTimeValidator::get(opCtx);
    const auto& signedTime = logicalTimeMetadata.getValue().getSignedTime();

    // No need to check proof is no time is given.
    if (signedTime.getTime() == LogicalTime::kUninitialized) {
        return Status::OK();
    }

    if (!LogicalTimeValidator::isAuthorizedToAdvanceClock(opCtx)) {
        auto advanceClockStatus = logicalTimeValidator->validate(opCtx, signedTime);

        if (!advanceClockStatus.isOK()) {
            return advanceClockStatus;
        }
    }

    return logicalClock->advanceClusterTime(signedTime.getTime());
}

/**
 * Append required fields to command response.
 */
void appendRequiredFieldsToResponse(OperationContext* opCtx, BSONObjBuilder* responseBuilder) {
    auto validator = LogicalTimeValidator::get(opCtx);
    if (validator->shouldGossipLogicalTime()) {
        // Add $clusterTime.
        auto now = LogicalClock::get(opCtx)->getClusterTime();
        if (LogicalTimeValidator::isAuthorizedToAdvanceClock(opCtx)) {
            SignedLogicalTime dummySignedTime(now, TimeProofService::TimeProof(), 0);
            rpc::LogicalTimeMetadata(dummySignedTime).writeToMetadata(responseBuilder);
        } else {
            auto currentTime = validator->signLogicalTime(opCtx, now);
            rpc::LogicalTimeMetadata(currentTime).writeToMetadata(responseBuilder);
        }

        // Add operationTime.
        auto operationTime = OperationTimeTracker::get(opCtx)->getMaxOperationTime();
        if (operationTime != LogicalTime::kUninitialized) {
            responseBuilder->append(kOperationTime, operationTime.asTimestamp());
        } else if (now != LogicalTime::kUninitialized) {
            // If we don't know the actual operation time, use the cluster time instead. This is
            // safe but not optimal because we can always return a later operation time than actual.
            responseBuilder->append(kOperationTime, now.asTimestamp());
        }
    }
}

void execCommandClient(OperationContext* opCtx,
                       Command* c,
                       const OpMsgRequest& request,
                       CommandReplyBuilder* result) {
    ON_BLOCK_EXIT([opCtx, &result] {
        auto body = result->getBodyBuilder();
        appendRequiredFieldsToResponse(opCtx, &body);
    });

    const auto dbname = request.getDatabase();
    uassert(ErrorCodes::IllegalOperation,
            "Can't use 'local' database through mongos",
            dbname != NamespaceString::kLocalDb);
    uassert(ErrorCodes::InvalidNamespace,
            str::stream() << "Invalid database name: '" << dbname << "'",
            NamespaceString::validDBName(dbname, NamespaceString::DollarInDbNameBehavior::Allow));

    StringMap<int> topLevelFields;
    for (auto&& element : request.body) {
        StringData fieldName = element.fieldNameStringData();
        if (fieldName == "help" && element.type() == Bool && element.Bool()) {
            std::stringstream help;
            help << "help for: " << c->getName() << " " << c->help();
            auto body = result->getBodyBuilder();
            body.append("help", help.str());
            CommandHelpers::appendCommandStatus(body, true, "");
            return;
        }

        uassert(ErrorCodes::FailedToParse,
                str::stream() << "Parsed command object contains duplicate top level key: "
                              << fieldName,
                topLevelFields[fieldName]++ == 0);
    }

    Status status = Command::checkAuthorization(c, opCtx, request);
    if (!status.isOK()) {
        auto body = result->getBodyBuilder();
        CommandHelpers::appendCommandStatus(body, status);
        return;
    }

    c->incrementCommandsExecuted();

    if (c->shouldAffectCommandCounter()) {
        globalOpCounters.gotCommand();
    }

    StatusWith<WriteConcernOptions> wcResult =
        WriteConcernOptions::extractWCFromCommand(request.body);
    if (!wcResult.isOK()) {
        auto body = result->getBodyBuilder();
        CommandHelpers::appendCommandStatus(body, wcResult.getStatus());
        return;
    }

    auto invocation = c->parse(opCtx, request);

    bool supportsWriteConcern = invocation->supportsWriteConcern();
    if (!supportsWriteConcern && !wcResult.getValue().usedDefault) {
        // This command doesn't do writes so it should not be passed a writeConcern.
        // If we did not use the default writeConcern, one was provided when it shouldn't have
        // been by the user.
        auto body = result->getBodyBuilder();
        CommandHelpers::appendCommandStatus(
            body, Status(ErrorCodes::InvalidOptions, "Command does not support writeConcern"));
        return;
    }

    auto& readConcernArgs = repl::ReadConcernArgs::get(opCtx);

    if (readConcernArgs.getLevel() == repl::ReadConcernLevel::kSnapshotReadConcern) {
        // TODO SERVER-33708.
        if (!invocation->supportsReadConcern(readConcernArgs.getLevel())) {
            auto body = result->getBodyBuilder();
            CommandHelpers::appendCommandStatus(
                body,
                Status(ErrorCodes::InvalidOptions,
                       str::stream()
                           << "read concern snapshot is not supported on mongos for the command "
                           << c->getName()));
            return;
        }

        if (!opCtx->getTxnNumber()) {
            auto body = result->getBodyBuilder();
            CommandHelpers::appendCommandStatus(
                body,
                Status(ErrorCodes::InvalidOptions,
                       "read concern snapshot is supported only in a transaction"));
            return;
        }

        if (readConcernArgs.getArgsAtClusterTime()) {
            auto body = result->getBodyBuilder();
            CommandHelpers::appendCommandStatus(
                body,
                Status(ErrorCodes::InvalidOptions,
                       "read concern snapshot is not supported with atClusterTime on mongos"));
            return;
        }
    }

    // attach tracking
    rpc::TrackingMetadata trackingMetadata;
    trackingMetadata.initWithOperName(c->getName());
    rpc::TrackingMetadata::get(opCtx) = trackingMetadata;

    auto metadataStatus = processCommandMetadata(opCtx, request.body);
    if (!metadataStatus.isOK()) {
        auto body = result->getBodyBuilder();
        CommandHelpers::appendCommandStatus(body, metadataStatus);
        return;
    }

    if (!supportsWriteConcern) {
        invocation->run(opCtx, result);
    } else {
        // Change the write concern while running the command.
        const auto oldWC = opCtx->getWriteConcern();
        ON_BLOCK_EXIT([&] { opCtx->setWriteConcern(oldWC); });
        opCtx->setWriteConcern(wcResult.getValue());

        invocation->run(opCtx, result);
    }
    auto body = result->getBodyBuilder();
    bool ok = CommandHelpers::extractOrAppendOk(body);
    if (!ok) {
        c->incrementCommandsFailed();
    }
}

void runCommand(OperationContext* opCtx,
                const OpMsgRequest& request,
                const NetworkOp opType,
                BSONObjBuilder&& builder) {
    // Handle command option maxTimeMS first thing while processing the command so that the
    // subsequent code has the deadline available
    uassert(ErrorCodes::InvalidOptions,
            "no such command option $maxTimeMs; use maxTimeMS instead",
            request.body[QueryRequest::queryOptionMaxTimeMS].eoo());

    const int maxTimeMS = uassertStatusOK(
        QueryRequest::parseMaxTimeMS(request.body[QueryRequest::cmdOptionMaxTimeMS]));
    if (maxTimeMS > 0) {
        opCtx->setDeadlineAfterNowBy(Milliseconds{maxTimeMS});
    }

    auto const commandName = request.getCommandName();
    auto const command = CommandHelpers::findCommand(commandName);
    if (!command) {
        ON_BLOCK_EXIT([opCtx, &builder] { appendRequiredFieldsToResponse(opCtx, &builder); });
        CommandHelpers::appendCommandStatus(
            builder,
            {ErrorCodes::CommandNotFound, str::stream() << "no such cmd: " << commandName});
        globalCommandRegistry()->incrementUnknownCommands();
        return;
    }

    // Set the logical optype, command object and namespace as soon as we identify the command. If
    // the command does not define a fully-qualified namespace, set CurOp to the generic command
    // namespace db.$cmd.
    auto ns = command->parseNs(request.getDatabase().toString(), request.body);
    auto nss = (request.getDatabase() == ns ? NamespaceString(ns, "$cmd") : NamespaceString(ns));

    // Fill out all currentOp details.
    CurOp::get(opCtx)->setGenericOpRequestDetails(opCtx, nss, command, request.body, opType);

    initializeOperationSessionInfo(opCtx, request.body, command->requiresAuth(), true, true);

    auto& readConcernArgs = repl::ReadConcernArgs::get(opCtx);
    auto readConcernParseStatus = readConcernArgs.initialize(request.body);
    if (!readConcernParseStatus.isOK()) {
        CommandHelpers::appendCommandStatus(builder, readConcernParseStatus);
        return;
    }
<<<<<<< HEAD

    CommandReplyBuilder crb(std::move(builder));

=======

    CommandReplyBuilder crb(std::move(builder));

>>>>>>> b838d859
    int loops = 5;
    while (true) {
        crb.reset();
        try {
            execCommandClient(opCtx, command, request, &crb);
            return;
        } catch (ExceptionForCat<ErrorCategory::NeedRetargettingError>& ex) {
            const auto ns = [&] {
                if (auto staleInfo = ex.extraInfo<StaleConfigInfo>()) {
                    return NamespaceString(staleInfo->getns());
                } else if (auto implicitCreateInfo =
                               ex.extraInfo<CannotImplicitlyCreateCollectionInfo>()) {
                    return NamespaceString(implicitCreateInfo->getNss());
                } else {
                    throw;
                }
            }();

            if (ns.isEmpty()) {
                // This should be impossible but older versions tried incorrectly to handle it here.
                log() << "Received a stale config error with an empty namespace while executing "
                      << redact(request.body) << " : " << redact(ex);
                throw;
            }

            if (loops <= 0)
                throw;

            log() << "Retrying command " << redact(request.body) << causedBy(ex);

            ShardConnection::checkMyConnectionVersions(opCtx, ns.ns());
            if (ns.isValid()) {
                Grid::get(opCtx)->catalogCache()->invalidateShardedCollection(ns);
            }

            loops--;
            continue;
        } catch (const DBException& e) {
            crb.reset();
            BSONObjBuilder bob = crb.getBodyBuilder();
            ON_BLOCK_EXIT([&] { appendRequiredFieldsToResponse(opCtx, &bob); });
            command->incrementCommandsFailed();
            CommandHelpers::appendCommandStatus(bob, e.toStatus());
            LastError::get(opCtx->getClient()).setLastError(e.code(), e.reason());
            CurOp::get(opCtx)->debug().errInfo = e.toStatus();
            return;
        }

        MONGO_UNREACHABLE;
    }
}

}  // namespace

DbResponse Strategy::queryOp(OperationContext* opCtx, const NamespaceString& nss, DbMessage* dbm) {
    globalOpCounters.gotQuery();

    const QueryMessage q(*dbm);

    const auto upconvertedQuery = upconvertQueryEntry(q.query, nss, q.ntoreturn, q.ntoskip);

    // Set the upconverted query as the CurOp command object.
    CurOp::get(opCtx)->setGenericOpRequestDetails(
        opCtx, nss, nullptr, upconvertedQuery, dbm->msg().operation());

    Client* const client = opCtx->getClient();
    AuthorizationSession* const authSession = AuthorizationSession::get(client);

    Status status = authSession->checkAuthForFind(nss, false);
    audit::logQueryAuthzCheck(client, nss, q.query, status.code());
    uassertStatusOK(status);

    LOG(3) << "query: " << q.ns << " " << redact(q.query) << " ntoreturn: " << q.ntoreturn
           << " options: " << q.queryOptions;

    if (q.queryOptions & QueryOption_Exhaust) {
        uasserted(18526,
                  str::stream() << "The 'exhaust' query option is invalid for mongos queries: "
                                << nss.ns()
                                << " "
                                << q.query.toString());
    }

    // Determine the default read preference mode based on the value of the slaveOk flag.
    const auto defaultReadPref = q.queryOptions & QueryOption_SlaveOk
        ? ReadPreference::SecondaryPreferred
        : ReadPreference::PrimaryOnly;
    ReadPreferenceSetting::get(opCtx) =
        uassertStatusOK(ReadPreferenceSetting::fromContainingBSON(q.query, defaultReadPref));

    const boost::intrusive_ptr<ExpressionContext> expCtx;
    auto canonicalQuery = uassertStatusOK(
        CanonicalQuery::canonicalize(opCtx,
                                     q,
                                     expCtx,
                                     ExtensionsCallbackNoop(),
                                     MatchExpressionParser::kAllowAllSpecialFeatures));

    const QueryRequest& queryRequest = canonicalQuery->getQueryRequest();
    // Handle query option $maxTimeMS (not used with commands).
    if (queryRequest.getMaxTimeMS() > 0) {
        uassert(50749,
                "Illegal attempt to set operation deadline within DBDirectClient",
                !opCtx->getClient()->isInDirectClient());
        opCtx->setDeadlineAfterNowBy(Milliseconds{queryRequest.getMaxTimeMS()});
    }
    opCtx->checkForInterrupt();  // May trigger maxTimeAlwaysTimeOut fail point.

    // If the $explain flag was set, we must run the operation on the shards as an explain command
    // rather than a find command.
    if (queryRequest.isExplain()) {
        const BSONObj findCommand = queryRequest.asFindCommand();

        // We default to allPlansExecution verbosity.
        const auto verbosity = ExplainOptions::Verbosity::kExecAllPlans;

        BSONObjBuilder explainBuilder;
        Strategy::explainFind(opCtx,
                              findCommand,
                              queryRequest,
                              verbosity,
                              ReadPreferenceSetting::get(opCtx),
                              &explainBuilder);

        BSONObj explainObj = explainBuilder.done();
        return replyToQuery(explainObj);
    }

    // Do the work to generate the first batch of results. This blocks waiting to get responses from
    // the shard(s).
    std::vector<BSONObj> batch;

    // 0 means the cursor is exhausted. Otherwise we assume that a cursor with the returned id can
    // be retrieved via the ClusterCursorManager.
    CursorId cursorId;
    try {
        cursorId = ClusterFind::runQuery(
            opCtx, *canonicalQuery, ReadPreferenceSetting::get(opCtx), &batch);
    } catch (const ExceptionFor<ErrorCodes::CommandOnShardedViewNotSupportedOnMongod>&) {
        uasserted(40247, "OP_QUERY not supported on views");
    }

    // Fill out the response buffer.
    int numResults = 0;
    OpQueryReplyBuilder reply;
    for (auto&& obj : batch) {
        obj.appendSelfToBufBuilder(reply.bufBuilderForResults());
        numResults++;
    }

    return DbResponse{reply.toQueryReply(0,  // query result flags
                                         numResults,
                                         0,  // startingFrom
                                         cursorId)};
}

DbResponse Strategy::clientCommand(OperationContext* opCtx, const Message& m) {
    auto reply = rpc::makeReplyBuilder(rpc::protocolForMessage(m));

    [&] {
        OpMsgRequest request;
        std::string db;
        try {  // Parse.
            request = rpc::opMsgRequestFromAnyProtocol(m);
            db = request.getDatabase().toString();
        } catch (const DBException& ex) {
            // If this error needs to fail the connection, propagate it out.
            if (ErrorCodes::isConnectionFatalMessageParseError(ex.code()))
                throw;

            LOG(1) << "Exception thrown while parsing command " << causedBy(redact(ex));
            reply->reset();
            auto bob = reply->getInPlaceReplyBuilder(0);
            CommandHelpers::appendCommandStatus(bob, ex.toStatus());
            appendRequiredFieldsToResponse(opCtx, &bob);

            return;  // From lambda. Don't try executing if parsing failed.
        }

        try {  // Execute.
            LOG(3) << "Command begin db: " << db << " msg id: " << m.header().getId();
            runCommand(opCtx, request, m.operation(), reply->getInPlaceReplyBuilder(0));
            LOG(3) << "Command end db: " << db << " msg id: " << m.header().getId();
        } catch (const DBException& ex) {
            LOG(1) << "Exception thrown while processing command on " << db
                   << " msg id: " << m.header().getId() << causedBy(redact(ex));

            // Record the exception in CurOp.
            CurOp::get(opCtx)->debug().errInfo = ex.toStatus();

            reply->reset();
            auto bob = reply->getInPlaceReplyBuilder(0);
            CommandHelpers::appendCommandStatus(bob, ex.toStatus());
            appendRequiredFieldsToResponse(opCtx, &bob);
        }
    }();

    if (OpMsg::isFlagSet(m, OpMsg::kMoreToCome)) {
        return {};  // Don't reply.
    }

    reply->setMetadata(BSONObj());  // mongos doesn't use metadata but the API requires this call.
    return DbResponse{reply->done()};
}

void Strategy::commandOp(OperationContext* opCtx,
                         const std::string& db,
                         const BSONObj& command,
                         const std::string& versionedNS,
                         const BSONObj& targetingQuery,
                         const BSONObj& targetingCollation,
                         std::vector<CommandResult>* results) {
    QuerySpec qSpec(db + ".$cmd", command, BSONObj(), 0, 1, 0);

    ParallelSortClusteredCursor cursor(
        qSpec, CommandInfo(versionedNS, targetingQuery, targetingCollation));

    // Initialize the cursor
    cursor.init(opCtx);

    std::set<ShardId> shardIds;
    cursor.getQueryShardIds(shardIds);

    for (const ShardId& shardId : shardIds) {
        CommandResult result;
        result.shardTargetId = shardId;

        result.target =
            fassert(34417, ConnectionString::parse(cursor.getShardCursor(shardId)->originalHost()));
        result.result = cursor.getShardCursor(shardId)->peekFirst().getOwned();
        results->push_back(result);
    }
}

DbResponse Strategy::getMore(OperationContext* opCtx, const NamespaceString& nss, DbMessage* dbm) {
    const int ntoreturn = dbm->pullInt();
    uassert(
        34424, str::stream() << "Invalid ntoreturn for OP_GET_MORE: " << ntoreturn, ntoreturn >= 0);
    const long long cursorId = dbm->pullInt64();

    globalOpCounters.gotGetMore();

    // TODO: Handle stale config exceptions here from coll being dropped or sharded during op for
    // now has same semantics as legacy request.

    auto statusGetDb = Grid::get(opCtx)->catalogCache()->getDatabase(opCtx, nss.db());
    if (statusGetDb == ErrorCodes::NamespaceNotFound) {
        return replyToQuery(ResultFlag_CursorNotFound, nullptr, 0, 0);
    }
    uassertStatusOK(statusGetDb);

    boost::optional<long long> batchSize;
    if (ntoreturn) {
        batchSize = ntoreturn;
    }

    GetMoreRequest getMoreRequest(nss, cursorId, batchSize, boost::none, boost::none, boost::none);

    // Set the upconverted getMore as the CurOp command object.
    CurOp::get(opCtx)->setGenericOpRequestDetails(
        opCtx, nss, nullptr, getMoreRequest.toBSON(), dbm->msg().operation());

    auto cursorResponse = ClusterFind::runGetMore(opCtx, getMoreRequest);
    if (cursorResponse == ErrorCodes::CursorNotFound) {
        return replyToQuery(ResultFlag_CursorNotFound, nullptr, 0, 0);
    }
    uassertStatusOK(cursorResponse.getStatus());

    // Build the response document.
    BufBuilder buffer(FindCommon::kInitReplyBufferSize);

    int numResults = 0;
    for (const auto& obj : cursorResponse.getValue().getBatch()) {
        buffer.appendBuf((void*)obj.objdata(), obj.objsize());
        ++numResults;
    }

    return replyToQuery(0,
                        buffer.buf(),
                        buffer.len(),
                        numResults,
                        cursorResponse.getValue().getNumReturnedSoFar().value_or(0),
                        cursorResponse.getValue().getCursorId());
}

void Strategy::killCursors(OperationContext* opCtx, DbMessage* dbm) {
    const int numCursors = dbm->pullInt();
    massert(34425,
            str::stream() << "Invalid killCursors message. numCursors: " << numCursors
                          << ", message size: "
                          << dbm->msg().dataSize()
                          << ".",
            dbm->msg().dataSize() == 8 + (8 * numCursors));
    uassert(28794,
            str::stream() << "numCursors must be between 1 and 29999.  numCursors: " << numCursors
                          << ".",
            numCursors >= 1 && numCursors < 30000);

    globalOpCounters.gotOp(dbKillCursors, false);

    ConstDataCursor cursors(dbm->getArray(numCursors));

    Client* const client = opCtx->getClient();
    ClusterCursorManager* const manager = Grid::get(opCtx)->getCursorManager();

    for (int i = 0; i < numCursors; ++i) {
        const CursorId cursorId = cursors.readAndAdvance<LittleEndian<int64_t>>();

        boost::optional<NamespaceString> nss = manager->getNamespaceForCursorId(cursorId);
        if (!nss) {
            LOG(3) << "Can't find cursor to kill.  Cursor id: " << cursorId << ".";
            continue;
        }

        auto authzSession = AuthorizationSession::get(client);
        auto authChecker = [&authzSession, &nss](UserNameIterator userNames) -> Status {
            return authzSession->checkAuthForKillCursors(*nss, userNames);
        };
        auto authzStatus = manager->checkAuthForKillCursors(opCtx, *nss, cursorId, authChecker);
        audit::logKillCursorsAuthzCheck(client, *nss, cursorId, authzStatus.code());
        if (!authzStatus.isOK()) {
            LOG(3) << "Not authorized to kill cursor.  Namespace: '" << *nss
                   << "', cursor id: " << cursorId << ".";
            continue;
        }

        Status killCursorStatus = manager->killCursor(opCtx, *nss, cursorId);
        if (!killCursorStatus.isOK()) {
            LOG(3) << "Can't find cursor to kill.  Namespace: '" << *nss
                   << "', cursor id: " << cursorId << ".";
            continue;
        }

        LOG(3) << "Killed cursor.  Namespace: '" << *nss << "', cursor id: " << cursorId << ".";
    }
}

void Strategy::writeOp(OperationContext* opCtx, DbMessage* dbm) {
    BufBuilder bb;
    runCommand(opCtx,
               [&]() {
                   const auto& msg = dbm->msg();

                   switch (msg.operation()) {
                       case dbInsert: {
                           return InsertOp::parseLegacy(msg).serialize({});
                       }
                       case dbUpdate: {
                           return UpdateOp::parseLegacy(msg).serialize({});
                       }
                       case dbDelete: {
                           return DeleteOp::parseLegacy(msg).serialize({});
                       }
                       default:
                           MONGO_UNREACHABLE;
                   }
               }(),
               dbm->msg().operation(),
               BSONObjBuilder{bb});  // built object is ignored
}

void Strategy::explainFind(OperationContext* opCtx,
                           const BSONObj& findCommand,
                           const QueryRequest& qr,
                           ExplainOptions::Verbosity verbosity,
                           const ReadPreferenceSetting& readPref,
                           BSONObjBuilder* out) {
    const auto explainCmd = ClusterExplain::wrapAsExplain(findCommand, verbosity);

    // We will time how long it takes to run the commands on the shards.
    Timer timer;

    const auto routingInfo = uassertStatusOK(
        Grid::get(opCtx)->catalogCache()->getCollectionRoutingInfo(opCtx, qr.nss()));
    auto shardResponses =
        scatterGatherVersionedTargetByRoutingTable(opCtx,
<<<<<<< HEAD
=======
                                                   qr.nss().db(),
>>>>>>> b838d859
                                                   qr.nss(),
                                                   routingInfo,
                                                   explainCmd,
                                                   readPref,
                                                   Shard::RetryPolicy::kIdempotent,
                                                   qr.getFilter(),
                                                   qr.getCollation());

    long long millisElapsed = timer.millis();

    const char* mongosStageName =
        ClusterExplain::getStageNameForReadOp(shardResponses.size(), findCommand);

    uassertStatusOK(
        ClusterExplain::buildExplainResult(opCtx,
                                           ClusterExplain::downconvert(opCtx, shardResponses),
                                           mongosStageName,
                                           millisElapsed,
                                           out));
}
}  // namespace mongo<|MERGE_RESOLUTION|>--- conflicted
+++ resolved
@@ -320,15 +320,9 @@
         CommandHelpers::appendCommandStatus(builder, readConcernParseStatus);
         return;
     }
-<<<<<<< HEAD
 
     CommandReplyBuilder crb(std::move(builder));
 
-=======
-
-    CommandReplyBuilder crb(std::move(builder));
-
->>>>>>> b838d859
     int loops = 5;
     while (true) {
         crb.reset();
@@ -705,10 +699,7 @@
         Grid::get(opCtx)->catalogCache()->getCollectionRoutingInfo(opCtx, qr.nss()));
     auto shardResponses =
         scatterGatherVersionedTargetByRoutingTable(opCtx,
-<<<<<<< HEAD
-=======
                                                    qr.nss().db(),
->>>>>>> b838d859
                                                    qr.nss(),
                                                    routingInfo,
                                                    explainCmd,
