--- conflicted
+++ resolved
@@ -134,11 +134,8 @@
     LIBDEPS=[
         '$BUILD_DIR/mongo/base',
         '$BUILD_DIR/mongo/db/auth/authcore',
-<<<<<<< HEAD
-=======
         '$BUILD_DIR/mongo/db/kill_sessions',
         '$BUILD_DIR/mongo/db/logical_session_cache',
->>>>>>> c246ae62
         '$BUILD_DIR/mongo/db/logical_session_id',
     ],
 )
