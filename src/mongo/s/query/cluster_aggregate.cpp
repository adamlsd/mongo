--- conflicted
+++ resolved
@@ -1001,13 +1001,9 @@
                                               targetedShards,
                                               routingInfo->db().primaryId());
 
-<<<<<<< HEAD
     const auto useDocumentSequences = request.getTempOptInToDocumentSequences();
-    auto mergeCmdObj = createCommandForMergingShard(request, expCtx, cmdObj, mergePipeline);
-=======
     auto mergeCmdObj =
         createCommandForMergingShard(request, expCtx, cmdObj, mergingShardId, mergePipeline);
->>>>>>> 9fe8c0a5
 
     // Dispatch $mergeCursors to the chosen shard, store the resulting cursor, and return.
     auto mergeResponse =
