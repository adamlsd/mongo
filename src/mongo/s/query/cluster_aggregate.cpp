/**
 *    Copyright (C) 2016 MongoDB Inc.
 *
 *    This program is free software: you can redistribute it and/or  modify
 *    it under the terms of the GNU Affero General Public License, version 3,
 *    as published by the Free Software Foundation.
 *
 *    This program is distributed in the hope that it will be useful,
 *    but WITHOUT ANY WARRANTY; without even the implied warranty of
 *    MERCHANTABILITY or FITNESS FOR A PARTICULAR PURPOSE.  See the
 *    GNU Affero General Public License for more details.
 *
 *    You should have received a copy of the GNU Affero General Public License
 *    along with this program.  If not, see <http://www.gnu.org/licenses/>.
 *
 *    As a special exception, the copyright holders give permission to link the
 *    code of portions of this program with the OpenSSL library under certain
 *    conditions as described in each individual source file and distribute
 *    linked combinations including the program with the OpenSSL library. You
 *    must comply with the GNU Affero General Public License in all respects for
 *    all of the code used other than as permitted herein. If you modify file(s)
 *    with this exception, you may extend this exception to your version of the
 *    file(s), but you are not obligated to do so. If you do not wish to do so,
 *    delete this exception statement from your version. If you delete this
 *    exception statement from all source files in the program, then also delete
 *    it in the license file.
 */

#define MONGO_LOG_DEFAULT_COMPONENT ::mongo::logger::LogComponent::kCommand

#include "mongo/platform/basic.h"

#include "mongo/s/query/cluster_aggregate.h"

#include <boost/intrusive_ptr.hpp>
#include <mongo/rpc/op_msg_rpc_impls.h>

#include "mongo/bson/util/bson_extract.h"
#include "mongo/db/auth/authorization_session.h"
#include "mongo/db/client.h"
#include "mongo/db/commands.h"
#include "mongo/db/curop.h"
#include "mongo/db/logical_clock.h"
#include "mongo/db/operation_context.h"
#include "mongo/db/pipeline/document_source_change_stream.h"
#include "mongo/db/pipeline/document_source_merge_cursors.h"
#include "mongo/db/pipeline/document_source_out.h"
#include "mongo/db/pipeline/expression_context.h"
#include "mongo/db/pipeline/lite_parsed_pipeline.h"
#include "mongo/db/pipeline/mongos_process_interface.h"
#include "mongo/db/pipeline/pipeline.h"
#include "mongo/db/query/collation/collator_factory_interface.h"
#include "mongo/db/query/cursor_response.h"
#include "mongo/db/query/find_common.h"
#include "mongo/db/views/resolved_view.h"
#include "mongo/db/views/view.h"
#include "mongo/executor/task_executor_pool.h"
#include "mongo/rpc/get_status_from_command_result.h"
#include "mongo/s/catalog_cache.h"
#include "mongo/s/client/shard_registry.h"
#include "mongo/s/commands/cluster_commands_helpers.h"
#include "mongo/s/grid.h"
#include "mongo/s/query/cluster_aggregation_planner.h"
#include "mongo/s/query/cluster_client_cursor_impl.h"
#include "mongo/s/query/cluster_client_cursor_params.h"
#include "mongo/s/query/cluster_cursor_manager.h"
#include "mongo/s/query/cluster_query_knobs.h"
#include "mongo/s/query/establish_cursors.h"
#include "mongo/s/query/router_stage_pipeline.h"
#include "mongo/s/query/store_possible_cursor.h"
#include "mongo/s/stale_exception.h"
#include "mongo/s/transaction/transaction_router.h"
#include "mongo/util/fail_point.h"
#include "mongo/util/log.h"
#include "mongo/util/net/socket_utils.h"

namespace mongo {

using SplitPipeline = cluster_aggregation_planner::SplitPipeline;

MONGO_FAIL_POINT_DEFINE(clusterAggregateHangBeforeEstablishingShardCursors);

namespace {

// Given a document representing an aggregation command such as
//
//   {aggregate: "myCollection", pipeline: [], ...},
//
// produces the corresponding explain command:
//
//   {explain: {aggregate: "myCollection", pipline: [], ...}, $queryOptions: {...}, verbosity: ...}
Document wrapAggAsExplain(Document aggregateCommand, ExplainOptions::Verbosity verbosity) {
    MutableDocument explainCommandBuilder;
    explainCommandBuilder["explain"] = Value(aggregateCommand);
    // Downstream host targeting code expects queryOptions at the top level of the command object.
    explainCommandBuilder[QueryRequest::kUnwrappedReadPrefField] =
        Value(aggregateCommand[QueryRequest::kUnwrappedReadPrefField]);

    // readConcern needs to be promoted to the top-level of the request.
    explainCommandBuilder[repl::ReadConcernArgs::kReadConcernFieldName] =
        Value(aggregateCommand[repl::ReadConcernArgs::kReadConcernFieldName]);

    // Add explain command options.
    for (auto&& explainOption : ExplainOptions::toBSON(verbosity)) {
        explainCommandBuilder[explainOption.fieldNameStringData()] = Value(explainOption);
    }

    return explainCommandBuilder.freeze();
}

Status appendCursorResponseToCommandResult(const ShardId& shardId,
                                           const BSONObj& response,
                                           const boost::optional<CursorResponse>& possibleCursor,
                                           const bool useDocSequences,
                                           rpc::ReplyBuilderInterface* result) {
    if (possibleCursor) {
        possibleCursor->addToReplyWithoutWriteConcern(
            CursorResponse::ResponseType::InitialResponse, useDocSequences, result);
    }
    auto bodyBuilder = result->getBodyBuilder();
    // If a write error was encountered, append it to the output buffer first.
    if (auto wcErrorElem = response["writeConcernError"]) {
        appendWriteConcernErrorToCmdResponse(shardId, wcErrorElem, bodyBuilder);
    }

    // Pass the results from the remote shard into our command response if we don't have a cursor.
    if (!possibleCursor) {
        bodyBuilder.appendElementsUnique(
            CommandHelpers::filterCommandReplyForPassthrough(response));
    }
    return getStatusFromCommandResult(bodyBuilder.asTempObj());
}

bool mustRunOnAllShards(const NamespaceString& nss, const LiteParsedPipeline& litePipe) {
    // The following aggregations must be routed to all shards:
    // - Any collectionless aggregation, such as non-localOps $currentOp.
    // - Any aggregation which begins with a $changeStream stage.
    return nss.isCollectionlessAggregateNS() || litePipe.hasChangeStream();
}

StatusWith<CachedCollectionRoutingInfo> getExecutionNsRoutingInfo(OperationContext* opCtx,
                                                                  const NamespaceString& execNss) {
    // First, verify that there are shards present in the cluster. If not, then we return the
    // stronger 'ShardNotFound' error rather than 'NamespaceNotFound'. We must do this because
    // $changeStream aggregations ignore NamespaceNotFound in order to allow streams to be opened on
    // a collection before its enclosing database is created. However, if there are no shards
    // present, then $changeStream should immediately return an empty cursor just as other
    // aggregations do when the database does not exist.
    std::vector<ShardId> shardIds;
    Grid::get(opCtx)->shardRegistry()->getAllShardIds(opCtx, &shardIds);
    if (shardIds.size() == 0) {
        return {ErrorCodes::ShardNotFound, "No shards are present in the cluster"};
    }

    // This call to getCollectionRoutingInfo will return !OK if the database does not exist.
    return Grid::get(opCtx)->catalogCache()->getCollectionRoutingInfo(opCtx, execNss);
}

std::set<ShardId> getTargetedShards(OperationContext* opCtx,
                                    bool mustRunOnAllShards,
                                    const boost::optional<CachedCollectionRoutingInfo>& routingInfo,
                                    const BSONObj shardQuery,
                                    const BSONObj collation) {
    if (mustRunOnAllShards) {
        // The pipeline begins with a stage which must be run on all shards.
        std::vector<ShardId> shardIds;
        Grid::get(opCtx)->shardRegistry()->getAllShardIds(opCtx, &shardIds);
        return {shardIds.begin(), shardIds.end()};
    }

    // If we don't need to run on all shards, then we should always have a valid routing table.
    invariant(routingInfo);

    return getTargetedShardsForQuery(opCtx, *routingInfo, shardQuery, collation);
}

/**
 * Appends information to the command sent to the shards which should be appended both if this is a
 * passthrough sent to a single shard and if this is a split pipeline.
 */
BSONObj genericTransformForShards(MutableDocument&& cmdForShards,
                                  OperationContext* opCtx,
                                  const boost::optional<ShardId>& shardId,
                                  const AggregationRequest& request,
                                  BSONObj collationObj) {
    cmdForShards[AggregationRequest::kFromMongosName] = Value(true);
    // TODO SERVER-36287: Use OP_MSG document sequences internally for cursor responses returned
    // from the shards to mongos.
    cmdForShards[AggregationRequest::kTempOptInToDocumentSequencesName] = Value(false);
    // If this is a request for an aggregation explain, then we must wrap the aggregate inside an
    // explain command.
    if (auto explainVerbosity = request.getExplain()) {
        cmdForShards.reset(wrapAggAsExplain(cmdForShards.freeze(), *explainVerbosity));
    }

    if (!collationObj.isEmpty()) {
        cmdForShards[AggregationRequest::kCollationName] = Value(collationObj);
    }

    if (opCtx->getTxnNumber()) {
        invariant(cmdForShards.peek()[OperationSessionInfo::kTxnNumberFieldName].missing(),
                  str::stream() << "Command for shards unexpectedly had the "
                                << OperationSessionInfo::kTxnNumberFieldName
                                << " field set: "
                                << cmdForShards.peek().toString());
        cmdForShards[OperationSessionInfo::kTxnNumberFieldName] =
            Value(static_cast<long long>(*opCtx->getTxnNumber()));
    }

    auto aggCmd = cmdForShards.freeze().toBson();

    if (shardId) {
        if (auto txnRouter = TransactionRouter::get(opCtx)) {
            auto& participant = txnRouter->getOrCreateParticipant(*shardId);
            aggCmd = participant.attachTxnFieldsIfNeeded(aggCmd);
        }
    }

    // agg creates temp collection and should handle implicit create separately.
    return appendAllowImplicitCreate(aggCmd, true);
}

BSONObj createPassthroughCommandForShard(OperationContext* opCtx,
                                         const AggregationRequest& request,
                                         const boost::optional<ShardId>& shardId,
                                         Pipeline* pipeline,
                                         const BSONObj& originalCmdObj,
                                         BSONObj collationObj) {
    // Create the command for the shards.
    MutableDocument targetedCmd(request.serializeToCommandObj());
    if (pipeline) {
        targetedCmd[AggregationRequest::kPipelineName] = Value(pipeline->serialize());
    }
    // This pipeline is not split, ensure that the write concern is propagated if present.
    targetedCmd["writeConcern"] = Value(originalCmdObj["writeConcern"]);

    return genericTransformForShards(std::move(targetedCmd), opCtx, shardId, request, collationObj);
}

BSONObj createCommandForTargetedShards(
    OperationContext* opCtx,
    const AggregationRequest& request,
    const SplitPipeline& splitPipeline,
    const BSONObj collationObj,
    const boost::optional<cluster_aggregation_planner::ShardedExchangePolicy> exchangeSpec,
    bool needsMerge) {

    // Create the command for the shards.
    MutableDocument targetedCmd(request.serializeToCommandObj());
    // If we've parsed a pipeline on mongos, always override the pipeline, in case parsing it
    // has defaulted any arguments or otherwise changed the spec. For example, $listSessions may
    // have detected a logged in user and appended that user name to the $listSessions spec to
    // send to the shards.
    targetedCmd[AggregationRequest::kPipelineName] =
        Value(splitPipeline.shardsPipeline->serialize());
    // When running on many shards with the exchange we may not need merging.
    if (needsMerge) {
        targetedCmd[AggregationRequest::kNeedsMergeName] = Value(true);
    }
    targetedCmd[AggregationRequest::kCursorName] =
        Value(DOC(AggregationRequest::kBatchSizeName << 0));

    targetedCmd[AggregationRequest::kExchangeName] =
        exchangeSpec ? Value(exchangeSpec->exchangeSpec.toBSON()) : Value();

    return genericTransformForShards(
        std::move(targetedCmd), opCtx, boost::none, request, collationObj);
}

BSONObj createCommandForMergingShard(const AggregationRequest& request,
                                     const boost::intrusive_ptr<ExpressionContext>& mergeCtx,
                                     const BSONObj originalCmdObj,
                                     const ShardId& shardId,
                                     const Pipeline* pipelineForMerging) {
    MutableDocument mergeCmd(request.serializeToCommandObj());

    mergeCmd["pipeline"] = Value(pipelineForMerging->serialize());
    mergeCmd[AggregationRequest::kFromMongosName] = Value(true);
    mergeCmd["writeConcern"] = Value(originalCmdObj["writeConcern"]);
    // TODO SERVER-36287: Use OP_MSG document sequences internally for cursor responses returned
    // from the shards to mongos.
    mergeCmd[AggregationRequest::kTempOptInToDocumentSequencesName] = Value(false);

    // If the user didn't specify a collation already, make sure there's a collation attached to
    // the merge command, since the merging shard may not have the collection metadata.
    if (mergeCmd.peek()["collation"].missing()) {
        mergeCmd["collation"] = mergeCtx->getCollator()
            ? Value(mergeCtx->getCollator()->getSpec().toBSON())
            : Value(Document{CollationSpec::kSimpleSpec});
    }

    auto aggCmd = mergeCmd.freeze().toBson();

    if (auto txnRouter = TransactionRouter::get(mergeCtx->opCtx)) {
        auto& participant = txnRouter->getOrCreateParticipant(shardId);
        aggCmd = participant.attachTxnFieldsIfNeeded(aggCmd);
    }

    // agg creates temp collection and should handle implicit create separately.
    return appendAllowImplicitCreate(aggCmd, true);
}

std::vector<RemoteCursor> establishShardCursors(
    OperationContext* opCtx,
    const NamespaceString& nss,
    const LiteParsedPipeline& litePipe,
    boost::optional<CachedCollectionRoutingInfo>& routingInfo,
    const BSONObj& cmdObj,
    const ReadPreferenceSetting& readPref,
    const BSONObj& shardQuery,
    const BSONObj& collation) {
    LOG(1) << "Dispatching command " << redact(cmdObj) << " to establish cursors on shards";

    const bool mustRunOnAll = mustRunOnAllShards(nss, litePipe);
    std::set<ShardId> shardIds =
        getTargetedShards(opCtx, mustRunOnAll, routingInfo, shardQuery, collation);
    std::vector<std::pair<ShardId, BSONObj>> requests;

    // If we don't need to run on all shards, then we should always have a valid routing table.
    invariant(routingInfo || mustRunOnAll);

    if (mustRunOnAll) {
        // The pipeline contains a stage which must be run on all shards. Skip versioning and
        // enqueue the raw command objects.
        for (auto&& shardId : shardIds) {
            requests.emplace_back(std::move(shardId), cmdObj);
        }
    } else if (routingInfo->cm()) {
        // The collection is sharded. Use the routing table to decide which shards to target
        // based on the query and collation, and build versioned requests for them.
        for (auto& shardId : shardIds) {
            auto versionedCmdObj =
                appendShardVersion(cmdObj, routingInfo->cm()->getVersion(shardId));
            requests.emplace_back(std::move(shardId), std::move(versionedCmdObj));
        }
    } else {
        // The collection is unsharded. Target only the primary shard for the database.
        // Don't append shard version info when contacting the config servers.
        requests.emplace_back(routingInfo->db().primaryId(),
                              !routingInfo->db().primary()->isConfig()
                                  ? appendShardVersion(cmdObj, ChunkVersion::UNSHARDED())
                                  : cmdObj);
    }

    if (MONGO_FAIL_POINT(clusterAggregateHangBeforeEstablishingShardCursors)) {
        log() << "clusterAggregateHangBeforeEstablishingShardCursors fail point enabled.  Blocking "
                 "until fail point is disabled.";
        while (MONGO_FAIL_POINT(clusterAggregateHangBeforeEstablishingShardCursors)) {
            sleepsecs(1);
        }
    }

    return establishCursors(opCtx,
                            Grid::get(opCtx)->getExecutorPool()->getArbitraryExecutor(),
                            nss,
                            readPref,
                            requests,
                            false /* do not allow partial results */);
}

struct DispatchShardPipelineResults {
    // True if this pipeline was split, and the second half of the pipeline needs to be run on the
    // primary shard for the database.
    bool needsPrimaryShardMerge;

    // Populated if this *is not* an explain, this vector represents the cursors on the remote
    // shards.
    std::vector<RemoteCursor> remoteCursors;

    // Populated if this *is* an explain, this vector represents the results from each shard.
    std::vector<AsyncRequestsSender::Response> remoteExplainOutput;

    // The split version of the pipeline if more than one shard was targeted, otherwise boost::none.
    boost::optional<SplitPipeline> splitPipeline;

    // If the pipeline targeted a single shard, this is the pipeline to run on that shard.
    std::unique_ptr<Pipeline, PipelineDeleter> pipelineForSingleShard;

    // The command object to send to the targeted shards.
    BSONObj commandForTargetedShards;

    // How many exchange producers are running the shard part of splitPipeline.
    size_t numProducers;

    // Placement of exchange consumers; if there is no exchange then the vector is empty.
    std::vector<ShardId> consumerShards;
};

/**
 * Targets shards for the pipeline and returns a struct with the remote cursors or results, and
 * the pipeline that will need to be executed to merge the results from the remotes. If a stale
 * shard version is encountered, refreshes the routing table and tries again.
 */
DispatchShardPipelineResults dispatchShardPipeline(
    const boost::intrusive_ptr<ExpressionContext>& expCtx,
    const NamespaceString& executionNss,
    BSONObj originalCmdObj,
    const AggregationRequest& aggRequest,
    const LiteParsedPipeline& liteParsedPipeline,
    std::unique_ptr<Pipeline, PipelineDeleter> pipeline,
    BSONObj collationObj) {
    // The process is as follows:
    // - First, determine whether we need to target more than one shard. If so, we split the
    // pipeline; if not, we retain the existing pipeline.
    // - Call establishShardCursors to dispatch the aggregation to the targeted shards.
    // - Stale shard version errors are thrown up to the top-level handler, causing a retry on the
    // entire aggregation commmand.
    auto cursors = std::vector<RemoteCursor>();
    auto shardResults = std::vector<AsyncRequestsSender::Response>();
    auto opCtx = expCtx->opCtx;

    const bool needsPrimaryShardMerge =
        (pipeline->needsPrimaryShardMerger() || internalQueryAlwaysMergeOnPrimaryShard.load());

    const bool needsMongosMerge = pipeline->needsMongosMerger();

    const auto shardQuery = pipeline->getInitialQuery();

    boost::optional<SplitPipeline> splitPipeline;

    auto executionNsRoutingInfoStatus = getExecutionNsRoutingInfo(opCtx, executionNss);

    // If this is a $changeStream, we swallow NamespaceNotFound exceptions and continue.
    // Otherwise, uassert on all exceptions here.
    if (!(liteParsedPipeline.hasChangeStream() &&
          executionNsRoutingInfoStatus == ErrorCodes::NamespaceNotFound)) {
        uassertStatusOK(executionNsRoutingInfoStatus);
    }

    auto executionNsRoutingInfo = executionNsRoutingInfoStatus.isOK()
        ? std::move(executionNsRoutingInfoStatus.getValue())
        : boost::optional<CachedCollectionRoutingInfo>{};

    // Determine whether we can run the entire aggregation on a single shard.
    const bool mustRunOnAll = mustRunOnAllShards(executionNss, liteParsedPipeline);
    std::set<ShardId> shardIds = getTargetedShards(
        opCtx, mustRunOnAll, executionNsRoutingInfo, shardQuery, aggRequest.getCollation());

    if (auto txnRouter = TransactionRouter::get(opCtx)) {
        txnRouter->computeAtClusterTime(
            opCtx, mustRunOnAll, shardIds, executionNss, shardQuery, aggRequest.getCollation());
    }

    // Don't need to split the pipeline if we are only targeting a single shard, unless:
    // - There is a stage that needs to be run on the primary shard and the single target shard
    //   is not the primary.
    // - The pipeline contains one or more stages which must always merge on mongoS.
    const bool needsSplit = (shardIds.size() > 1u || needsMongosMerge ||
                             (needsPrimaryShardMerge && executionNsRoutingInfo &&
                              *(shardIds.begin()) != executionNsRoutingInfo->db().primaryId()));

    boost::optional<cluster_aggregation_planner::ShardedExchangePolicy> exchangeSpec;

    if (needsSplit) {
        splitPipeline = cluster_aggregation_planner::splitPipeline(std::move(pipeline));

        exchangeSpec = cluster_aggregation_planner::checkIfEligibleForExchange(
            opCtx, splitPipeline->mergePipeline.get());
    }

    // Generate the command object for the targeted shards.
    BSONObj targetedCommand = splitPipeline
        ? createCommandForTargetedShards(
              opCtx, aggRequest, *splitPipeline, collationObj, exchangeSpec, true)
        : createPassthroughCommandForShard(
              opCtx, aggRequest, boost::none, pipeline.get(), originalCmdObj, collationObj);

    // Refresh the shard registry if we're targeting all shards.  We need the shard registry
    // to be at least as current as the logical time used when creating the command for
    // $changeStream to work reliably, so we do a "hard" reload.
    if (mustRunOnAll) {
        auto* shardRegistry = Grid::get(opCtx)->shardRegistry();
        if (!shardRegistry->reload(opCtx)) {
            shardRegistry->reload(opCtx);
        }
    }

    // Explain does not produce a cursor, so instead we scatter-gather commands to the shards.
    if (expCtx->explain) {
        if (mustRunOnAll) {
            // Some stages (such as $currentOp) need to be broadcast to all shards, and
            // should not participate in the shard version protocol.
            shardResults =
                scatterGatherUnversionedTargetAllShards(opCtx,
                                                        executionNss.db(),
                                                        targetedCommand,
                                                        ReadPreferenceSetting::get(opCtx),
                                                        Shard::RetryPolicy::kIdempotent);
        } else {
            // Aggregations on a real namespace should use the routing table to target
            // shards, and should participate in the shard version protocol.
            invariant(executionNsRoutingInfo);
            shardResults =
                scatterGatherVersionedTargetByRoutingTable(opCtx,
                                                           executionNss.db(),
                                                           executionNss,
                                                           *executionNsRoutingInfo,
                                                           targetedCommand,
                                                           ReadPreferenceSetting::get(opCtx),
                                                           Shard::RetryPolicy::kIdempotent,
                                                           shardQuery,
                                                           aggRequest.getCollation());
        }
    } else {
        cursors = establishShardCursors(opCtx,
                                        executionNss,
                                        liteParsedPipeline,
                                        executionNsRoutingInfo,
                                        targetedCommand,
                                        ReadPreferenceSetting::get(opCtx),
                                        shardQuery,
                                        aggRequest.getCollation());
        invariant(cursors.size() % shardIds.size() == 0,
                  str::stream() << "Number of cursors (" << cursors.size()
                                << ") is not a multiple of producers ("
                                << shardIds.size()
                                << ")");
    }

    // Record the number of shards involved in the aggregation. If we are required to merge on
    // the primary shard, but the primary shard was not in the set of targeted shards, then we
    // must increment the number of involved shards.
    CurOp::get(opCtx)->debug().nShards =
        shardIds.size() + (needsPrimaryShardMerge && executionNsRoutingInfo &&
                           !shardIds.count(executionNsRoutingInfo->db().primaryId()));

    return DispatchShardPipelineResults{needsPrimaryShardMerge,
                                        std::move(cursors),
                                        std::move(shardResults),
                                        std::move(splitPipeline),
                                        std::move(pipeline),
                                        targetedCommand,
                                        shardIds.size(),
                                        exchangeSpec ? exchangeSpec->consumerShards
                                                     : std::vector<ShardId>()};
}

DispatchShardPipelineResults dispatchExchangeConsumerPipeline(
    const boost::intrusive_ptr<ExpressionContext>& expCtx,
    const NamespaceString& executionNss,
    BSONObj originalCmdObj,
    const AggregationRequest& aggRequest,
    const LiteParsedPipeline& liteParsedPipeline,
    BSONObj collationObj,
    DispatchShardPipelineResults* shardDispatchResults) {
    invariant(!liteParsedPipeline.hasChangeStream());
    auto opCtx = expCtx->opCtx;

    // For all consumers construct a request with appropriate cursor ids and send to shards.
    std::vector<std::pair<ShardId, BSONObj>> requests;
    auto numConsumers = shardDispatchResults->consumerShards.size();
    for (size_t idx = 0; idx < numConsumers; ++idx) {

        // Pick this consumer's cursors from producers.
        std::vector<RemoteCursor> producers;
        for (size_t p = 0; p < shardDispatchResults->numProducers; ++p) {
            producers.emplace_back(
                std::move(shardDispatchResults->remoteCursors[p * numConsumers + idx]));
        }

        // Create a pipeline for a consumer and add the merging stage.
        auto consumerPipeline = uassertStatusOK(Pipeline::create(
            shardDispatchResults->splitPipeline->mergePipeline->getSources(), expCtx));

        cluster_aggregation_planner::addMergeCursorsSource(
            consumerPipeline.get(),
            liteParsedPipeline,
            BSONObj(),
            std::move(producers),
            {},
            shardDispatchResults->splitPipeline->shardCursorsSortSpec,
            Grid::get(opCtx)->getExecutorPool()->getArbitraryExecutor());

        SplitPipeline pipeline(std::move(consumerPipeline), nullptr, boost::none);

        auto consumerCmdObj = createCommandForTargetedShards(
            opCtx, aggRequest, pipeline, collationObj, boost::none, false);

        requests.emplace_back(shardDispatchResults->consumerShards[idx], consumerCmdObj);
    }
    auto cursors = establishCursors(opCtx,
                                    Grid::get(opCtx)->getExecutorPool()->getArbitraryExecutor(),
                                    executionNss,
                                    ReadPreferenceSetting::get(opCtx),
                                    requests,
                                    false /* do not allow partial results */);

    // The merging pipeline is just a union of the results from each of the shards involved on the
    // consumer side of the exchange.
    auto mergePipeline = uassertStatusOK(Pipeline::create({}, expCtx));
    mergePipeline->setSplitState(Pipeline::SplitState::kSplitForMerge);

    SplitPipeline splitPipeline{nullptr, std::move(mergePipeline), boost::none};
    return DispatchShardPipelineResults{false,
                                        std::move(cursors),
                                        {} /*TODO SERVER-36279*/,
                                        std::move(splitPipeline),
                                        nullptr,
                                        BSONObj(),
                                        numConsumers};
}

Status appendExplainResults(DispatchShardPipelineResults&& dispatchResults,
                            const boost::intrusive_ptr<ExpressionContext>& mergeCtx,
                            BSONObjBuilder* result) {
    if (dispatchResults.splitPipeline) {
        auto* mergePipeline = dispatchResults.splitPipeline->mergePipeline.get();
        *result << "mergeType"
                << (mergePipeline->canRunOnMongos()
                        ? "mongos"
                        : mergePipeline->needsPrimaryShardMerger() ? "primaryShard" : "anyShard")
                << "splitPipeline"
                << Document{{"shardsPart",
                             dispatchResults.splitPipeline->shardsPipeline->writeExplainOps(
                                 *mergeCtx->explain)},
                            {"mergerPart", mergePipeline->writeExplainOps(*mergeCtx->explain)}};
    } else {
        *result << "splitPipeline" << BSONNULL;
    }

    BSONObjBuilder shardExplains(result->subobjStart("shards"));
    for (const auto& shardResult : dispatchResults.remoteExplainOutput) {
        invariant(shardResult.shardHostAndPort);
        shardExplains.append(shardResult.shardId.toString(),
                             BSON("host" << shardResult.shardHostAndPort->toString() << "stages"
                                         << shardResult.swResponse.getValue().data["stages"]));
    }

    return Status::OK();
}

Shard::CommandResponse establishMergingShardCursor(OperationContext* opCtx,
                                                   const NamespaceString& nss,
                                                   const BSONObj mergeCmdObj,
                                                   const ShardId& mergingShardId) {
    const auto mergingShard =
        uassertStatusOK(Grid::get(opCtx)->shardRegistry()->getShard(opCtx, mergingShardId));

    return uassertStatusOK(
        mergingShard->runCommandWithFixedRetryAttempts(opCtx,
                                                       ReadPreferenceSetting::get(opCtx),
                                                       nss.db().toString(),
                                                       mergeCmdObj,
                                                       Shard::RetryPolicy::kIdempotent));
}

CursorResponse establishMergingMongosCursor(
    OperationContext* opCtx,
    const AggregationRequest& request,
    const NamespaceString& requestedNss,
    BSONObj cmdToRunOnNewShards,
    const LiteParsedPipeline& liteParsedPipeline,
    std::unique_ptr<Pipeline, PipelineDeleter> pipelineForMerging) {

    ClusterClientCursorParams params(requestedNss, ReadPreferenceSetting::get(opCtx));

    params.originatingCommandObj = CurOp::get(opCtx)->opDescription().getOwned();
    params.tailableMode = pipelineForMerging->getContext()->tailableMode;
    // A batch size of 0 is legal for the initial aggregate, but not valid for getMores, the batch
    // size we pass here is used for getMores, so do not specify a batch size if the initial request
    // had a batch size of 0.
    params.batchSize = request.getBatchSize() == 0
        ? boost::none
        : boost::optional<long long>(request.getBatchSize());
    params.lsid = opCtx->getLogicalSessionId();
    params.txnNumber = opCtx->getTxnNumber();

    if (TransactionRouter::get(opCtx)) {
        params.isAutoCommit = false;
    }

    auto ccc = cluster_aggregation_planner::buildClusterCursor(
        opCtx, std::move(pipelineForMerging), std::move(params));

    auto cursorState = ClusterCursorManager::CursorState::NotExhausted;

    std::vector<BSONObj> batch;
    size_t bytesUsed = 0;
    while (batch.size() < static_cast<size_t>(request.getBatchSize())) {
        ClusterQueryResult next;
        try {
            next = uassertStatusOK(ccc->next(RouterExecStage::ExecContext::kInitialFind));
        } catch (const ExceptionFor<ErrorCodes::CloseChangeStream>&) {
            // This exception is thrown when a $changeStream stage encounters an event
            // that invalidates the cursor. We should close the cursor and return without
            // error.
            cursorState = ClusterCursorManager::CursorState::Exhausted;
            break;
        }

        // Check whether we have exhausted the pipeline's results.
        if (next.isEOF()) {
            // We reached end-of-stream. If the cursor is not tailable, then we mark it as
            // exhausted. If it is tailable, usually we keep it open (i.e. "NotExhausted") even when
            // we reach end-of-stream. However, if all the remote cursors are exhausted, there is no
            // hope of returning data and thus we need to close the mongos cursor as well.
            if (!ccc->isTailable() || ccc->remotesExhausted()) {
                cursorState = ClusterCursorManager::CursorState::Exhausted;
            }
            break;
        }

        // If this result will fit into the current batch, add it. Otherwise, stash it in the cursor
        // to be returned on the next getMore.
        auto nextObj = *next.getResult();

        if (!FindCommon::haveSpaceForNext(nextObj, batch.size(), bytesUsed)) {
            ccc->queueResult(nextObj);
            break;
        }

        bytesUsed += nextObj.objsize();
        batch.push_back(std::move(nextObj));
    }

    ccc->detachFromOperationContext();

    int nShards = ccc->getNumRemotes();
    CursorId clusterCursorId = 0;

    if (cursorState == ClusterCursorManager::CursorState::NotExhausted) {
        auto authUsers = AuthorizationSession::get(opCtx->getClient())->getAuthenticatedUserNames();
        clusterCursorId = uassertStatusOK(Grid::get(opCtx)->getCursorManager()->registerCursor(
            opCtx,
            ccc.releaseCursor(),
            requestedNss,
            ClusterCursorManager::CursorType::MultiTarget,
            ClusterCursorManager::CursorLifetime::Mortal,
            authUsers));
    }

    // Fill out the aggregation metrics in CurOp.
    if (clusterCursorId > 0) {
        CurOp::get(opCtx)->debug().cursorid = clusterCursorId;
    }
    CurOp::get(opCtx)->debug().nShards = std::max(CurOp::get(opCtx)->debug().nShards, nShards);
    CurOp::get(opCtx)->debug().cursorExhausted = (clusterCursorId == 0);
    CurOp::get(opCtx)->debug().nreturned = batch.size();

    return CursorResponse(requestedNss, clusterCursorId, std::move(batch));
}

/**
 * Returns the output of the listCollections command filtered to the namespace 'nss'.
 */
BSONObj getUnshardedCollInfo(const Shard* primaryShard, const NamespaceString& nss) {
    ScopedDbConnection conn(primaryShard->getConnString());
    std::list<BSONObj> all =
        conn->getCollectionInfos(nss.db().toString(), BSON("name" << nss.coll()));
    if (all.empty()) {
        // Collection does not exist, return an empty object.
        return BSONObj();
    }
    return all.front();
}

/**
 * Returns the collection default collation or the simple collator if there is no default. If the
 * collection does not exist, then returns an empty BSON Object.
 */
BSONObj getDefaultCollationForUnshardedCollection(const BSONObj collectionInfo) {
    if (collectionInfo.isEmpty()) {
        // Collection does not exist, return an empty object.
        return BSONObj();
    }

    BSONObj defaultCollation = CollationSpec::kSimpleSpec;
    if (collectionInfo["options"].type() == BSONType::Object) {
        BSONObj collectionOptions = collectionInfo["options"].Obj();
        BSONElement collationElement;
        auto status = bsonExtractTypedField(
            collectionOptions, "collation", BSONType::Object, &collationElement);
        if (status.isOK()) {
            defaultCollation = collationElement.Obj().getOwned();
            uassert(ErrorCodes::BadValue,
                    "Default collation in collection metadata cannot be empty.",
                    !defaultCollation.isEmpty());
        } else if (status != ErrorCodes::NoSuchKey) {
            uassertStatusOK(status);
        }
    }
    return defaultCollation;
}

/**
 *  Populates the "collation" and "uuid" parameters with the following semantics:
 *  - The "collation" parameter will be set to the default collation for the collection or the
 *    simple collation if there is no default. If the collection does not exist or if the aggregate
 *    is on the collectionless namespace, this will be set to an empty object.
 *  - The "uuid" is retrieved from the chunk manager for sharded collections or the listCollections
 *    output for unsharded collections. The UUID will remain unset if the aggregate is on the
 *    collectionless namespace.
 */
std::pair<BSONObj, boost::optional<UUID>> getCollationAndUUID(
    const boost::optional<CachedCollectionRoutingInfo>& routingInfo,
    const NamespaceString& nss,
    const AggregationRequest& request) {
    const bool collectionIsSharded = (routingInfo && routingInfo->cm());
    const bool collectionIsNotSharded = (routingInfo && !routingInfo->cm());

    // Because collectionless aggregations are generally run against the 'admin' database, the
    // standard logic will attempt to resolve its non-existent UUID and collation by sending a
    // specious 'listCollections' command to the config servers. To prevent this, we immediately
    // return the user-defined collation if one exists, or an empty BSONObj otherwise.
    if (nss.isCollectionlessAggregateNS()) {
        return {request.getCollation(), boost::none};
    }

    // If the collection is unsharded, obtain collInfo from the primary shard.
    const auto unshardedCollInfo = collectionIsNotSharded
        ? getUnshardedCollInfo(routingInfo->db().primary().get(), nss)
        : BSONObj();

    // Return the collection UUID if available, or boost::none otherwise.
    const auto getUUID = [&]() -> auto {
        if (collectionIsSharded) {
            return routingInfo->cm()->getUUID();
        } else {
            return unshardedCollInfo["info"] && unshardedCollInfo["info"]["uuid"]
                ? boost::optional<UUID>{uassertStatusOK(
                      UUID::parse(unshardedCollInfo["info"]["uuid"]))}
                : boost::optional<UUID>{boost::none};
        }
    };

    // If the collection exists, return its default collation, or the simple
    // collation if no explicit default is present. If the collection does not
    // exist, return an empty BSONObj.
    const auto getCollation = [&]() -> auto {
        if (!collectionIsSharded && !collectionIsNotSharded) {
            return BSONObj();
        }
        if (collectionIsNotSharded) {
            return getDefaultCollationForUnshardedCollection(unshardedCollInfo);
        } else {
            return routingInfo->cm()->getDefaultCollator()
                ? routingInfo->cm()->getDefaultCollator()->getSpec().toBSON()
                : CollationSpec::kSimpleSpec;
        }
    };

    // If the user specified an explicit collation, we always adopt it. Otherwise,
    // obtain the collection default or simple collation as appropriate, and return
    // it along with the collection's UUID.
    return {request.getCollation().isEmpty() ? getCollation() : request.getCollation(), getUUID()};
}

ShardId pickMergingShard(OperationContext* opCtx,
                         bool needsPrimaryShardMerge,
                         const std::vector<ShardId>& targetedShards,
                         ShardId primaryShard) {
    auto& prng = opCtx->getClient()->getPrng();
    // If we cannot merge on mongoS, establish the merge cursor on a shard. Perform the merging
    // command on random shard, unless the pipeline dictates that it needs to be run on the primary
    // shard for the database.
    return needsPrimaryShardMerge ? primaryShard
                                  : targetedShards[prng.nextInt32(targetedShards.size())];
}

// "Resolve" involved namespaces and verify that none of them are sharded unless allowed by the
// pipeline. We won't try to execute anything on a mongos, but we still have to populate this map so
// that any $lookups, etc. will be able to have a resolved view definition. It's okay that this is
// incorrect, we will repopulate the real namespace map on the mongod. Note that this function must
// be called before forwarding an aggregation command on an unsharded collection, in order to verify
// that the involved namespaces are allowed to be sharded.
StringMap<ExpressionContext::ResolvedNamespace> resolveInvolvedNamespaces(
    OperationContext* opCtx, const LiteParsedPipeline& litePipe) {

    StringMap<ExpressionContext::ResolvedNamespace> resolvedNamespaces;
    for (auto&& nss : litePipe.getInvolvedNamespaces()) {
        const auto resolvedNsRoutingInfo =
            uassertStatusOK(Grid::get(opCtx)->catalogCache()->getCollectionRoutingInfo(opCtx, nss));
        uassert(28769,
                str::stream() << nss.ns() << " cannot be sharded",
                !resolvedNsRoutingInfo.cm() || litePipe.allowShardedForeignCollection(nss));
        resolvedNamespaces.try_emplace(nss.coll(), nss, std::vector<BSONObj>{});
    }
    return resolvedNamespaces;
}

// Build an appropriate ExpressionContext for the pipeline. This helper validates that all involved
// namespaces are unsharded, instantiates an appropriate collator, creates a MongoProcessInterface
// for use by the pipeline's stages, and optionally extracts the UUID from the collection info if
// present.
boost::intrusive_ptr<ExpressionContext> makeExpressionContext(OperationContext* opCtx,
                                                              const AggregationRequest& request,
                                                              const LiteParsedPipeline& litePipe,
                                                              BSONObj collationObj,
                                                              boost::optional<UUID> uuid) {

    std::unique_ptr<CollatorInterface> collation;
    if (!collationObj.isEmpty()) {
        // This will be null if attempting to build an interface for the simple collator.
        collation = uassertStatusOK(
            CollatorFactoryInterface::get(opCtx->getServiceContext())->makeFromBSON(collationObj));
    }

    // Create the expression context, and set 'inMongos' to true. We explicitly do *not* set
    // mergeCtx->tempDir.
    auto mergeCtx = new ExpressionContext(opCtx,
                                          request,
                                          std::move(collation),
                                          std::make_shared<MongoSInterface>(),
                                          resolveInvolvedNamespaces(opCtx, litePipe),
                                          uuid);

    mergeCtx->inMongos = true;
    return mergeCtx;
}

// Runs a pipeline on mongoS, having first validated that it is eligible to do so. This can be a
// pipeline which is split for merging, or an intact pipeline which must run entirely on mongoS.
Status runPipelineOnMongoS(const boost::intrusive_ptr<ExpressionContext>& expCtx,
                           const ClusterAggregate::Namespaces& namespaces,
                           const AggregationRequest& request,
                           BSONObj cmdObj,
                           const LiteParsedPipeline& litePipe,
                           std::unique_ptr<Pipeline, PipelineDeleter> pipeline,
                           rpc::ReplyBuilderInterface* result) {
    // We should never receive a pipeline which cannot run on mongoS.
    invariant(!expCtx->explain);
    invariant(pipeline->canRunOnMongos());

    const auto& requestedNss = namespaces.requestedNss;
    const auto opCtx = expCtx->opCtx;

    // Verify that the first stage can produce input for the remainder of the pipeline.
    uassert(ErrorCodes::IllegalOperation,
            str::stream() << "Aggregation pipeline must be run on mongoS, but "
                          << pipeline->getSources().front()->getSourceName()
                          << " is not capable of producing input",
            !pipeline->getSources().front()->constraints().requiresInputDocSource);

    // Register the new mongoS cursor, and retrieve the initial batch of results.
    auto cursorResponse = establishMergingMongosCursor(
        opCtx, request, requestedNss, cmdObj, litePipe, std::move(pipeline));

    // We don't need to storePossibleCursor or propagate writeConcern errors; an $out pipeline
    // can never run on mongoS.
    cursorResponse.addToReply(CursorResponse::ResponseType::InitialResponse,
                              request.getTempOptInToDocumentSequences(),
                              result);
    auto bodyBuilder = result->getBodyBuilder();
    CommandHelpers::appendSimpleCommandStatus(bodyBuilder, true);
    return getStatusFromCommandResult(bodyBuilder.asTempObj());
}

Status dispatchMergingPipeline(const boost::intrusive_ptr<ExpressionContext>& expCtx,
                               const ClusterAggregate::Namespaces& namespaces,
                               const AggregationRequest& request,
                               BSONObj cmdObj,
                               const LiteParsedPipeline& litePipe,
                               const boost::optional<CachedCollectionRoutingInfo>& routingInfo,
                               DispatchShardPipelineResults&& shardDispatchResults,
                               rpc::ReplyBuilderInterface* result) {
    // We should never be in a situation where we call this function on a non-merge pipeline.
    invariant(shardDispatchResults.splitPipeline);
    auto* mergePipeline = shardDispatchResults.splitPipeline->mergePipeline.get();
    auto* opCtx = expCtx->opCtx;

    std::vector<ShardId> targetedShards;
    targetedShards.reserve(shardDispatchResults.remoteCursors.size());
    for (auto&& remoteCursor : shardDispatchResults.remoteCursors) {
        targetedShards.emplace_back(remoteCursor.getShardId().toString());
    }

    cluster_aggregation_planner::addMergeCursorsSource(
        mergePipeline,
        litePipe,
        shardDispatchResults.commandForTargetedShards,
        std::move(shardDispatchResults.remoteCursors),
        targetedShards,
        shardDispatchResults.splitPipeline->shardCursorsSortSpec,
        Grid::get(opCtx)->getExecutorPool()->getArbitraryExecutor());

    // First, check whether we can merge on the mongoS. If the merge pipeline MUST run on mongoS,
    // then ignore the internalQueryProhibitMergingOnMongoS parameter.
    if (mergePipeline->requiredToRunOnMongos() ||
        (!internalQueryProhibitMergingOnMongoS.load() && mergePipeline->canRunOnMongos())) {
        return runPipelineOnMongoS(expCtx,
                                   namespaces,
                                   request,
                                   shardDispatchResults.commandForTargetedShards,
                                   litePipe,
                                   std::move(shardDispatchResults.splitPipeline->mergePipeline),
                                   result);
    }

    // If we are not merging on mongoS, then this is not a $changeStream aggregation, and we
    // therefore must have a valid routing table.
    invariant(routingInfo);

    // TODO SERVER-33683 allowing an aggregation within a transaction can lead to a deadlock in the
    // SessionCatalog when a pipeline with a $mergeCursors sends a getMore to itself.
    uassert(50732,
            "Cannot specify a transaction number in combination with an aggregation on mongos when "
            "merging on a shard",
            !opCtx->getTxnNumber());

    ShardId mergingShardId = pickMergingShard(opCtx,
                                              shardDispatchResults.needsPrimaryShardMerge,
                                              targetedShards,
                                              routingInfo->db().primaryId());

    const auto useDocumentSequences = request.getTempOptInToDocumentSequences();
    auto mergeCmdObj =
        createCommandForMergingShard(request, expCtx, cmdObj, mergingShardId, mergePipeline);

    // Dispatch $mergeCursors to the chosen shard, store the resulting cursor, and return.
    auto mergeResponse =
        establishMergingShardCursor(opCtx, namespaces.executionNss, mergeCmdObj, mergingShardId);

    auto mergeCursorResponse = uassertStatusOK(storePossibleCursor(
        opCtx, namespaces.requestedNss, mergingShardId, mergeResponse, expCtx->tailableMode));

    return appendCursorResponseToCommandResult(
        mergingShardId, mergeResponse.response, mergeCursorResponse, useDocumentSequences, result);
}

void appendEmptyResultSetWithStatus(OperationContext* opCtx,
                                    const NamespaceString& nss,
                                    Status status,
                                    bool useDocumentSequences,
                                    rpc::ReplyBuilderInterface* reply) {
    // Rewrite ShardNotFound as NamespaceNotFound so that appendEmptyResultSet swallows it.
    if (status == ErrorCodes::ShardNotFound) {
        status = {ErrorCodes::NamespaceNotFound, status.reason()};
    }
    auto cursor = makeEmptyResultSetCursorResponse(opCtx, status, nss);
    cursor.addToReply(CursorResponse::ResponseType::InitialResponse, useDocumentSequences, reply);
}

}  // namespace

Status ClusterAggregate::runAggregate(OperationContext* opCtx,
                                      const Namespaces& namespaces,
                                      const AggregationRequest& request,
                                      BSONObj cmdObj,
                                      rpc::ReplyBuilderInterface* result) {
    auto executionNsRoutingInfoStatus = getExecutionNsRoutingInfo(opCtx, namespaces.executionNss);
    boost::optional<CachedCollectionRoutingInfo> routingInfo;
    LiteParsedPipeline litePipe(request);

    // If the routing table is valid, we obtain a reference to it. If the table is not valid, then
    // either the database does not exist, or there are no shards in the cluster. In the latter
    // case, we always return an empty cursor. In the former case, if the requested aggregation is a
    // $changeStream, we allow the operation to continue so that stream cursors can be established
    // on the given namespace before the database or collection is actually created. If the database
    // does not exist and this is not a $changeStream, then we return an empty cursor.
    if (executionNsRoutingInfoStatus.isOK()) {
        routingInfo = std::move(executionNsRoutingInfoStatus.getValue());
    } else if (!(litePipe.hasChangeStream() &&
                 executionNsRoutingInfoStatus == ErrorCodes::NamespaceNotFound)) {
        appendEmptyResultSetWithStatus(opCtx,
                                       namespaces.requestedNss,
                                       executionNsRoutingInfoStatus.getStatus(),
                                       request.getTempOptInToDocumentSequences(),
                                       result);
        return Status::OK();
    }

    const auto useDocumentSequences = request.getTempOptInToDocumentSequences();
    // Determine whether this aggregation must be dispatched to all shards in the cluster.
    const bool mustRunOnAll = mustRunOnAllShards(namespaces.executionNss, litePipe);

    // If we don't have a routing table, then this is a $changeStream which must run on all shards.
    invariant(routingInfo || (mustRunOnAll && litePipe.hasChangeStream()));

    // If this pipeline is not on a sharded collection, is allowed to be forwarded to shards, does
    // not need to run on all shards, and doesn't need to go through DocumentSource::serialize(),
    // then go ahead and pass it through to the owning shard unmodified. Note that we first call
    // resolveInvolvedNamespaces to validate that none of the namespaces are sharded.
    if (routingInfo && !routingInfo->cm() && !mustRunOnAll &&
        litePipe.allowedToForwardFromMongos() && litePipe.allowedToPassthroughFromMongos()) {
        resolveInvolvedNamespaces(opCtx, litePipe);
        const auto primaryShardId = routingInfo->db().primary()->getId();
        return aggPassthrough(opCtx, namespaces, primaryShardId, cmdObj, request, litePipe, result);
    }

    // Populate the collection UUID and the appropriate collation to use.
    auto collInfo = getCollationAndUUID(routingInfo, namespaces.executionNss, request);
    BSONObj collationObj = collInfo.first;
    boost::optional<UUID> uuid = collInfo.second;

    // Build an ExpressionContext for the pipeline. This instantiates an appropriate collator,
    // resolves all involved namespaces, and creates a shared MongoProcessInterface for use by the
    // pipeline's stages.
    auto expCtx = makeExpressionContext(opCtx, request, litePipe, collationObj, uuid);

    // Parse and optimize the full pipeline.
    auto pipeline = uassertStatusOK(Pipeline::parse(request.getPipeline(), expCtx));
    pipeline->optimizePipeline();

    // Check whether the entire pipeline must be run on mongoS.
    if (pipeline->requiredToRunOnMongos()) {
        // If this is an explain write the explain output and return.
        if (expCtx->explain) {
            auto bodyBuilder = result->getBodyBuilder();
            bodyBuilder << "splitPipeline" << BSONNULL << "mongos"
                        << Document{{"host", getHostNameCachedAndPort()},
                                    {"stages", pipeline->writeExplainOps(*expCtx->explain)}};
            return Status::OK();
        }

        return runPipelineOnMongoS(
            expCtx, namespaces, request, cmdObj, litePipe, std::move(pipeline), result);
    }

    // If not, split the pipeline as necessary and dispatch to the relevant shards.
    auto shardDispatchResults = dispatchShardPipeline(expCtx,
                                                      namespaces.executionNss,
                                                      cmdObj,
                                                      request,
                                                      litePipe,
                                                      std::move(pipeline),
                                                      collationObj);

    // If the operation is an explain, then we verify that it succeeded on all targeted shards,
    // write the results to the output builder, and return immediately.
    if (expCtx->explain) {
        uassertAllShardsSupportExplain(shardDispatchResults.remoteExplainOutput);
        auto bodyBuilder = result->getBodyBuilder();
        return appendExplainResults(std::move(shardDispatchResults), expCtx, &bodyBuilder);
    }

    // If this isn't an explain, then we must have established cursors on at least one shard.
    invariant(shardDispatchResults.remoteCursors.size() > 0);

    // If we sent the entire pipeline to a single shard, store the remote cursor and return.
    if (!shardDispatchResults.splitPipeline) {
        invariant(shardDispatchResults.remoteCursors.size() == 1);
        auto& remoteCursor = shardDispatchResults.remoteCursors.front();
        const auto reply = uassertStatusOK(storePossibleCursor(
            opCtx, namespaces.requestedNss, remoteCursor, expCtx->tailableMode));
        return appendCursorResponseToCommandResult(
            remoteCursor.getShardId().toString(),
            remoteCursor.getCursorResponse().toBSON(CursorResponse::ResponseType::InitialResponse),
            reply,
            useDocumentSequences,
            result);
    }

    // If we have the exchange operator then dispatch all consumers.
    if (!shardDispatchResults.consumerShards.empty()) {
        shardDispatchResults = dispatchExchangeConsumerPipeline(expCtx,
                                                                namespaces.executionNss,
                                                                cmdObj,
                                                                request,
                                                                litePipe,
                                                                collationObj,
                                                                &shardDispatchResults);
    }

    // If we reach here, we have a merge pipeline to dispatch.
    return dispatchMergingPipeline(expCtx,
                                   namespaces,
                                   request,
                                   cmdObj,
                                   litePipe,
                                   routingInfo,
                                   std::move(shardDispatchResults),
                                   result);
}

void ClusterAggregate::uassertAllShardsSupportExplain(
    const std::vector<AsyncRequestsSender::Response>& shardResults) {
    for (const auto& result : shardResults) {
        auto status = result.swResponse.getStatus();
        if (status.isOK()) {
            status = getStatusFromCommandResult(result.swResponse.getValue().data);
        }
        uassert(17403,
                str::stream() << "Shard " << result.shardId.toString() << " failed: "
                              << causedBy(status),
                status.isOK());

        uassert(17404,
                str::stream() << "Shard " << result.shardId.toString()
                              << " does not support $explain",
                result.swResponse.getValue().data.hasField("stages"));
    }
}

Status ClusterAggregate::aggPassthrough(OperationContext* opCtx,
                                        const Namespaces& namespaces,
                                        const ShardId& shardId,
                                        BSONObj cmdObj,
                                        const AggregationRequest& aggRequest,
                                        const LiteParsedPipeline& liteParsedPipeline,
                                        rpc::ReplyBuilderInterface* out) {
    const auto useDocSequences = aggRequest.getTempOptInToDocumentSequences();
    // Temporary hack. See comment on declaration for details.
    auto swShard = Grid::get(opCtx)->shardRegistry()->getShard(opCtx, shardId);
    if (!swShard.isOK()) {
        return swShard.getStatus();
    }
    auto shard = std::move(swShard.getValue());

    auto txnRouter = TransactionRouter::get(opCtx);
    if (txnRouter) {
        txnRouter->computeAtClusterTimeForOneShard(opCtx, shardId);
    }

    // Format the command for the shard. This adds the 'fromMongos' field, wraps the command as an
    // explain if necessary, and rewrites the result into a format safe to forward to shards.
    cmdObj = CommandHelpers::filterCommandRequestForPassthrough(
        createPassthroughCommandForShard(opCtx, aggRequest, shardId, nullptr, cmdObj, BSONObj()));

    auto cmdResponse = uassertStatusOK(shard->runCommandWithFixedRetryAttempts(
        opCtx,
        ReadPreferenceSetting::get(opCtx),
        namespaces.executionNss.db().toString(),
        !shard->isConfig() ? appendShardVersion(std::move(cmdObj), ChunkVersion::UNSHARDED())
                           : std::move(cmdObj),
        Shard::RetryPolicy::kIdempotent));

    if (txnRouter) {
        auto& participant = txnRouter->getOrCreateParticipant(shardId);
        participant.markAsCommandSent();
    }

    if (ErrorCodes::isStaleShardVersionError(cmdResponse.commandStatus.code())) {
        uassertStatusOK(
            cmdResponse.commandStatus.withContext("command failed because of stale config"));
    } else if (ErrorCodes::isSnapshotError(cmdResponse.commandStatus.code())) {
        uassertStatusOK(cmdResponse.commandStatus.withContext(
            "command failed because can not establish a snapshot"));
    }

    BSONObj result;
    boost::optional<CursorResponse> cursorResp;
    if (aggRequest.getExplain()) {
        // If this was an explain, then we get back an explain result object rather than a cursor.
        result = cmdResponse.response;
    } else {
        auto tailMode = liteParsedPipeline.hasChangeStream()
            ? TailableModeEnum::kTailableAndAwaitData
            : TailableModeEnum::kNormal;
        auto CursorResponse = uassertStatusOK(storePossibleCursor(
            opCtx, namespaces.requestedNss, shard->getId(), cmdResponse, tailMode));
        result = cmdResponse.response;
    }

    // First append the properly constructed writeConcernError and Cursor. It will then be skipped
    // in appendElementsUnique.
    if (cursorResp) {
        cursorResp->addToReplyWithoutWriteConcern(
            CursorResponse::ResponseType::InitialResponse, useDocSequences, out);
    }
    auto bodyBuilder = out->getBodyBuilder();
    if (auto wcErrorElem = result["writeConcernError"]) {
        appendWriteConcernErrorToCmdResponse(shard->getId(), wcErrorElem, bodyBuilder);
    }

<<<<<<< HEAD
    bodyBuilder.appendElementsUnique(CommandHelpers::filterCommandReplyForPassthrough(result));
    auto status = getStatusFromCommandResult(bodyBuilder.asTempObj());
    if (auto resolvedView = status.extraInfo<ResolvedView>()) {
        auto resolvedAggRequest = resolvedView->asExpandedViewAggregation(aggRequest);
        auto resolvedAggCmd = resolvedAggRequest.serializeToCommandObj().toBson();
        bodyBuilder.doneFast();
        out->reset();

        // We pass both the underlying collection namespace and the view namespace here. The
        // underlying collection namespace is used to execute the aggregation on mongoD. Any cursor
        // returned will be registered under the view namespace so that subsequent getMore and
        // killCursors calls against the view have access.
        Namespaces nsStruct;
        nsStruct.requestedNss = namespaces.requestedNss;
        nsStruct.executionNss = resolvedView->getNamespace();

        return ClusterAggregate::runAggregate(
            opCtx, nsStruct, resolvedAggRequest, resolvedAggCmd, out);
    }
=======
    out->appendElementsUnique(CommandHelpers::filterCommandReplyForPassthrough(result));

    return getStatusFromCommandResult(out->asTempObj());
}
>>>>>>> 3ef020ad

Status ClusterAggregate::retryOnViewError(OperationContext* opCtx,
                                          const AggregationRequest& request,
                                          const ResolvedView& resolvedView,
                                          const NamespaceString& requestedNss,
                                          BSONObjBuilder* result) {
    auto resolvedAggRequest = resolvedView.asExpandedViewAggregation(request);
    auto resolvedAggCmd = resolvedAggRequest.serializeToCommandObj().toBson();
    result->resetToEmpty();

    // We pass both the underlying collection namespace and the view namespace here. The
    // underlying collection namespace is used to execute the aggregation on mongoD. Any cursor
    // returned will be registered under the view namespace so that subsequent getMore and
    // killCursors calls against the view have access.
    Namespaces nsStruct;
    nsStruct.requestedNss = requestedNss;
    nsStruct.executionNss = resolvedView.getNamespace();

    return ClusterAggregate::runAggregate(
        opCtx, nsStruct, resolvedAggRequest, resolvedAggCmd, result);
}

}  // namespace mongo<|MERGE_RESOLUTION|>--- conflicted
+++ resolved
@@ -1252,41 +1252,25 @@
         appendWriteConcernErrorToCmdResponse(shard->getId(), wcErrorElem, bodyBuilder);
     }
 
-<<<<<<< HEAD
     bodyBuilder.appendElementsUnique(CommandHelpers::filterCommandReplyForPassthrough(result));
+
     auto status = getStatusFromCommandResult(bodyBuilder.asTempObj());
     if (auto resolvedView = status.extraInfo<ResolvedView>()) {
-        auto resolvedAggRequest = resolvedView->asExpandedViewAggregation(aggRequest);
-        auto resolvedAggCmd = resolvedAggRequest.serializeToCommandObj().toBson();
         bodyBuilder.doneFast();
-        out->reset();
-
-        // We pass both the underlying collection namespace and the view namespace here. The
-        // underlying collection namespace is used to execute the aggregation on mongoD. Any cursor
-        // returned will be registered under the view namespace so that subsequent getMore and
-        // killCursors calls against the view have access.
-        Namespaces nsStruct;
-        nsStruct.requestedNss = namespaces.requestedNss;
-        nsStruct.executionNss = resolvedView->getNamespace();
-
-        return ClusterAggregate::runAggregate(
-            opCtx, nsStruct, resolvedAggRequest, resolvedAggCmd, out);
-    }
-=======
-    out->appendElementsUnique(CommandHelpers::filterCommandReplyForPassthrough(result));
-
-    return getStatusFromCommandResult(out->asTempObj());
-}
->>>>>>> 3ef020ad
+    }
+
+    return status;
+}
 
 Status ClusterAggregate::retryOnViewError(OperationContext* opCtx,
                                           const AggregationRequest& request,
                                           const ResolvedView& resolvedView,
                                           const NamespaceString& requestedNss,
-                                          BSONObjBuilder* result) {
+                                          rpc::ReplyBuilderInterface* result) {
     auto resolvedAggRequest = resolvedView.asExpandedViewAggregation(request);
     auto resolvedAggCmd = resolvedAggRequest.serializeToCommandObj().toBson();
-    result->resetToEmpty();
+
+    result->reset();
 
     // We pass both the underlying collection namespace and the view namespace here. The
     // underlying collection namespace is used to execute the aggregation on mongoD. Any cursor
