--- conflicted
+++ resolved
@@ -82,12 +82,7 @@
     static Status runAggregate(OperationContext* opCtx,
                                const Namespaces& namespaces,
                                const AggregationRequest& request,
-<<<<<<< HEAD
-                               BSONObj cmdObj,
                                rpc::ReplyBuilderInterface* result);
-=======
-                               BSONObjBuilder* result);
->>>>>>> 838700e1
 
     /**
      * Retries a command that was previously run on a view by resolving the view as an aggregation
