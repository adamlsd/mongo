--- conflicted
+++ resolved
@@ -446,15 +446,10 @@
         quickExit(EXIT_BADOPTIONS);
     }
 
-    LogicalClock::set(serviceContext, stdx::make_unique<LogicalClock>(serviceContext));
-
-<<<<<<< HEAD
-    auto logicalClock = std::make_unique<LogicalClock>(opCtx->getServiceContext());
-    LogicalClock::set(opCtx->getServiceContext(), std::move(logicalClock));
-=======
+    LogicalClock::set(serviceContext, std::make_unique<LogicalClock>(serviceContext));
+
     auto opCtxHolder = tc->makeOperationContext();
     auto const opCtx = opCtxHolder.get();
->>>>>>> 8c97d47c
 
     {
         Status status = initializeSharding(opCtx);
