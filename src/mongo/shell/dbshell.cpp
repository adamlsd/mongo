--- conflicted
+++ resolved
@@ -159,16 +159,7 @@
 }
 
 void shellHistoryInit() {
-<<<<<<< HEAD
     setHistoryFile();
-=======
-    std::stringstream ss;
-    const char* h = shell_utils::getUserDir();
-    if (h)
-        ss << h << "/";
-    ss << ".dbshell";
-    historyFile = ss.str();
->>>>>>> 8bb32f15
 
     Status res = linenoiseHistoryLoad(historyFile.c_str());
     if (!res.isOK()) {
@@ -820,25 +811,15 @@
     if (const auto authMechanisms = parsedURI.getOption("authMechanism")) {
         std::stringstream ss;
         ss << "DB.prototype._defaultAuthenticationMechanism = \"" << escape(authMechanisms.get())
-<<<<<<< HEAD
-           << "\";" << endl;
+           << "\";" << std::endl;
         mongo::shell_utils::dbConnect += ss.str();
-=======
-           << "\";" << std::endl;
-        mongo::shell_utils::_dbConnect += ss.str();
->>>>>>> 8bb32f15
     }
 
     if (const auto gssapiServiveName = parsedURI.getOption("gssapiServiceName")) {
         std::stringstream ss;
         ss << "DB.prototype._defaultGssapiServiceName = \"" << escape(gssapiServiveName.get())
-<<<<<<< HEAD
-           << "\";" << endl;
+           << "\";" << std::endl;
         mongo::shell_utils::dbConnect += ss.str();
-=======
-           << "\";" << std::endl;
-        mongo::shell_utils::_dbConnect += ss.str();
->>>>>>> 8bb32f15
     }
 
     if (!shellGlobalParams.nodb) {  // connect to db
