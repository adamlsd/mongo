/**
 *    Copyright 2018 MongoDB, Inc.
 *
 *    This program is free software: you can redistribute it and/or  modify
 *    it under the terms of the GNU Affero General Public License, version 3,
 *    as published by the Free Software Foundation.
 *
 *    This program is distributed in the hope that it will be useful,
 *    but WITHOUT ANY WARRANTY; without even the implied warranty of
 *    MERCHANTABILITY or FITNESS FOR A PARTICULAR PURPOSE.  See the
 *    GNU Affero General Public License for more details.
 *
 *    You should have received a copy of the GNU Affero General Public License
 *    along with this program.  If not, see <http://www.gnu.org/licenses/>.
 *
 *    As a special exception, the copyright holders give permission to link the
 *    code of portions of this program with the OpenSSL library under certain
 *    conditions as described in each individual source file and distribute
 *    linked combinations including the program with the OpenSSL library. You
 *    must comply with the GNU Affero General Public License in all respects
 *    for all of the code used other than as permitted herein. If you modify
 *    file(s) with this exception, you may extend this exception to your
 *    version of the file(s), but you are not obligated to do so. If you do not
 *    wish to do so, delete this exception statement from your version. If you
 *    delete this exception statement from all source files in the program,
 *    then also delete it in the license file.
 */

#pragma once

#include <boost/intrusive_ptr.hpp>
#include <boost/optional.hpp>
#include <type_traits>

#include "mongo/base/checked_cast.h"
#include "mongo/base/static_assert.h"
#include "mongo/base/status.h"
#include "mongo/base/status_with.h"
#include "mongo/platform/atomic_word.h"
#include "mongo/stdx/condition_variable.h"
#include "mongo/stdx/mutex.h"
#include "mongo/stdx/utility.h"
#include "mongo/util/assert_util.h"
#include "mongo/util/debug_util.h"
#include "mongo/util/intrusive_counter.h"
#include "mongo/util/scopeguard.h"

namespace mongo {

template <typename T>
class SharedPromise;

namespace future_details {
template <typename T>
class Promise;

template <typename T>
class Future;
template <>
class Future<void>;

// Using extern constexpr to prevent the compiler from allocating storage as a poor man's c++17
// inline constexpr variable.
// TODO delete extern in c++17 because inline is the default for constexper variables.
template <typename T>
extern constexpr bool isFuture = false;
template <typename T>
extern constexpr bool isFuture<Future<T>> = true;

// This is used to "normalize" void since it can't be used as an argument and it becomes Status
// rather than StatusWith<void>.
struct FakeVoid {};

template <typename T>
using VoidToFakeVoid = std::conditional_t<std::is_void<T>::value, FakeVoid, T>;

/**
 * This is a poor-man's implementation of c++17 std::is_invocable. We should replace it with the
 * stdlib one once we can make call() use std::invoke.
 */
template <typename Func,
          typename... Args,
          typename = typename std::result_of<Func && (Args && ...)>::type>
auto is_invocable_impl(Func&& func, Args&&... args) -> std::true_type;
auto is_invocable_impl(...) -> std::false_type;

template <typename Func, typename... Args>
struct is_invocable
    : public decltype(is_invocable_impl(std::declval<Func>(), std::declval<Args>()...)) {};


// call(func, FakeVoid) -> func(Status::OK())
// This simulates the implicit Status/T overloading you get by taking a StatusWith<T> that doesn't
// work for Status/void and Status.
// TODO replace this dispatch with constexpr if in c++17
template <typename Func>
inline auto callVoidOrStatus(Func&& func, std::true_type useStatus) {
    return func(Status::OK());
}

template <typename Func>
inline auto callVoidOrStatus(Func&& func, std::false_type useStatus) {
    return func();
}

/**
 * call() normalizes arguments to hide the FakeVoid shenanigans from users of Futures.
 * In the future it may also expand tuples to argument lists.
 */
template <typename Func, typename Arg>
inline auto call(Func&& func, Arg&& arg) {
    return func(std::forward<Arg>(arg));
}

template <typename Func>
inline auto call(Func&& func) {
    return func();
}

template <typename Func>
inline auto call(Func&& func, FakeVoid) {
    auto useStatus =
        std::integral_constant<bool, (!is_invocable<Func>() && is_invocable<Func, Status>())>();
    return callVoidOrStatus(func, useStatus);
}

template <typename Func>
inline auto call(Func&& func, StatusWith<FakeVoid> sw) {
    return func(sw.getStatus());
}

/**
 * statusCall() normalizes return values so everything returns StatusWith<T>. Exceptions are
 * converted to !OK statuses. void and Status returns are converted to StatusWith<FakeVoid>
 */
template <
    typename Func,
    typename... Args,
    typename RawResult = decltype(call(std::declval<Func>(), std::declval<Args>()...)),
    typename = std::enable_if_t<!std::is_void<RawResult>::value &&
                                !std::is_same<RawResult, Status>::value>,
    typename Result = std::conditional_t<isStatusWith<RawResult>, RawResult, StatusWith<RawResult>>>
inline Result statusCall(Func&& func, Args&&... args) noexcept {
    try {
        return call(func, std::forward<Args>(args)...);
    } catch (const DBException& ex) {
        return ex.toStatus();
    }
}

template <typename Func,
          typename... Args,
          typename RawResult = decltype(call(std::declval<Func>(), std::declval<Args>()...)),
          typename = std::enable_if_t<std::is_void<RawResult>::value>>
inline StatusWith<FakeVoid> statusCall(Func&& func, Args&&... args) noexcept {
    try {
        call(func, std::forward<Args>(args)...);
        return FakeVoid{};
    } catch (const DBException& ex) {
        return ex.toStatus();
    }
}

template <typename Func,
          typename... Args,
          typename RawResult = decltype(call(std::declval<Func>(), std::declval<Args>()...)),
          typename = std::enable_if_t<std::is_same<RawResult, Status>::value>,
          typename = void,
          typename = void>
inline StatusWith<FakeVoid> statusCall(Func&& func, Args&&... args) noexcept {
    try {
        auto status = call(func, std::forward<Args>(args)...);
        if (status.isOK())
            return FakeVoid{};
        return std::move(status);
    } catch (const DBException& ex) {
        return ex.toStatus();
    }
}

/**
 * throwingCall() normalizes return values so everything returns T or FakeVoid. !OK Statuses are
 * converted exceptions. void and Status returns are converted to FakeVoid.
 *
 * This is equivalent to uassertStatusOK(statusCall(func, args...)), but avoids catching just to
 * rethrow.
 */
template <
    typename Func,
    typename... Args,
    typename Result = decltype(call(std::declval<Func>(), std::declval<Args>()...)),
    typename = std::enable_if_t<!std::is_void<Result>::value && !isStatusOrStatusWith<Result>>>
inline Result throwingCall(Func&& func, Args&&... args) {
    return call(func, std::forward<Args>(args)...);
}

template <typename Func,
          typename... Args,
          typename Result = decltype(call(std::declval<Func>(), std::declval<Args>()...)),
          typename = std::enable_if_t<std::is_void<Result>::value>>
inline FakeVoid throwingCall(Func&& func, Args&&... args) {
    call(func, std::forward<Args>(args)...);
    return FakeVoid{};
}

template <typename Func,
          typename... Args,
          typename Result = decltype(call(std::declval<Func>(), std::declval<Args>()...)),
          typename = std::enable_if_t<std::is_same<Result, Status>::value>,
          typename = void>
inline FakeVoid throwingCall(Func&& func, Args&&... args) {
    uassertStatusOK(call(func, std::forward<Args>(args)...));
    return FakeVoid{};
}

template <typename Func,
          typename... Args,
          typename StatusWithResult = decltype(call(std::declval<Func>(), std::declval<Args>()...)),
          typename = std::enable_if_t<isStatusWith<StatusWithResult>>,
          typename = void,
          typename = void>
inline typename StatusWithResult::value_type throwingCall(Func&& func, Args&&... args) noexcept {
    return uassertStatusOK(call(func, std::forward<Args>(args)...));
}

template <typename Func, typename... Args>
using RawNormalizedCallResult =
    decltype(throwingCall(std::declval<Func>(), std::declval<Args>()...));

template <typename Func, typename... Args>
using NormalizedCallResult =
    std::conditional_t<std::is_same<RawNormalizedCallResult<Func, Args...>, FakeVoid>::value,
                       void,
                       RawNormalizedCallResult<Func, Args...>>;

template <typename T>
struct FutureContinuationResultImpl {
    using type = T;
};
template <typename T>
struct FutureContinuationResultImpl<Future<T>> {
    using type = T;
};
template <typename T>
struct FutureContinuationResultImpl<StatusWith<T>> {
    using type = T;
};
template <>
struct FutureContinuationResultImpl<Status> {
    using type = void;
};

/**
 * A base class that handles the ref-count for boost::intrusive_ptr compatibility.
 *
 * This is taken from RefCountable which is used for the aggregation types, adding in a way to set
 * the refcount non-atomically during initialization. Also using explicit memory orderings for all
 * operations on the count.
 * TODO look into merging back.
 */
class FutureRefCountable {
    MONGO_DISALLOW_COPYING(FutureRefCountable);

public:
    /**
     * Sets the refcount to count, assuming it is currently one less. This should only be used
     * during logical initialization before another thread could possibly have access to this
     * object.
     */
    void threadUnsafeIncRefCountTo(uint32_t count) const {
        dassert(_count.load(std::memory_order_relaxed) == (count - 1));
        _count.store(count, std::memory_order_relaxed);
    }

    friend void intrusive_ptr_add_ref(const FutureRefCountable* ptr) {
        // See this for a description of why relaxed is OK here. It is also used in libc++.
        // http://www.boost.org/doc/libs/1_66_0/doc/html/atomic/usage_examples.html#boost_atomic.usage_examples.example_reference_counters.discussion
        ptr->_count.fetch_add(1, std::memory_order_relaxed);
    };

    friend void intrusive_ptr_release(const FutureRefCountable* ptr) {
        if (ptr->_count.fetch_sub(1, std::memory_order_acq_rel) == 1) {
            delete ptr;
        }
    };

protected:
    FutureRefCountable() = default;
    virtual ~FutureRefCountable() = default;

private:
    mutable std::atomic<uint32_t> _count{0};  // NOLINT
};

template <typename T,
          typename... Args,
          typename = std::enable_if_t<std::is_base_of<FutureRefCountable, T>::value>>
boost::intrusive_ptr<T> make_intrusive(Args&&... args) {
    auto ptr = new T(std::forward<Args>(args)...);
    ptr->threadUnsafeIncRefCountTo(1);
    return boost::intrusive_ptr<T>(ptr, /*add ref*/ false);
}


template <typename T>
struct SharedStateImpl;

template <typename T>
using SharedState = SharedStateImpl<VoidToFakeVoid<T>>;

/**
 * SSB is SharedStateBase, and this is its current state.
 */
enum class SSBState : uint8_t {
    kInit,
    kWaiting,
    kFinished,  // This should stay last since we have code like assert(state < kFinished).
};

class SharedStateBase : public FutureRefCountable {
public:
    SharedStateBase(const SharedStateBase&) = delete;
    SharedStateBase(SharedStateBase&&) = delete;
    SharedStateBase& operator=(const SharedStateBase&) = delete;
    SharedStateBase& operator=(SharedStateBase&&) = delete;

    virtual ~SharedStateBase() = default;

    // Only called by future side.
    void wait() noexcept {
        if (state.load(std::memory_order_acquire) == SSBState::kFinished)
            return;

        cv.emplace();

        auto oldState = SSBState::kInit;
        if (MONGO_unlikely(!state.compare_exchange_strong(
                oldState, SSBState::kWaiting, std::memory_order_acq_rel))) {
            // transitionToFinished() transitioned after we did our initial check.
            dassert(oldState == SSBState::kFinished);
            return;
        }

        stdx::unique_lock<stdx::mutex> lk(mx);
        cv->wait(lk, [&] {
            // The mx locking above is insufficient to establish an acquire if state transitions to
            // kFinished before we get here, but we aquire mx before the producer does.
            return state.load(std::memory_order_acquire) == SSBState::kFinished;
        });
    }

    // Remaining methods only called from promise side.
    void transitionToFinished() noexcept {
        auto oldState = state.exchange(SSBState::kFinished, std::memory_order_acq_rel);
        if (oldState == SSBState::kInit)
            return;

        dassert(oldState == SSBState::kWaiting);

        DEV {
            // If you hit this limit one of two things has probably happened
            //
            // 1. The justForContinuation optimization isn't working.
            // 2. You may be creating a variable length chain.
            //
            // If those statements don't mean anything to you, please ask an editor of this file.
            // If they don't work here anymore, I'm sorry.
            const size_t kMaxDepth = 32;

            size_t depth = 0;
            for (auto ssb = continuation.get(); ssb;
                 ssb = ssb->state.load(std::memory_order_acquire) == SSBState::kWaiting
                     ? ssb->continuation.get()
                     : nullptr) {
                depth++;

                invariant(depth < kMaxDepth);
            }
        }

        if (callback) {
            callback(this);
        }

        if (cv) {
            stdx::unique_lock<stdx::mutex> lk(mx);
            // This must be done inside the lock to correctly synchronize with wait().
            cv->notify_all();
        }
    }

    void setError(Status statusArg) noexcept {
        invariant(!statusArg.isOK());
        dassert(state.load() < SSBState::kFinished, statusArg.toString());
        status = std::move(statusArg);
        transitionToFinished();
    }

    //
    // Concurrency Rules for members: Each non-atomic member is initially owned by either the
    // Promise side or the Future side, indicated by a P/F comment. The general rule is that members
    // representing the propagating data are owned by Promise, while members representing what
    // to do with the data are owned by Future. The owner may freely modify the members it owns
    // until it releases them by doing a release-store to state of kFinished from Promise or
    // kWaiting from Future. Promise can acquire access to all members by doing an acquire-load of
    // state and seeing kWaiting (or Future with kFinished). Transitions should be done via
    // acquire-release exchanges to combine both actions.
    //
    // Future::propagateResults uses an alternative mechanism to transfer ownership of the
    // continuation member. The logical Future-side does a release-store of true to
    // isJustForContinuation, and the Promise-side can do an acquire-load seeing true to get access.
    //


    std::atomic<SSBState> state{SSBState::kInit};  // NOLINT

    // This is used to prevent infinite chains of SharedStates that just propagate results.
    std::atomic<bool> isJustForContinuation{false};  // NOLINT

    // This is likely to be a different derived type from this, since it is the logical output of
    // callback.
    boost::intrusive_ptr<SharedStateBase> continuation;  // F

    // Takes this as argument and usually writes to continuation.
    std::function<void(SharedStateBase* input)> callback;  // F


    // These are only used to signal completion to blocking waiters. Benchmarks showed that it was
    // worth deferring the construction of cv, so it can be avoided when it isn't necessary.
    stdx::mutex mx;                                // F (not that it matters)
    boost::optional<stdx::condition_variable> cv;  // F

    Status status = Status::OK();  // P

protected:
    SharedStateBase() = default;
};

template <typename T>
struct SharedStateImpl final : SharedStateBase {
    MONGO_STATIC_ASSERT(!std::is_void<T>::value);

    // Remaining methods only called by promise side.
    void fillFrom(SharedState<T>&& other) {
        dassert(state.load() < SSBState::kFinished);
        dassert(other.state.load() == SSBState::kFinished);
        if (other.status.isOK()) {
            data = std::move(other.data);
        } else {
            status = std::move(other.status);
        }
        transitionToFinished();
    }

    template <typename... Args>
    void emplaceValue(Args&&... args) noexcept {
        dassert(state.load() < SSBState::kFinished);
        try {
            data.emplace(std::forward<Args>(args)...);
        } catch (const DBException& ex) {
            status = ex.toStatus();
        }
        transitionToFinished();
    }

    void setFromStatusWith(StatusWith<T> sw) {
        if (sw.isOK()) {
            emplaceValue(std::move(sw.getValue()));
        } else {
            setError(std::move(sw.getStatus()));
        }
    }

    boost::optional<T> data;  // P
};
}  // namespace future_details

// These are in the future_details namespace to get access to its contents, but they are part of the
// public API.
using future_details::Promise;
using future_details::Future;

template <typename T>
auto makePromiseFuture();

/**
 * This class represents the producer side of a Future.
 *
 * This is a single-shot class. You may only extract the Future once, and you may either set a value
 * or error at most once. Extracting the future and setting the value/error can be done in either
 * order.
 *
 * If the Future has been extracted, but no value or error has been set at the time this Promise is
 * destroyed, a error will be set with ErrorCode::BrokenPromise. This should generally be considered
 * a programmer error, and should not be relied upon. We may make it debug-fatal in the future.
 *
 * Only one thread can use a given Promise at a time. It is legal to have different threads setting
 * the value/error and extracting the Future, but it is the user's responsibility to ensure that
 * those calls are strictly synchronized. This is usually easiest to achieve by calling
 * makePromiseFuture<T>() then passing a SharedPromise to the completing threads.
 *
 * If the result is ready when producing the Future, it is more efficient to use
 * makeReadyFutureWith() or Future<T>::makeReady() than to use a Promise<T>.
 */
template <typename T>
class future_details::Promise {
public:
    using value_type = T;

    Promise() = default;

    ~Promise() {
        if (MONGO_unlikely(_sharedState)) {
            _sharedState->setError({ErrorCodes::BrokenPromise, "broken promise"});
        }
    }

    Promise(const Promise&) = delete;
    Promise& operator=(const Promise&) = delete;

    // If we want to enable move-assignability, we need to handle breaking the promise on the old
    // value of this.
    Promise& operator=(Promise&&) = delete;

    // The default move construction is fine.
    Promise(Promise&&) = default;

    /**
     * Sets a value or error into this Promise by calling func, which must take no arguments and
     * return one of T, StatusWith<T> (or Status when T is void), or Future<T>. All errors, whether
     * returned or thrown, will be correctly propagated.
     *
     * If the function returns a Future<T>, this Promise's Future will complete when the returned
     * Future<T> completes, as-if it was passed to Promise::setFrom().
     *
     * If any work is needed to produce the result, prefer doing something like:
     *     promise.setWith([&]{ return makeResult(); });
     * over code like:
     *     promise.emplaceValue(makeResult());
     * because this method will correctly propagate errors thrown from makeResult(), rather than
     * ErrorCodes::BrokenPromise.
     */
    template <typename Func>
    void setWith(Func&& func) noexcept;

    /**
     * Sets the value into this Promise when the passed-in Future completes, which may have already
     * happened. If it hasn't, it is still safe to destroy this Promise since it is no longer
     * involved.
     */
    void setFrom(Future<T>&& future) noexcept;

    template <typename... Args>
    void emplaceValue(Args&&... args) noexcept {
<<<<<<< HEAD
        _setImpl(
            [&](auto&& sharedState) { sharedState->emplaceValue(std::forward<Args>(args)...); });
=======
        setImpl([&] { _sharedState->emplaceValue(std::forward<Args>(args)...); });
>>>>>>> 0a1d9bcc
    }

    void setError(Status status) noexcept {
        invariant(!status.isOK());
<<<<<<< HEAD
        _setImpl([&](auto&& sharedState) { sharedState->setError(std::move(status)); });
=======
        setImpl([&] { _sharedState->setError(std::move(status)); });
>>>>>>> 0a1d9bcc
    }

    // TODO rename to not XXXWith and handle void
    void setFromStatusWith(StatusWith<T> sw) noexcept {
<<<<<<< HEAD
        _setImpl([&](auto&& sharedState) { sharedState->setFromStatusWith(std::move(sw)); });
=======
        setImpl([&] { _sharedState->setFromStatusWith(std::move(sw)); });
>>>>>>> 0a1d9bcc
    }

    /**
     * Get a copyable SharedPromise that can be used to complete this Promise's Future.
     *
     * Callers are required to extract the Future before calling share() to prevent race conditions.
     * Even with a SharedPromise, callers must ensure it is only completed at most once. Copyability
     * is primarily to allow capturing lambdas to be put in std::functions which don't support
     * move-only types.
     *
     * It is safe to destroy the original Promise as soon as this call returns.
     */
    SharedPromise<T> share() noexcept;

private:
    friend auto makePromiseFuture<T>();

    friend class Future<void>;

    Future<T> getFuture() noexcept;


    template <typename Func>
    void setImpl(Func&& doSet) noexcept {
        invariant(_sharedState);
        // We keep `sharedState` as a stack local, to preserve ownership of the resource,
        // in case the code in `doSet` unblocks a thread which winds up causing
        // `~Promise` to be invoked.
        const auto sharedState = std::move(_sharedState);
        doSet(sharedState);
        // Note: `this` is potentially dead, at this point.
    }

    boost::intrusive_ptr<SharedState<T>> _sharedState = make_intrusive<SharedState<T>>();
};

/**
 * A SharedPromise is a copyable object that can be used to complete a Promise.
 *
 * All copies derived from the same call to Promise::share() will complete the same shared state.
 * Callers must ensure that the shared state is only completed at most once. Copyability is
 * primarily to allow capturing lambdas to be put in std::functions which don't support move-only
 * types. If the final derived SharedPromise is destroyed without completion, the Promise will be
 * broken.
 *
 * All methods behave the same as on the underlying Promise.
 */
template <typename T>
class SharedPromise {
public:
    SharedPromise() = default;

    template <typename Func>
    void setWith(Func&& func) noexcept {
        _promise->setWith(std::forward<Func>(func));
    }

    void setFrom(Future<T>&& future) noexcept {
        _promise->setFrom(std::move(future));
    }

    template <typename... Args>
    void emplaceValue(Args&&... args) noexcept {
        _promise->emplaceValue(std::forward<Args>(args)...);
    }

    void setError(Status status) noexcept {
        _promise->setError(std::move(status));
    }

private:
    // Only Promise<T> needs to be a friend, but MSVC2015 doesn't respect that friendship.
    // TODO see if this is still needed on MSVC2017+
    template <typename T2>
    friend class Promise;

    explicit SharedPromise(std::shared_ptr<Promise<T>>&& promise) : _promise(std::move(promise)) {}

    // TODO consider adding a SharedPromise refcount to SharedStateBase to avoid the extra
    // allocation. The tricky part will be ensuring that BrokenPromise is set when the last copy is
    // destroyed.
    std::shared_ptr<Promise<T>> _promise;
};

/**
 * Future<T> is logically a possibly-deferred StatusWith<T> (or Status when T is void).
 *
 * As is usual for rvalue-qualified methods, you may call at most one of them on a given Future.
 *
 * A future may be passed between threads, but only one thread may use it at a time.
 *
 * TODO decide if destroying a Future before extracting the result should cancel work or should
 * cancellation be explicit. For now avoid unnecessarily throwing away active Futures since the
 * behavior may change. End all Future chains with either a blocking call to get()/getNoThrow() or a
 * non-blocking call to getAsync().
 */
template <typename T>
class MONGO_WARN_UNUSED_RESULT_CLASS future_details::Future {
public:
    static_assert(!std::is_same<T, Status>::value,
                  "Future<Status> is banned. Use Future<void> instead.");
    static_assert(!isStatusWith<T>, "Future<StatusWith<T>> is banned. Just use Future<T> instead.");
    static_assert(!isFuture<T>, "Future<Future<T>> is banned. Just use Future<T> instead.");
    static_assert(!std::is_reference<T>::value, "Future<T&> is banned.");
    static_assert(!std::is_const<T>::value, "Future<const T> is banned.");
    static_assert(!std::is_array<T>::value, "Future<T[]> is banned.");

    using value_type = T;

    /**
     * Constructs a Future in a moved-from state that can only be assigned to or destroyed.
     */
    Future() = default;

    Future& operator=(Future&&) = default;
    Future(Future&&) = default;

    Future(const Future&) = delete;
    Future& operator=(const Future&) = delete;

    /* implicit */ Future(T val) : Future(makeReady(std::move(val))) {}
    /* implicit */ Future(Status status) : Future(makeReady(std::move(status))) {}
    /* implicit */ Future(StatusWith<T> sw) : Future(makeReady(std::move(sw))) {}

    /**
     * Make a ready Future<T> from a value for cases where you don't need to wait asynchronously.
     *
     * Calling this is faster than getting a Future out of a Promise, and is effectively free. It is
     * fast enough that you never need to avoid returning a Future from an API, even if the result
     * is ready 99.99% of the time.
     *
     * As an example, if you are handing out results from a batch, you can use this when for each
     * result while you have a batch, then use a Promise to return a not-ready Future when you need
     * to get another batch.
     */
    static Future<T> makeReady(T val) {  // TODO emplace?
        Future out;
        out._immediate = std::move(val);
        return out;
    }

    static Future<T> makeReady(Status status) {
        invariant(!status.isOK());
        auto out = Future<T>(make_intrusive<SharedState<T>>());
        out._shared->setError(std::move(status));
        return out;
    }

    static Future<T> makeReady(StatusWith<T> val) {
        if (val.isOK())
            return makeReady(std::move(val.getValue()));
        return makeReady(val.getStatus());
    }

    /**
     * If this returns true, get() is guaranteed not to block and callbacks will be immediately
     * invoked. You can't assume anything if this returns false since it may be completed
     * immediately after checking (unless you have independent knowledge that this Future can't
     * complete in the background).
     *
     * Callers must still call get() or similar, even on Future<void>, to ensure that they are
     * correctly sequenced with the completing task, and to be informed about whether the Promise
     * completed successfully.
     *
     * This is generally only useful as an optimization to avoid prep work, such as setting up
     * timeouts, that is unnecessary if the Future is ready already.
     */
    bool isReady() const {
        return _immediate || _shared->state.load(std::memory_order_acquire) == SSBState::kFinished;
    }

    /**
     * Gets the value out of this Future, blocking until it is ready.
     *
     * get() methods throw on error, while getNoThrow() returns a !OK status.
     *
     * These methods can be called multiple times, except for the rvalue overloads.
     */
    T get() && {
        return std::move(getImpl());
    }
    T& get() & {
        return getImpl();
    }
    const T& get() const& {
        return const_cast<Future*>(this)->getImpl();
    }
    StatusWith<T> getNoThrow() && noexcept {
        if (_immediate) {
            return std::move(*_immediate);
        }

        _shared->wait();
        if (!_shared->status.isOK())
            return std::move(_shared->status);
        return std::move(*_shared->data);
    }
    StatusWith<T> getNoThrow() const& noexcept {
        if (_immediate) {
            return *_immediate;
        }

        _shared->wait();
        if (!_shared->status.isOK())
            return _shared->status;
        return *_shared->data;
    }

    /**
     * This ends the Future continuation chain by calling a callback on completion. Use this to
     * escape back into a callback-based API.
     *
     * For now, the callback must not fail, since there is nowhere to propagate the error to.
     * TODO decide how to handle func throwing.
     */
    template <typename Func>  // StatusWith<T> -> void
        void getAsync(Func&& func) && noexcept {
        static_assert(std::is_void<decltype(call(func, std::declval<StatusWith<T>>()))>::value,
                      "func passed to getAsync must return void");

        return generalImpl(
            // on ready success:
            [&](T&& val) { call(func, std::move(val)); },
            // on ready failure:
            [&](Status&& status) { call(func, std::move(status)); },
            // on not ready yet:
            [&] {
                _shared->callback = [func = std::forward<Func>(func)](SharedStateBase *
                                                                      ssb) mutable noexcept {
                    const auto input = checked_cast<SharedState<T>*>(ssb);
                    if (input->status.isOK()) {
                        call(func, std::move(*input->data));
                    } else {
                        call(func, std::move(input->status));
                    }
                };
            });
    }

    //
    // The remaining methods are all continuation based and take a callback and return a Future.
    // Each method has a comment indicating the supported signatures for that callback, and a
    // description of when the callback is invoked and how the impacts the returned Future. It may
    // be helpful to think of Future continuation chains as a pipeline of stages that take input
    // from earlier stages and produce output for later stages.
    //
    // Be aware that the callback may be invoked inline at the call-site or at the producer when
    // setting the value. Therefore, you should avoid doing blocking work inside of a callback.
    // Additionally, avoid acquiring any locks or mutexes that the caller already holds, otherwise
    // you risk a deadlock. If either of these concerns apply to your callback, it should schedule
    // itself on an executor, rather than doing work in the callback.
    // TODO make this easier to do by having executor APIs return Futures.
    //
    // Error handling in callbacks: all exceptions thrown propagate to the returned Future
    // automatically. Callbacks that return Status or StatusWith<T> behave as-if they were wrapped
    // in something that called uassertStatusOK() on the return value. There is no way to
    // distinguish between a function throwing or returning a !OK status.
    //
    // Callbacks that return Future<T> are automatically unwrapped and connected to the returned
    // Future<T>, rather than producing a Future<Future<T>>.
    //

    /**
     * Callbacks passed to then() are only called if the input Future completes successfully.
     * Otherwise the error propagates automatically, bypassing the callback.
     */
    template <typename Func,  // T -> Result or T -> StatusWith<Result>
              typename Result = NormalizedCallResult<Func, T>,
              typename = std::enable_if_t<!isFuture<Result>>>
        Future<Result> then(Func&& func) && noexcept {
        return generalImpl(
            // on ready success:
            [&](T&& val) { return Future<Result>::makeReady(statusCall(func, std::move(val))); },
            // on ready failure:
            [&](Status&& status) { return Future<Result>::makeReady(std::move(status)); },
            // on not ready yet:
            [&] {
                return makeContinuation<Result>([func = std::forward<Func>(func)](
                    SharedState<T> * input, SharedState<Result> * output) mutable noexcept {
                    if (!input->status.isOK())
                        return output->setError(std::move(input->status));

                    output->setFromStatusWith(statusCall(func, std::move(*input->data)));
                });
            });
    }

    /**
     * Same as above then() but for case where func returns a Future that needs to be unwrapped.
     */
    template <typename Func,  // T -> Future<UnwrappedResult>
              typename RawResult = NormalizedCallResult<Func, T>,
              typename = std::enable_if_t<isFuture<RawResult>>,
              typename UnwrappedResult = typename RawResult::value_type>
        Future<UnwrappedResult> then(Func&& func) && noexcept {
        return generalImpl(
            // on ready success:
            [&](T&& val) {
                try {
                    return Future<UnwrappedResult>(throwingCall(func, std::move(val)));
                } catch (const DBException& ex) {
                    return Future<UnwrappedResult>::makeReady(ex.toStatus());
                }
            },
            // on ready failure:
            [&](Status&& status) { return Future<UnwrappedResult>::makeReady(std::move(status)); },
            // on not ready yet:
            [&] {
                return makeContinuation<UnwrappedResult>([func = std::forward<Func>(func)](
                    SharedState<T> * input,
                    SharedState<UnwrappedResult> * output) mutable noexcept {
                    if (!input->status.isOK())
                        return output->setError(std::move(input->status));

                    try {
                        throwingCall(func, std::move(*input->data)).propagateResultTo(output);
                    } catch (const DBException& ex) {
                        output->setError(ex.toStatus());
                    }
                });
            });
    }

    /**
     * Callbacks passed to onError() are only called if the input Future completes with an error.
     * Otherwise, the successful result propagates automatically, bypassing the callback.
     *
     * The callback can either produce a replacement value (which must be a T), return a replacement
     * Future<T> (such as a by retrying), or return/throw a replacement error.
     *
     * Note that this will only catch errors produced by earlier stages; it is not registering a
     * general error handler for the entire chain.
     */
    template <typename Func,  // Status -> T or Status -> StatusWith<T>
              typename Result = RawNormalizedCallResult<Func, Status>,
              typename = std::enable_if_t<!isFuture<Result>>>
        Future<T> onError(Func&& func) && noexcept {
        static_assert(
            std::is_same<Result, T>::value,
            "func passed to Future<T>::onError must return T, StatusWith<T>, or Future<T>");

        return generalImpl(
            // on ready success:
            [&](T&& val) { return Future<T>::makeReady(std::move(val)); },
            // on ready failure:
            [&](Status&& status) {
                return Future<T>::makeReady(statusCall(func, std::move(status)));
            },
            // on not ready yet:
            [&] {
                return makeContinuation<T>([func = std::forward<Func>(func)](
                    SharedState<T> * input, SharedState<T> * output) mutable noexcept {
                    if (input->status.isOK())
                        return output->emplaceValue(std::move(*input->data));

                    output->setFromStatusWith(statusCall(func, std::move(input->status)));
                });
            });
    }

    /**
     * Same as above onError() but for case where func returns a Future that needs to be unwrapped.
     */
    template <typename Func,  // Status -> Future<T>
              typename Result = RawNormalizedCallResult<Func, Status>,
              typename = std::enable_if_t<isFuture<Result>>,
              typename = void>
        Future<T> onError(Func&& func) && noexcept {
        static_assert(
            std::is_same<Result, Future<T>>::value ||
                (std::is_same<T, FakeVoid>::value && std::is_same<Result, Future<void>>::value),
            "func passed to Future<T>::onError must return T, StatusWith<T>, or Future<T>");

        return generalImpl(
            // on ready success:
            [&](T&& val) { return Future<T>::makeReady(std::move(val)); },
            // on ready failure:
            [&](Status&& status) {
                try {
                    return Future<T>(throwingCall(func, std::move(status)));
                } catch (const DBException& ex) {
                    return Future<T>::makeReady(ex.toStatus());
                }
            },
            // on not ready yet:
            [&] {
                return makeContinuation<T>([func = std::forward<Func>(func)](
                    SharedState<T> * input, SharedState<T> * output) mutable noexcept {
                    if (input->status.isOK())
                        return output->emplaceValue(std::move(*input->data));

                    try {
                        throwingCall(func, std::move(input->status)).propagateResultTo(output);
                    } catch (const DBException& ex) {
                        output->setError(ex.toStatus());
                    }
                });
            });
    }

    /**
     * Same as the other two onErrors but only calls the callback if the code matches the template
     * parameter. Otherwise lets the error propagate unchanged.
     */
    template <ErrorCodes::Error code, typename Func>
        Future<T> onError(Func&& func) && noexcept {
        using Result = RawNormalizedCallResult<Func, Status>;
        static_assert(
            std::is_same<Result, T>::value || std::is_same<Result, Future<T>>::value ||
                (std::is_same<T, FakeVoid>::value && std::is_same<Result, Future<void>>::value),
            "func passed to Future<T>::onError must return T, StatusWith<T>, or Future<T>");

        if (_immediate || (isReady() && _shared->status.isOK()))
            return std::move(*this);  // Avoid copy/moving func if we know we won't call it.

        // TODO in C++17 with constexpr if this can be done cleaner and more efficiently by not
        // throwing.
        return std::move(*this).onError([func =
                                             std::forward<Func>(func)](Status && status) mutable {
            if (status != code)
                uassertStatusOK(status);
            return throwingCall(func, std::move(status));
        });
    }

    /**
     * TODO do we need a version of then/onError like onCompletion() that handles both success and
     * Failure, but doesn't end the chain like getAsync()? Right now we don't, and we can add one if
     * we do.
     */

    //
    // The tap/tapError/tapAll family of functions take callbacks to observe the flow through a
    // future chain without affecting the propagating result, except possibly if they throw. If the
    // naming seems odd, you can think of it like a "wire tap" in that it allows you to observe a
    // conversation between two parties (the promise-producer and future-consumer) without adding
    // messages of your own. This is why all callbacks are required to return void.
    //
    // TODO decide what to do if callback throws:
    //  - transition the future chain to failure
    //  - ignore
    //  - fatal (current impl)
    //

    /**
     * Callback is called if the input completes successfully.
     *
     * This can be used to inform some outside system of the result.
     */
    template <typename Func>  // T -> void
        Future<T> tap(Func&& func) && noexcept {
        static_assert(std::is_void<decltype(call(func, std::declval<const T&>()))>::value,
                      "func passed to tap must return void");

<<<<<<< HEAD
        return _tapImpl(std::forward<Func>(func),
                        [](Func && func, const T& val) noexcept { call(func, val); },
                        [](Func && func, const Status& status) noexcept {});
=======
        return tapImpl(std::forward<Func>(func),
                       [](Func && func, const T& val) noexcept { call(func, val); },
                       [](Func && func, const Status& status) noexcept {});
>>>>>>> 0a1d9bcc
    }

    /**
     * Callback is called if the input completes with an error.
     *
     * This can be used to log.
     */
    template <typename Func>  // Status -> void
        Future<T> tapError(Func&& func) && noexcept {
        static_assert(std::is_void<decltype(call(func, std::declval<const Status&>()))>::value,
                      "func passed to tapError must return void");

<<<<<<< HEAD
        return _tapImpl(std::forward<Func>(func),
                        [](Func && func, const T& val) noexcept {},
                        [](Func && func, const Status& status) noexcept { call(func, status); });
=======
        return tapImpl(std::forward<Func>(func),
                       [](Func && func, const T& val) noexcept {},
                       [](Func && func, const Status& status) noexcept { call(func, status); });
>>>>>>> 0a1d9bcc
    }

    /**
     * Callback is called when the input completes, regardless of success or failure.
     *
     * This can be used for cleanup. Some other libraries name the equivalent method finally to
     * match the common semantic from other languages.
     *
     * Warning: If func takes a StatusWith<T>, it requires copying the value on success. If that is
     * too expensive, it can be avoided by either providing a function object with separate
     * Status/const T& overloads, or by using a generic lambda if you don't need to consult the
     * value for your cleanup.
     */
    template <typename Func>  // StatusWith<T> -> void, or Status/const T& overloads.
        Future<T> tapAll(Func&& func) && noexcept {
        static_assert(std::is_void<decltype(call(func, std::declval<const T&>()))>::value,
                      "func passed to tapAll must return void");
        static_assert(std::is_void<decltype(call(func, std::declval<const Status&>()))>::value,
                      "func passed to tapAll must return void");

<<<<<<< HEAD
        return _tapImpl(std::forward<Func>(func),
                        [](Func && func, const T& val) noexcept { call(func, val); },
                        [](Func && func, const Status& status) noexcept { call(func, status); });
=======
        return tapImpl(std::forward<Func>(func),
                       [](Func && func, const T& val) noexcept { call(func, val); },
                       [](Func && func, const Status& status) noexcept { call(func, status); });
>>>>>>> 0a1d9bcc
    }

    /**
     * Ignores the return value of a future, transforming it down into a Future<void>.
     *
     * This only ignores values, not errors.  Those remain propogated until an onError handler.
     *
     * Equivalent to then([](auto&&){});
     */
    Future<void> ignoreValue() && noexcept;

private:
    template <typename T2>
    friend class Future;
    friend class Promise<T>;

    T& getImpl() {
        if (_immediate) {
            return *_immediate;
        }

        _shared->wait();
        uassertStatusOK(_shared->status);
        return *(_shared->data);
    }

    // All callbacks are called immediately so they are allowed to capture everything by reference.
    // All callbacks should return the same return type.
    template <typename SuccessFunc, typename FailFunc, typename NotReady>
    auto generalImpl(SuccessFunc&& success, FailFunc&& fail, NotReady&& notReady) noexcept {
        if (_immediate) {
            return success(std::move(*_immediate));
        }

        if (_shared->state.load(std::memory_order_acquire) == SSBState::kFinished) {
            if (_shared->status.isOK()) {
                return success(std::move(*_shared->data));
            } else {
                return fail(std::move(_shared->status));
            }
        }

        // This is always done after notReady, which never throws. It is in an ON_BLOCK_EXIT to
        // support both void- and value-returning notReady implementations since we can't assign
        // void to a variable.
        ON_BLOCK_EXIT([&] {
            auto oldState = SSBState::kInit;
            if (MONGO_unlikely(!_shared->state.compare_exchange_strong(
                    oldState, SSBState::kWaiting, std::memory_order_acq_rel))) {
                dassert(oldState == SSBState::kFinished);
                _shared->callback(_shared.get());
            }
        });

        return notReady();
    }

    // success and fail may be called from a continuation so they shouldn't capture anything.
    template <typename Callback, typename SuccessFunc, typename FailFunc>
    Future<T> tapImpl(Callback&& cb, SuccessFunc&& success, FailFunc&& fail) noexcept {
        // Make sure they don't capture anything.
        MONGO_STATIC_ASSERT(std::is_empty<SuccessFunc>::value);
        MONGO_STATIC_ASSERT(std::is_empty<FailFunc>::value);

        return generalImpl(
            [&](T&& val) {
                success(std::forward<Callback>(cb), stdx::as_const(val));
                return Future<T>::makeReady(std::move(val));
            },
            [&](Status&& status) {
                fail(std::forward<Callback>(cb), stdx::as_const(status));
                return Future<T>::makeReady(std::move(status));
            },
            [&] {
                return makeContinuation<T>([ success, fail, cb = std::forward<Callback>(cb) ](
                    SharedState<T> * input, SharedState<T> * output) mutable noexcept {
                    if (input->status.isOK()) {
                        success(std::forward<Callback>(cb), stdx::as_const(*input->data));
                    } else {
                        fail(std::forward<Callback>(cb), stdx::as_const(input->status));
                    }

                    output->fillFrom(std::move(*input));
                });
            });
    }

    void propagateResultTo(SharedState<T>* output) noexcept {
        generalImpl(
            // on ready success:
            [&](T&& val) { output->emplaceValue(std::move(val)); },
            // on ready failure:
            [&](Status&& status) { output->setError(std::move(status)); },
            // on not ready yet:
            [&] {
                // If the output is just for continuation, bypass it and just directly fill in the
                // SharedState that it would write to. The concurrency situation is a bit subtle
                // here since we are the Future-side of shared, but the Promise-side of output.
                // The rule is that p->isJustForContinuation must be acquire-read as true before
                // examining p->continuation, and p->continuation must be written before doing the
                // release-store of true to p->isJustForContinuation.
                if (output->isJustForContinuation.load(std::memory_order_acquire)) {
                    _shared->continuation = std::move(output->continuation);
                } else {
                    _shared->continuation = output;
                }
                _shared->isJustForContinuation.store(true, std::memory_order_release);

                _shared->callback = [](SharedStateBase * ssb) noexcept {
                    const auto input = checked_cast<SharedState<T>*>(ssb);
                    const auto output = checked_cast<SharedState<T>*>(ssb->continuation.get());
                    output->fillFrom(std::move(*input));
                };
            });
    }

    template <typename Result, typename OnReady>
    inline Future<Result> makeContinuation(OnReady&& onReady) {
        invariant(!_shared->callback && !_shared->continuation);

        auto continuation = make_intrusive<SharedState<Result>>();
        continuation->threadUnsafeIncRefCountTo(2);
        _shared->continuation.reset(continuation.get(), /*add ref*/ false);
        _shared->callback = [onReady = std::forward<OnReady>(onReady)](SharedStateBase *
                                                                       ssb) mutable noexcept {
            const auto input = checked_cast<SharedState<T>*>(ssb);
            const auto output = checked_cast<SharedState<Result>*>(ssb->continuation.get());
            onReady(input, output);
        };
        return Future<VoidToFakeVoid<Result>>(std::move(continuation));
    }

    explicit Future(boost::intrusive_ptr<SharedState<T>> ptr) : _shared(std::move(ptr)) {}

    // At most one of these will be active.
    boost::optional<T> _immediate;
    boost::intrusive_ptr<SharedState<T>> _shared;
};

/**
 * The void specialization of Future<T>. See the general Future<T> for detailed documentation.
 * It should be the same as the generic Future<T> with the following exceptions:
 *   - Anything mentioning StatusWith<T> will use Status instead.
 *   - Anything returning references to T will just return void since there are no void references.
 *   - Anything taking a T argument will receive no arguments.
 */
template <>
class MONGO_WARN_UNUSED_RESULT_CLASS future_details::Future<void> {
public:
    using value_type = void;

    /* implicit */ Future() : Future(makeReady()) {}
    /* implicit */ Future(Status status) : Future(makeReady(std::move(status))) {}

    static Future<void> makeReady() {
        return Future<FakeVoid>::makeReady(FakeVoid{});
    }

    static Future<void> makeReady(Status status) {
        if (status.isOK())
            return makeReady();
        return Future<FakeVoid>::makeReady(std::move(status));
    }

    bool isReady() const {
        return _inner.isReady();
    }

    void get() const {
        _inner.get();
    }

    Status getNoThrow() const noexcept {
        return _inner.getNoThrow().getStatus();
    }

    template <typename Func>  // Status -> void
        void getAsync(Func&& func) && noexcept {
        return std::move(_inner).getAsync(std::forward<Func>(func));
    }

    template <typename Func>  // () -> T or StatusWith<T> or Future<T>
        auto then(Func&& func) && noexcept {
        return std::move(_inner).then(std::forward<Func>(func));
    }

    template <typename Func>  // Status -> T or StatusWith<T> or Future<T>
        Future<void> onError(Func&& func) && noexcept {
        return std::move(_inner).onError(std::forward<Func>(func));
    }

    template <ErrorCodes::Error code, typename Func>  // Status -> T or StatusWith<T> or Future<T>
        Future<void> onError(Func&& func) && noexcept {
        return std::move(_inner).onError<code>(std::forward<Func>(func));
    }

    template <typename Func>  // () -> void
        Future<void> tap(Func&& func) && noexcept {
        return std::move(_inner).tap(std::forward<Func>(func));
    }

    template <typename Func>  // Status -> void
        Future<void> tapError(Func&& func) && noexcept {
        return std::move(_inner).tapError(std::forward<Func>(func));
    }

    template <typename Func>  // Status -> void
        Future<void> tapAll(Func&& func) && noexcept {
        return std::move(_inner).tapAll(std::forward<Func>(func));
    }

    Future<void> ignoreValue() && noexcept {
        return std::move(*this);
    }

private:
    template <typename T>
    friend class Future;
    friend class Promise<void>;

    explicit Future(boost::intrusive_ptr<SharedState<FakeVoid>> ptr) : _inner(std::move(ptr)) {}
    /*implicit*/ Future(Future<FakeVoid>&& inner) : _inner(std::move(inner)) {}
    /*implicit*/ operator Future<FakeVoid>() && {
        return std::move(_inner);
    }

    void propagateResultTo(SharedState<void>* output) noexcept {
        _inner.propagateResultTo(output);
    }

    static Future<void> makeReady(StatusWith<FakeVoid> status) {
        return Future<FakeVoid>::makeReady(std::move(status));
    }

    Future<FakeVoid> _inner;
};

/**
 * Makes a ready Future with the return value of a nullary function. This has the same semantics as
 * Promise::setWith, and has the same reasons to prefer it over Future<T>::makeReady(). Also, it
 * deduces the T, so it is easier to use.
 */
template <typename Func>
auto makeReadyFutureWith(Func&& func) {
    return Future<void>::makeReady().then(std::forward<Func>(func));
}

/**
 * Returns a bound Promise and Future in a struct with friendly names (promise and future) that also
 * works well with C++17 structured bindings.
 */
template <typename T>
inline auto makePromiseFuture() {
    struct PromiseAndFuture {
        Promise<T> promise;
        Future<T> future = promise.getFuture();
    };
    return PromiseAndFuture();
}

/**
 * This metafunction allows APIs that take callbacks and return Future to avoid doing their own type
 * calculus. This results in the base value_type that would result from passing Func to a
 * Future<T>::then(), with the same normalizing of T/StatusWith<T>/Future<T> returns. This is
 * primarily useful for implementations of executors rather than their users.
 *
 * This returns the unwrapped T rather than Future<T> so it will be easy to create a Promise<T>.
 *
 * Examples:
 *
 * FutureContinuationResult<std::function<void()>> == void
 * FutureContinuationResult<std::function<Status()>> == void
 * FutureContinuationResult<std::function<Future<void>()>> == void
 *
 * FutureContinuationResult<std::function<int()>> == int
 * FutureContinuationResult<std::function<StatusWith<int>()>> == int
 * FutureContinuationResult<std::function<Future<int>()>> == int
 *
 * FutureContinuationResult<std::function<int(bool)>, bool> == int
 *
 * FutureContinuationResult<std::function<int(bool)>, NotBool> SFINAE-safe substitution failure.
 */
template <typename Func, typename... Args>
using FutureContinuationResult =
    typename future_details::FutureContinuationResultImpl<std::result_of_t<Func(Args&&...)>>::type;

//
// Implementations of methods that couldn't be defined in the class due to ordering requirements.
//

template <typename T>
inline Future<T> Promise<T>::getFuture() noexcept {
    _sharedState->threadUnsafeIncRefCountTo(2);
    return Future<T>(boost::intrusive_ptr<SharedState<T>>(_sharedState.get(), /*add ref*/ false));
}

template <typename T>
inline SharedPromise<T> Promise<T>::share() noexcept {
    invariant(_sharedState);
    return SharedPromise<T>(std::make_shared<Promise<T>>(std::move(*this)));
}

template <typename T>
inline void Promise<T>::setFrom(Future<T>&& future) noexcept {
<<<<<<< HEAD
    _setImpl([&](auto&& sharedState) { future._propagateResultTo(sharedState.get()); });
=======
    setImpl([&] { future.propagateResultTo(_sharedState.get()); });
>>>>>>> 0a1d9bcc
}

template <typename T>
template <typename Func>
inline void Promise<T>::setWith(Func&& func) noexcept {
    setFrom(Future<void>::makeReady().then(std::forward<Func>(func)));
}

template <typename T>
    Future<void> Future<T>::ignoreValue() && noexcept {
    return std::move(*this).then([](auto&&) {});
}

}  // namespace mongo<|MERGE_RESOLUTION|>--- conflicted
+++ resolved
@@ -552,30 +552,18 @@
 
     template <typename... Args>
     void emplaceValue(Args&&... args) noexcept {
-<<<<<<< HEAD
-        _setImpl(
+        setImpl(
             [&](auto&& sharedState) { sharedState->emplaceValue(std::forward<Args>(args)...); });
-=======
-        setImpl([&] { _sharedState->emplaceValue(std::forward<Args>(args)...); });
->>>>>>> 0a1d9bcc
     }
 
     void setError(Status status) noexcept {
         invariant(!status.isOK());
-<<<<<<< HEAD
-        _setImpl([&](auto&& sharedState) { sharedState->setError(std::move(status)); });
-=======
-        setImpl([&] { _sharedState->setError(std::move(status)); });
->>>>>>> 0a1d9bcc
+        setImpl([&](auto&& sharedState) { sharedState->setError(std::move(status)); });
     }
 
     // TODO rename to not XXXWith and handle void
     void setFromStatusWith(StatusWith<T> sw) noexcept {
-<<<<<<< HEAD
-        _setImpl([&](auto&& sharedState) { sharedState->setFromStatusWith(std::move(sw)); });
-=======
-        setImpl([&] { _sharedState->setFromStatusWith(std::move(sw)); });
->>>>>>> 0a1d9bcc
+        setImpl([&](auto&& sharedState) { sharedState->setFromStatusWith(std::move(sw)); });
     }
 
     /**
@@ -605,7 +593,7 @@
         // in case the code in `doSet` unblocks a thread which winds up causing
         // `~Promise` to be invoked.
         const auto sharedState = std::move(_sharedState);
-        doSet(sharedState);
+        doSet(std::move(sharedState));
         // Note: `this` is potentially dead, at this point.
     }
 
@@ -1030,15 +1018,9 @@
         static_assert(std::is_void<decltype(call(func, std::declval<const T&>()))>::value,
                       "func passed to tap must return void");
 
-<<<<<<< HEAD
-        return _tapImpl(std::forward<Func>(func),
-                        [](Func && func, const T& val) noexcept { call(func, val); },
-                        [](Func && func, const Status& status) noexcept {});
-=======
         return tapImpl(std::forward<Func>(func),
                        [](Func && func, const T& val) noexcept { call(func, val); },
                        [](Func && func, const Status& status) noexcept {});
->>>>>>> 0a1d9bcc
     }
 
     /**
@@ -1051,15 +1033,9 @@
         static_assert(std::is_void<decltype(call(func, std::declval<const Status&>()))>::value,
                       "func passed to tapError must return void");
 
-<<<<<<< HEAD
-        return _tapImpl(std::forward<Func>(func),
-                        [](Func && func, const T& val) noexcept {},
-                        [](Func && func, const Status& status) noexcept { call(func, status); });
-=======
         return tapImpl(std::forward<Func>(func),
                        [](Func && func, const T& val) noexcept {},
                        [](Func && func, const Status& status) noexcept { call(func, status); });
->>>>>>> 0a1d9bcc
     }
 
     /**
@@ -1080,15 +1056,9 @@
         static_assert(std::is_void<decltype(call(func, std::declval<const Status&>()))>::value,
                       "func passed to tapAll must return void");
 
-<<<<<<< HEAD
-        return _tapImpl(std::forward<Func>(func),
-                        [](Func && func, const T& val) noexcept { call(func, val); },
-                        [](Func && func, const Status& status) noexcept { call(func, status); });
-=======
         return tapImpl(std::forward<Func>(func),
                        [](Func && func, const T& val) noexcept { call(func, val); },
                        [](Func && func, const Status& status) noexcept { call(func, status); });
->>>>>>> 0a1d9bcc
     }
 
     /**
@@ -1393,11 +1363,7 @@
 
 template <typename T>
 inline void Promise<T>::setFrom(Future<T>&& future) noexcept {
-<<<<<<< HEAD
-    _setImpl([&](auto&& sharedState) { future._propagateResultTo(sharedState.get()); });
-=======
-    setImpl([&] { future.propagateResultTo(_sharedState.get()); });
->>>>>>> 0a1d9bcc
+    setImpl([&](auto&& sharedState) { future.propagateResultTo(sharedState.get()); });
 }
 
 template <typename T>
