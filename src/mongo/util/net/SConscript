# -*- mode: python; -*-

Import('env')
Import('ssl_provider')

env = env.Clone()

env.Library(
    target='host',
    source=[
        "cidr.cpp",
        "hostandport.cpp",
        "hostname_canonicalization.cpp",
        "sockaddr.cpp",
    ],
    LIBDEPS=[
        '$BUILD_DIR/mongo/base',
    ],
)

env.Library(
    target='network',
    source=[
        "listen.cpp",
        "message.cpp",
        "message_port.cpp",
        "op_msg.cpp",
        "private/socket_poll.cpp",
        "private/ssl_expiration.cpp",
        "sock.cpp",
        "socket_exception.cpp",
        "ssl_manager.cpp",
        'ssl_manager_%s.cpp' % (ssl_provider),
        "ssl_options.cpp",
    ],
    LIBDEPS=[
        '$BUILD_DIR/mongo/base',
        '$BUILD_DIR/mongo/db/auth/auth_rolename',
        '$BUILD_DIR/mongo/util/concurrency/ticketholder',
<<<<<<< HEAD
=======
        '$BUILD_DIR/mongo/util/decorable',
        'host',
>>>>>>> 5ef55b9f
    ],
    LIBDEPS_PRIVATE=[
        '$BUILD_DIR/mongo/db/bson/dotted_path_support',
        '$BUILD_DIR/mongo/db/server_options_core',
        '$BUILD_DIR/mongo/util/background_job',
        '$BUILD_DIR/mongo/util/fail_point',
        '$BUILD_DIR/mongo/util/options_parser/options_parser',
        '$BUILD_DIR/mongo/util/winutil',
    ],
)

env.Library(
    target="ssl_stream",
    source=[
        "ssl_stream.cpp"],
    LIBDEPS=[
        '$BUILD_DIR/third_party/shim_asio',
    ]
)

env.CppUnitTest(
    target='network_test',
    source=[
        'cidr_test.cpp',
        'hostandport_test.cpp',
        'op_msg_test.cpp',
        'sock_test.cpp',
    ],
    LIBDEPS=[
        '$BUILD_DIR/mongo/util/fail_point',
        'network',
    ],
)


env.CppUnitTest(
    target='ssl_manager_test',
    source=[
        'ssl_manager_test.cpp',
    ],
    LIBDEPS=[
        '$BUILD_DIR/mongo/base',
        'network',
    ],
)

env.CppIntegrationTest(
    target='op_msg_integration_test',
    source=[
        'op_msg_integration_test.cpp',
    ],
    LIBDEPS=[
        'network',
        '$BUILD_DIR/mongo/client/clientdriver',
        '$BUILD_DIR/mongo/util/version_impl',
    ],
)<|MERGE_RESOLUTION|>--- conflicted
+++ resolved
@@ -37,11 +37,7 @@
         '$BUILD_DIR/mongo/base',
         '$BUILD_DIR/mongo/db/auth/auth_rolename',
         '$BUILD_DIR/mongo/util/concurrency/ticketholder',
-<<<<<<< HEAD
-=======
-        '$BUILD_DIR/mongo/util/decorable',
         'host',
->>>>>>> 5ef55b9f
     ],
     LIBDEPS_PRIVATE=[
         '$BUILD_DIR/mongo/db/bson/dotted_path_support',
